--- conflicted
+++ resolved
@@ -7,14 +7,10 @@
 import tensorflow as tf
 
 
-<<<<<<< HEAD
-def binarize(tensor: tf.Tensor, bitsize: Optional[int] = None,) -> tf.Tensor:
-=======
 def binarize(
     tensor: tf.Tensor,
     bitsize: Optional[int] = None,
 ) -> tf.Tensor:
->>>>>>> 9ba95541
     """Extract bits of values in `tensor`, returning a `tf.Tensor` with same
     dtype."""
 
@@ -48,36 +44,21 @@
         # return tf.stack(bits, axis=-1)
 
 
-<<<<<<< HEAD
-def im2patches(x, patch_size, stride=1, padding="SAME", data_format="NCHW"):
-=======
 def im2patches(x, patch_size, strides=[1, 1], padding="SAME", data_format="NCHW"):
->>>>>>> 9ba95541
     """
     :param x: a 4-D Tensor.
     """
 
-<<<<<<< HEAD
-    with tf.variable_scope("im2patches"):
-=======
     with tf.name_scope("im2patches"):
->>>>>>> 9ba95541
         # To NHWC
         if data_format == "NCHW":
             x = tf.transpose(x, [0, 2, 3, 1])
 
         # we need NHWC because tf.extract_image_patches expects this
-<<<<<<< HEAD
-        patches = tf.image.extract_image_patches(
-            images=x,
-            ksizes=[1, patch_size[0], patch_size[1], 1],
-            strides=[1, stride, stride, 1],
-=======
         patches = tf.image.extract_patches(
             images=x,
             sizes=[1, patch_size[0], patch_size[1], 1],
             strides=[1, strides[0], strides[1], 1],
->>>>>>> 9ba95541
             rates=[1, 1, 1, 1],
             padding=padding,
         )
@@ -91,11 +72,7 @@
 def patches2im(
     patches,
     patch_size,
-<<<<<<< HEAD
-    stride=1,
-=======
     strides=[1, 1],
->>>>>>> 9ba95541
     padding="SAME",
     img_size=None,
     consolidation="SUM",
@@ -110,11 +87,7 @@
     :param img_size: a tuple (height, width) representing output image size
         (optional). If `None`, image size will be inferred from inputs.
     """
-<<<<<<< HEAD
-    with tf.variable_scope("patches2im"):
-=======
     with tf.name_scope("patches2im"):
->>>>>>> 9ba95541
         # To NHWC.
         if data_format == "NCHW":
             patches = tf.transpose(patches, [0, 2, 3, 1])
@@ -132,27 +105,16 @@
         patches = tf.reshape(patches, (bs, -1, ps_h, ps_w, col_ch))
 
         # Recalculate output shape of "extract_image_patches" including padded pixels
-<<<<<<< HEAD
-        wout = (_w - 1) * stride + ps_w
-        # Recalculate output shape of "extract_image_patches" including padded pixels
-        hout = (_h - 1) * stride + ps_h
-=======
         wout = (_w - 1) * strides[0] + ps_w
         # Recalculate output shape of "extract_image_patches" including padded pixels
         hout = (_h - 1) * strides[1] + ps_h
->>>>>>> 9ba95541
 
         x, y = tf.meshgrid(tf.range(ps_w), tf.range(ps_h))
         x = tf.reshape(x, (1, 1, ps_h, ps_w, 1, 1))
         y = tf.reshape(y, (1, 1, ps_h, ps_w, 1, 1))
         xstart, ystart = tf.meshgrid(
-<<<<<<< HEAD
-            tf.range(0, (wout - ps_w) + 1, stride),
-            tf.range(0, (hout - ps_h) + 1, stride),
-=======
             tf.range(0, (wout - ps_w) + 1, strides[0]),
             tf.range(0, (hout - ps_h) + 1, strides[1]),
->>>>>>> 9ba95541
         )
 
         bb = tf.zeros((1, np, ps_h, ps_w, col_ch, 1), dtype=tf.int32) + tf.reshape(
@@ -254,11 +216,7 @@
     x: Union[tf.Tensor, np.ndarray],
     h_filter: int,
     w_filter: int,
-<<<<<<< HEAD
-    stride: int = 1,
-=======
     strides: list = [1, 1],
->>>>>>> 9ba95541
     padding: str = "SAME",
     data_format="NCHW",
 ) -> tf.Tensor:
@@ -271,15 +229,11 @@
         channels = int(x.shape[3])
 
         patch_tensor = im2patches(
-<<<<<<< HEAD
-            x, (h_filter, w_filter), stride=stride, padding=padding, data_format="NHWC"
-=======
             x,
             (h_filter, w_filter),
             strides=strides,
             padding=padding,
             data_format="NHWC",
->>>>>>> 9ba95541
         )
 
         patch_tensor = tf.reshape(
@@ -291,14 +245,10 @@
             patch_tensor = tf.transpose(patch_tensor, [2, 0, 1, 3])
 
         # reshape to x_col
-<<<<<<< HEAD
-        x_col_tensor = tf.reshape(patch_tensor, (channels * h_filter * w_filter, -1),)
-=======
         x_col_tensor = tf.reshape(
             patch_tensor,
             (channels * h_filter * w_filter, -1),
         )
->>>>>>> 9ba95541
 
         return x_col_tensor
 
@@ -316,11 +266,7 @@
     return [out_height, out_width]
 
 
-<<<<<<< HEAD
-def conv2d(x, y, stride=1, padding="SAME", data_format="NCHW"):
-=======
 def conv2d(x, y, strides=[1, 1], padding="SAME", data_format="NCHW"):
->>>>>>> 9ba95541
     """
     Generic convolution implementation with im2col over AbstractTensors.
     """
@@ -332,31 +278,16 @@
         h_filter, w_filter, in_filters, out_filters = map(int, y.shape)
         n_x, h_x, w_x, c_x = map(int, x.shape)
 
-<<<<<<< HEAD
-        h_out, w_out = out_size(
-            [h_x, w_x], [h_filter, w_filter], [stride, stride], padding
-        )
+        h_out, w_out = out_size([h_x, w_x], [h_filter, w_filter], strides, padding)
 
         x_col = im2col(
-            x, h_filter, w_filter, stride=stride, padding=padding, data_format="NHWC"
+            x, h_filter, w_filter, strides=strides, padding=padding, data_format="NHWC"
         )
         w_col = tf.reshape(tf.transpose(y, [3, 0, 1, 2]), [int(out_filters), -1])
         out = tf.matmul(w_col, x_col)
 
         out = tf.reshape(out, [out_filters, h_out, w_out, n_x])
 
-=======
-        h_out, w_out = out_size([h_x, w_x], [h_filter, w_filter], strides, padding)
-
-        x_col = im2col(
-            x, h_filter, w_filter, strides=strides, padding=padding, data_format="NHWC"
-        )
-        w_col = tf.reshape(tf.transpose(y, [3, 0, 1, 2]), [int(out_filters), -1])
-        out = tf.matmul(w_col, x_col)
-
-        out = tf.reshape(out, [out_filters, h_out, w_out, n_x])
-
->>>>>>> 9ba95541
         if data_format == "NCHW":
             out = tf.transpose(out, [3, 0, 1, 2])
         else:
