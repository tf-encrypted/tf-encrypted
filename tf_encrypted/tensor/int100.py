from __future__ import absolute_import
from typing import Union, Optional, List, Tuple
from functools import reduce
import abc
import math

import numpy as np
import tensorflow as tf

from .helpers import prod, inverse
from .factory import (
    AbstractFactory, AbstractTensor, AbstractVariable,
    AbstractConstant, AbstractPlaceholder
)
from .shared import binarize, conv2d, im2col
from ..operations import secure_random


def crt_factory(INT_TYPE, MODULI):

    MATMUL_THRESHOLD = 1024

    MODULUS = prod(MODULI)
    BITSIZE = math.ceil(math.log2(MODULUS))

    # make sure we have room for lazy reductions:
    # - 1 multiplication followed by 1024 additions
    for mi in MODULI:
        assert 2 * math.log2(mi) + math.log2(1024) < math.log2(INT_TYPE.max)

    #
    # methods benefitting from precomputation
    #

    def gen_crt_recombine_lagrange():

        # precomputation
        n = [MODULUS // mi for mi in MODULI]
        lambdas = [ni * inverse(ni, mi) % MODULUS for ni, mi in zip(n, MODULI)]

        def crt_recombine_lagrange(x):

            with tf.name_scope('crt_recombine_lagrange'):
                res = sum(xi * li for xi, li in zip(x, lambdas)) % MODULUS
                res = res.astype(object)
                return res

        return crt_recombine_lagrange

    def gen_crt_recombine_explicit():

        # precomputation
        q = [inverse(MODULUS // mi, mi) for mi in MODULI]

        def crt_recombine_explicit(x, bound):

            B = MODULUS % bound
            b = [(MODULUS // mi) % bound for mi in MODULI]

            with tf.name_scope('crt_recombine_explicit'):

                if isinstance(x[0], np.ndarray):
                    # backed by np.ndarray
                    t = [(xi * qi) % mi for xi, qi, mi in zip(x, q, MODULI)]
                    alpha = np.round(
                        np.sum(
                            [ti.astype(float) / mi for ti, mi in zip(t, MODULI)],
                            axis=0
                        ))
                    u = np.sum([ti * bi for ti, bi in zip(t, b)], axis=0).astype(np.int64)
                    v = alpha.astype(np.int64) * B
                    w = u - v
                    res = w % bound
                    res = res.astype(np.int32)
                    return res

                elif isinstance(x[0], tf.Tensor):
                    # backed by tf.Tensor
                    t = [(xi * qi) % mi for xi, qi, mi in zip(x, q, MODULI)]
                    alpha = tf.round(
                        tf.reduce_sum(
                            [tf.cast(ti, tf.float32) / mi for ti, mi in zip(t, MODULI)],
                            axis=0
                        ))
                    u = tf.cast(tf.reduce_sum([ti * bi for ti, bi in zip(t, b)], axis=0), tf.int64)
                    v = tf.cast(alpha, tf.int64) * B
                    w = u - v
                    res = w % bound
                    res = tf.cast(res, INT_TYPE)
                    return res

                else:
                    raise TypeError("Don't know how to recombine {}".format(type(x[0])))

        return crt_recombine_explicit

    def gen_crt_mod():

        # outer precomputation
        q = [inverse(MODULUS // mi, mi) for mi in MODULI]

        def crt_mod(x, k):
            assert type(k) in [int], type(k)

            # inner precomputations
            B = MODULUS % k
            b = [(MODULUS // mi) % k for mi in MODULI]

            with tf.name_scope('crt_mod'):
                t = [(xi * qi) % mi for xi, qi, mi in zip(x, q, MODULI)]
                alpha = tf.round(
                    tf.reduce_sum(
                        [tf.cast(ti, tf.float32) / mi for ti, mi in zip(t, MODULI)],
                        axis=0
                    )
                )
                u = tf.reduce_sum([ti * bi for ti, bi in zip(t, b)], axis=0)
                v = tf.cast(alpha, INT_TYPE) * B
                w = u - v
                return w % k

        return crt_mod

    _crt_recombine_lagrange = gen_crt_recombine_lagrange()
    _crt_recombine_explicit = gen_crt_recombine_explicit()
    _crt_mod = gen_crt_mod()

    #
    # methods used in more than one place
    #

    def _crt_decompose(x):
        return [x % mi for mi in MODULI]

    def _crt_add(x, y):
        return [(xi + yi) % mi for xi, yi, mi in zip(x, y, MODULI)]

    def _crt_sub(x, y):
        return [(xi - yi) % mi for xi, yi, mi in zip(x, y, MODULI)]

    def _crt_mul(x, y):
        return [(xi * yi) % mi for xi, yi, mi in zip(x, y, MODULI)]

    def _crt_matmul(x, y):
        return [tf.matmul(xi, yi) % mi for xi, yi, mi in zip(x, y, MODULI)]

    def _construct_backing_from_chunks(chunk_sizes, chunk_values):
        backing = _crt_decompose(0)
        for chunk_size, chunk_value in zip(chunk_sizes, chunk_values):
            scale = 2**chunk_size
            backing = _crt_add(
                _crt_mul(backing, _crt_decompose(scale)),
                _crt_decompose(chunk_value)
            )
        return backing

    class Factory(AbstractFactory):

        def zero(self):
            backing = [tf.constant(0, dtype=INT_TYPE)] * len(MODULI)
            return DenseTensor(backing)

        def one(self):
            backing = [tf.constant(1, dtype=INT_TYPE)] * len(MODULI)
            return DenseTensor(backing)

        def sample_uniform(self,
                           shape,
                           minval: Optional[int] = None,
                           maxval: Optional[int] = None):
            assert minval is None
            assert maxval is None

            if secure_random.supports_seeded_randomness():
                seeds = [secure_random.seed() for _ in MODULI]
                return UniformTensor(shape, seeds)

            elif secure_random.supports_secure_randomness():
                backing = [secure_random.random_uniform(shape,
                                                        minval=0,
                                                        maxval=mi,
                                                        dtype=INT_TYPE)
                           for mi in MODULI]
                return DenseTensor(backing)

            else:
                backing = [tf.random_uniform(shape,
                                             minval=0,
                                             maxval=mi,
                                             dtype=INT_TYPE)
                           for mi in MODULI]
                return DenseTensor(backing)

        def sample_bounded(self,
                           shape,
                           bitlength: int):

            CHUNK_MAX_BITLENGTH = 30  # TODO[Morten] bump to full range once signed numbers is settled (change minval etc)

            q, r = bitlength // CHUNK_MAX_BITLENGTH, bitlength % CHUNK_MAX_BITLENGTH
            chunk_sizes = [CHUNK_MAX_BITLENGTH] * q + ([r] if r > 0 else [])

            if secure_random.supports_seeded_randomness():
                seeds = [secure_random.seed() for _ in chunk_sizes]
                return BoundedTensor(shape=shape,
                                     seeds=seeds,
                                     chunk_sizes=chunk_sizes)

            elif secure_random.supports_secure_randomness():
                chunk_values = [secure_random.random_uniform(shape=shape,
                                                             minval=0,
                                                             maxval=2**chunk_size,
                                                             dtype=INT_TYPE)
                                for chunk_size in chunk_sizes]
                backing = _construct_backing_from_chunks(chunk_sizes, chunk_values)
                return DenseTensor(backing)

            else:
                chunk_values = [tf.random_uniform(shape=shape,
                                                  minval=0,
                                                  maxval=2**chunk_size,
                                                  dtype=INT_TYPE)
                                for chunk_size in chunk_sizes]
                backing = _construct_backing_from_chunks(chunk_sizes, chunk_values)
                return DenseTensor(backing)

        def stack(self, xs: list, axis: int = 0):
            assert all(isinstance(x, Tensor) for x in xs)
            backing = [tf.stack([x.backing[i] for x in xs], axis=axis)
                       for i in range(len(xs[0].backing))]
            return DenseTensor(backing)

        def concat(self, xs: list, axis: int = 0):
            assert all(isinstance(x, Tensor) for x in xs)
            backing = [tf.concat([x.backing[i] for x in xs], axis=axis)
                       for i in range(len(xs[0].backing))]
            return DenseTensor(backing)

        def tensor(self, value):

            if isinstance(value, tf.Tensor):
                backing = [tf.cast(component, dtype=INT_TYPE)
                           for component in _crt_decompose(value)]
                return DenseTensor(backing)

            if isinstance(value, np.ndarray):
                backing = [tf.convert_to_tensor(component, dtype=INT_TYPE)
                           for component in _crt_decompose(value)]
                return DenseTensor(backing)

            raise TypeError("Don't know how to handle {}", type(value))

        def constant(self, value):

            if isinstance(value, np.ndarray):
                backing = [tf.constant(v, dtype=INT_TYPE)
                           for v in _crt_decompose(value)]
                return Constant(backing)

            raise TypeError("Don't know how to handle {}", type(value))

        def variable(self, initial_value):

            if isinstance(initial_value, (tf.Tensor, np.ndarray)):
                return Variable(_crt_decompose(initial_value))

            if isinstance(initial_value, Tensor):
                return Variable(initial_value.backing)

            raise TypeError("Don't know how to handle {}", type(initial_value))

        def placeholder(self, shape):
            return Placeholder(shape)

        @property
        def modulus(self) -> int:
            return MODULUS

        @property
        def native_type(self):
            return INT_TYPE

    FACTORY = Factory()

    def _lift(x, y) -> Tuple['Tensor', 'Tensor']:

        if isinstance(x, Tensor) and isinstance(y, Tensor):
            return x, y

        if isinstance(x, Tensor):

            if isinstance(y, int):
                return x, x.factory.tensor(np.array([y]))

        if isinstance(y, Tensor):

            if isinstance(x, int):
                return y.factory.tensor(np.array([x])), y

        raise TypeError("Don't know how to lift {} {}".format(type(x), type(y)))

    class Tensor(AbstractTensor):

        @abc.abstractproperty
        @property
        def backing(self):
            pass

        @abc.abstractproperty
        @property
        def shape(self):
            pass

        @property
        def modulus(self):
            return MODULUS

        @property
        def factory(self):
            return FACTORY

        def to_native(self) -> Union[tf.Tensor, np.ndarray]:
            return _crt_recombine_explicit(self.backing, 2**32)

        def bits(
            self,
            factory: Optional[AbstractFactory] = None,
            ensure_positive_interpretation: bool = False
        ) -> AbstractTensor:

            factory = factory or self.factory

            with tf.name_scope('to_bits'):

                # we will extract the bits in chunks of 16 as that's reasonable for the explicit CRT
                MAX_CHUNK_BITSIZE = 16
                q, r = BITSIZE // MAX_CHUNK_BITSIZE, BITSIZE % MAX_CHUNK_BITSIZE
                chunk_bitsizes = [MAX_CHUNK_BITSIZE] * q + ([r] if r > 0 else [])
                chunks_modulus = [2**bitsize for bitsize in chunk_bitsizes]

                remaining = self

                if ensure_positive_interpretation:

                    # To get the right bit pattern for negative numbers we need to apply a correction
                    # to the first chunk. Unfortunately, this isn't known until all bits have been
                    # extracted and hence we extract bits both with and without the correction and
                    # select afterwards. Although these two versions could be computed independently
                    # we here combine them into a single tensor to keep the graph smaller.

                    shape = self.shape.as_list()
                    shape_value = [1] + shape
                    shape_correction = [2] + [1] * len(shape)

                    # this means that chunk[0] is uncorrected and chunk[1] is corrected
                    correction_raw = [0, self.modulus % chunks_modulus[0]]
                    correction = tf.constant(correction_raw,
                                             shape=shape_correction,
                                             dtype=self.factory.native_type)

                    remaining = remaining.reshape(shape_value)

                # extract chunks
                chunks = []
                apply_correction = ensure_positive_interpretation
                for chunk_modulus in chunks_modulus:

                    # extract chunk from remaining
                    chunk = _crt_mod(remaining.backing, chunk_modulus)

                    # apply correction only to the first chunk
                    if apply_correction:
                        chunk = (chunk + correction) % chunk_modulus
                        apply_correction = False

                    # save for below
                    chunks.append(chunk)

                    # perform right shift on remaining
                    shifted = (remaining - FACTORY.tensor(chunk))
                    remaining = shifted * inverse(chunk_modulus, self.modulus)

                if ensure_positive_interpretation:
                    # pick between corrected and uncorrected based on MSB
                    msb = chunks[-1][0] >= (chunks_modulus[-1]) // 2
                    chunks = [
                        tf.where(
                            msb,
                            chunk[1],  # corrected
                            chunk[0],  # uncorrected
                        )
                        for chunk in chunks
                    ]

                # extract bits from chunks
                chunks_bits = [
                    binarize(chunk, chunk_bitsize)
                    for chunk, chunk_bitsize in zip(chunks, chunk_bitsizes)
                ]

                # combine bits of chunks
                bits = tf.concat(chunks_bits, axis=-1)

                return factory.tensor(bits)

        def to_bigint(self) -> np.ndarray:
            return _crt_recombine_lagrange(self.backing)

        def __getitem__(self, slice):
            return DenseTensor([x[slice] for x in self.backing])

        def __repr__(self) -> str:
            return 'Tensor({})'.format(self.shape)

        def __add__(self, other):
            x, y = _lift(self, other)
            return x.add(y)

        def __radd__(self, other):
            x, y = _lift(self, other)
            return x.add(y)

        def __sub__(self, other):
            x, y = _lift(self, other)
            return x.sub(y)

        def __rsub__(self, other):
            x, y = _lift(self, other)
            return x.sub(y)

        def __mul__(self, other):
            x, y = _lift(self, other)
            return x.mul(y)

        def __rmul__(self, other):
            x, y = _lift(self, other)
            return x.mul(y)

        def __mod__(self, k: int):
            return self.mod(k)

        def add(self, other):
            x, y = _lift(self, other)
            return DenseTensor(_crt_add(x.backing, y.backing))

        def sub(self, other):
            x, y = _lift(self, other)
            return DenseTensor(_crt_sub(x.backing, y.backing))

        def mul(self, other):
            x, y = _lift(self, other)
            return DenseTensor(_crt_mul(x.backing, y.backing))

        def matmul(self, other):
            x, y = _lift(self, other)

            if x.shape[1] <= MATMUL_THRESHOLD:
                # perform matmul directly (we have enough room)
                z_backing = _crt_matmul(x.backing, y.backing)
                return DenseTensor(z_backing)

            else:

                # we need to split the tensors, process independently, and then recombine

                with tf.name_scope('split'):
                    z_split = []

                    num_columns = int(x.backing[0].shape[1])
                    num_split = int(math.ceil(num_columns / MATMUL_THRESHOLD))
                    for i in range(num_split):

                        left = i * MATMUL_THRESHOLD
                        right = (i + 1) * MATMUL_THRESHOLD

                        inner_x = []  # type: List[Union[tf.Tensor, np.ndarray]]
                        inner_y = []  # type: List[Union[tf.Tensor, np.ndarray]]

                        for xi, yi in zip(x.backing, y.backing):
                            inner_x.append(xi[:, left:right])
                            inner_y.append(yi[left:right, :])

                        z_split.append((inner_x, inner_y))

                with tf.name_scope('recombine'):
                    split_products = [_crt_matmul(xi, yi) for xi, yi in z_split]
                    z_backing = reduce(_crt_add, split_products)

                return DenseTensor(z_backing)

        def mod(self, k: int):
            backing = _crt_decompose(_crt_mod(self.backing, k))
            return DenseTensor(backing)

        def reduce_sum(self, axis, keepdims=None):
            with tf.name_scope('crt_reduce_sum'):
                backing = [tf.reduce_sum(xi, axis, keepdims) % mi
                           for xi, mi in zip(self.backing, MODULI)]
                return DenseTensor(backing)

        def cumsum(self, axis, exclusive, reverse):
            with tf.name_scope('crt_cumsum'):
                backing = [tf.cumsum(xi,
                                     axis=axis,
                                     exclusive=exclusive,
                                     reverse=reverse) % mi
                           for xi, mi in zip(self.backing, MODULI)]
                return DenseTensor(backing)

        def equal_zero(self, factory=None):
            factory = factory or FACTORY

            with tf.name_scope('crt_equal_zero'):
                number_of_zeros = tf.reduce_sum([tf.cast(tf.equal(xi, 0), factory.native_type)
                                                 for xi in self.backing],
                                                axis=0)
                all_zeros = tf.cast(tf.equal(number_of_zeros, len(MODULI)), factory.native_type)

            return factory.tensor(all_zeros)

        def equal(self, other, factory=None):
            x, y = _lift(self, other)
            factory = factory or x.factory

            with tf.name_scope('crt_equal'):
                number_of_matches = tf.reduce_sum([tf.cast(tf.equal(xi, yi), factory.native_type)
                                                   for xi, yi in zip(x.backing, y.backing)],
                                                  axis=0)
                all_matches = tf.cast(tf.equal(number_of_matches, len(MODULI)), factory.native_type)

            return factory.tensor(all_matches)

        def im2col(self, h_filter: int, w_filter: int, padding: str, strides: int):
            with tf.name_scope('crt_im2col'):
                backing = [im2col(xi,
                                  h_filter=h_filter,
                                  w_filter=w_filter,
                                  padding=padding,
                                  strides=strides)
                           for xi in self.backing]
                return DenseTensor(backing)

        def conv2d(self, other, strides: int, padding: str = 'SAME'):
            x, y = _lift(self, other)
            return conv2d(x, y, strides, padding)  # type: ignore

        def batch_to_space_nd(self, block_shape, crops):
            with tf.name_scope("crt_batch_to_space_nd"):
                backing = [tf.batch_to_space_nd(xi,
                                                block_shape=block_shape,
                                                crops=crops)
                           for xi in self.backing]
                return DenseTensor(backing)

        def space_to_batch_nd(self, block_shape, paddings):
            with tf.name_scope("crt_space_to_batch_nd"):
                backing = [tf.space_to_batch_nd(xi,
                                                block_shape=block_shape,
                                                paddings=paddings)
                           for xi in self.backing]
                return DenseTensor(backing)

        def transpose(self, perm):
            backing = [tf.transpose(xi, perm=perm) for xi in self.backing]
            return DenseTensor(backing)

        def strided_slice(self, args, kwargs):
            backing = [tf.strided_slice(xi, *args, **kwargs) for xi in self.backing]
            return DenseTensor(backing)

        def gather(self, indices: list, axis: int = 0):
<<<<<<< HEAD
            backings = [tf.gather(xi, indices, axis=axis) for xi in self.backing]
            return [DenseTensor(backing) for backing in backings]
=======
            backing = [tf.gather(xi, indices, axis=axis) for xi in self.backing]
            return DenseTensor(backing)
>>>>>>> ffad4df3

        def split(self, num_split: int, axis: int = 0):
            backings = zip(*[tf.split(xi, num_split, axis=axis) for xi in self.backing])
            return [DenseTensor(backing) for backing in backings]

        def reshape(self, axes: List[int]):
            backing = [tf.reshape(xi, axes) for xi in self.backing]
            return DenseTensor(backing)

        def negative(self):
            backing = [tf.negative(xi) % mi for xi, mi in zip(self.backing, MODULI)]
            return DenseTensor(backing)

        def expand_dims(self, axis: Optional[int] = None):
            backing = [tf.expand_dims(xi, axis) for xi in self.backing]
            return DenseTensor(backing)

        def squeeze(self, axis: Optional[List[int]] = None):
            backing = [tf.squeeze(xi, axis=axis) for xi in self.backing]
            return DenseTensor(backing)

        def truncate(self, amount, base=2):
            factor = base**amount
            factor_inverse = inverse(factor, MODULUS)
            return (self - (self % factor)) * factor_inverse

        def right_shift(self, bitlength):
            return self.truncate(bitlength, 2)

        def cast(self, factory):
            # NOTE(Morten) could add more convertion options
            if factory is self.factory:
                return self
            raise ValueError("Don't know how to cast into {}", factory)

    class DenseTensor(Tensor):

        def __init__(self, backing):
            self._backing = backing

        @property
        def shape(self):
            return self._backing[0].shape

        @property
        def backing(self):
            return self._backing

    class UniformTensor(Tensor):

        def __init__(self, shape, seeds):
            self._seeds = seeds
            self._shape = shape

        @property
        def shape(self):
            return self._shape

        @property
        def backing(self):
            with tf.name_scope('expand-seed'):
                return [secure_random.seeded_random_uniform(self._shape,
                                                            minval=0,
                                                            maxval=mi,
                                                            seed=seed,
                                                            dtype=INT_TYPE)
                        for (mi, seed) in zip(MODULI, self._seeds)]

    class BoundedTensor(Tensor):

        def __init__(self, shape, seeds, chunk_sizes):
            self._shape = shape
            self._seeds = seeds
            self._chunk_sizes = chunk_sizes

        @property
        def shape(self):
            return self._shape

        @property
        def backing(self):
            with tf.name_scope('expand-seed'):
                chunk_values = [secure_random.seeded_random_uniform(self._shape,
                                                                    minval=0,
                                                                    maxval=2**chunk_size,
                                                                    seed=seed_value,
                                                                    dtype=INT_TYPE)
                                for chunk_size, seed_value in zip(self._chunk_sizes, self._seeds)]
                return _construct_backing_from_chunks(self._chunk_sizes, chunk_values)

    class Constant(DenseTensor, AbstractConstant):

        def __init__(self, backing) -> None:
            assert all(isinstance(component, tf.Tensor) for component in backing)
            super(Constant, self).__init__(backing)

        def __repr__(self) -> str:
            return 'Constant({})'.format(self.shape)

    class Placeholder(DenseTensor, AbstractPlaceholder):

        def __init__(self, shape) -> None:
            self.placeholders = [tf.placeholder(INT_TYPE, shape=shape) for _ in MODULI]
            super(Placeholder, self).__init__(self.placeholders)

        def __repr__(self):
            return 'Placeholder({})'.format(self.shape)

        def feed(self, value):
            assert isinstance(value, np.ndarray), type(value)
            backing = _crt_decompose(value)
            return {
                p: v for p, v in zip(self.placeholders, backing)
            }

    class Variable(DenseTensor, AbstractVariable):

        def __init__(self, initial_backing) -> None:
            self.variables = [tf.Variable(val,
                                          dtype=INT_TYPE,
                                          trainable=False)
                              for val in initial_backing]
            self.initializer = tf.group(*[var.initializer for var in self.variables])
            backing = [var.read_value() for var in self.variables]
            super(Variable, self).__init__(backing)

        def __repr__(self):
            return 'Variable({})'.format(self.shape)

        def assign_from_native(self, value: np.ndarray):
            assert isinstance(value, np.ndarray), type(value)
            return self.assign_from_same(FACTORY.tensor(value))

        def assign_from_same(self, value: Tensor):
            assert isinstance(value, Tensor), type(value)
            return tf.group(*[tf.assign(xi, vi).op for xi, vi in zip(self.variables, value.backing)])

    return FACTORY


#
# 32 bit CRT
# - we need this to do matmul as int32 is the only supported type for that
# - tried tf.float64 but didn't work out of the box
# - 10 components for modulus ~100 bits
#

int100factory = crt_factory(INT_TYPE=tf.int32,
                            MODULI=[1201, 1433, 1217, 1237, 1321, 1103, 1129, 1367, 1093, 1039])<|MERGE_RESOLUTION|>--- conflicted
+++ resolved
@@ -569,13 +569,8 @@
             return DenseTensor(backing)
 
         def gather(self, indices: list, axis: int = 0):
-<<<<<<< HEAD
-            backings = [tf.gather(xi, indices, axis=axis) for xi in self.backing]
-            return [DenseTensor(backing) for backing in backings]
-=======
             backing = [tf.gather(xi, indices, axis=axis) for xi in self.backing]
             return DenseTensor(backing)
->>>>>>> ffad4df3
 
         def split(self, num_split: int, axis: int = 0):
             backings = zip(*[tf.split(xi, num_split, axis=axis) for xi in self.backing])
