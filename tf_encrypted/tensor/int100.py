--- conflicted
+++ resolved
@@ -621,22 +621,14 @@
 
             return factory.tensor(all_matches)
 
-<<<<<<< HEAD
-        def im2col(self, h_filter: int, w_filter: int, stride: int, padding: str):
-=======
         def im2col(self, h_filter: int, w_filter: int, strides: list, padding: str):
->>>>>>> 9ba95541
             with tf.name_scope("crt_im2col"):
                 backing = [
                     im2col(
                         xi,
                         h_filter=h_filter,
                         w_filter=w_filter,
-<<<<<<< HEAD
-                        stride=stride,
-=======
                         strides=strides,
->>>>>>> 9ba95541
                         padding=padding,
                     )
                     for xi in self.backing
@@ -655,24 +647,6 @@
                     out_filters = in_filters
 
                 if padding == "SAME":
-<<<<<<< HEAD
-                    h_out = int(math.ceil(float(h_x) / float(stride)))
-                    w_out = int(math.ceil(float(w_x) / float(stride)))
-                elif padding == "VALID":
-                    h_out = int(math.ceil(float(h_x - h_filter + 1) / float(stride)))
-                    w_out = int(math.ceil(float(w_x - w_filter + 1) / float(stride)))
-                else:
-                    raise ValueError("Don't know padding method '{}'".format(padding))
-
-                x_col = x.im2col(h_filter, w_filter, stride, padding)
-                w_col = y.transpose([3, 2, 0, 1]).reshape([int(out_filters), -1])
-                out = w_col.matmul(x_col)
-
-                out = out.reshape([out_filters, h_out, w_out, n_x])
-                out = out.transpose([3, 0, 1, 2])
-
-                return out
-=======
                     h_out = int(math.ceil(float(h_x) / float(strides[0])))
                     w_out = int(math.ceil(float(w_x) / float(strides[1])))
                 elif padding == "VALID":
@@ -688,7 +662,6 @@
                 x_col = x.im2col(h_filter, w_filter, strides, padding)
                 w_col = y.transpose([3, 2, 0, 1]).reshape([int(out_filters), -1])
                 out = w_col.matmul(x_col)
->>>>>>> 9ba95541
 
                 out = out.reshape([out_filters, h_out, w_out, n_x])
                 out = out.transpose([3, 0, 1, 2])
