from __future__ import absolute_import
from typing import Union, List, Dict, Any, Tuple, Optional

import numpy as np
import tensorflow as tf

from .factory import (AbstractFactory, AbstractTensor, AbstractVariable,
                      AbstractConstant, AbstractPlaceholder)
from .helpers import inverse
from .shared import binarize, conv2d, im2col
from ..types import Slice, Ellipse

from ..operations.secure_random import random_uniform


class Int64Factory(AbstractFactory):

    def tensor(self, value) -> 'Int64Tensor':

        if isinstance(value, tf.Tensor):
            if value.dtype is not tf.int64:
                value = tf.cast(value, dtype=tf.int64)
            return Int64Tensor(value)

        if isinstance(value, np.ndarray):
            return Int64Tensor(value)

        if isinstance(value, Int64Tensor):
            return Int64Tensor(value.value)

        raise TypeError("Don't know how to handle {}".format(type(value)))

    def constant(self, value) -> 'Int64Constant':

        if isinstance(value, (tf.Tensor, np.ndarray)):
            return Int64Constant(value)

        if isinstance(value, Int64Tensor):
            return Int64Constant(value.value)

        raise TypeError("Don't know how to handle {}".format(type(value)))

    def variable(self, initial_value) -> 'Int64Variable':

        if isinstance(initial_value, (tf.Tensor, np.ndarray)):
            return Int64Variable(initial_value)

        if isinstance(initial_value, Int64Tensor):
            return Int64Variable(initial_value.value)

        raise TypeError("Don't know how to handle {}".format(type(initial_value)))

    def placeholder(self, shape: List[int]) -> 'Int64Placeholder':
        return Int64Placeholder(shape)

    @property
    def modulus(self) -> int:
        return 2**64

    @property
    def native_type(self):
        return tf.int64

    def sample_uniform(self, shape: List[int]) -> 'Int64Tensor':
<<<<<<< HEAD
        value = random_uniform(shape=shape, dtype=self.native_type, minval=tf.int64.min, maxval=tf.int64.max)
=======
        value = tf.random_uniform(shape=shape,
                                  dtype=self.native_type,
                                  minval=tf.int64.min,
                                  maxval=tf.int64.max)
>>>>>>> f5783482
        return Int64Tensor(value)

    def sample_bounded(self, shape: List[int], bitlength: int) -> 'Int64Tensor':
        # TODO[Morten] verify that uses of this work for signed integers
<<<<<<< HEAD
        value = random_uniform(shape=shape, dtype=self.native_type, minval=0, maxval=2**bitlength)
=======
        value = tf.random_uniform(shape=shape,
                                  dtype=self.native_type,
                                  minval=0,
                                  maxval=2**bitlength)
>>>>>>> f5783482
        return Int64Tensor(value)

    def stack(self, xs: List['Int64Tensor'], axis: int = 0) -> 'Int64Tensor':
        assert all(isinstance(x, Int64Tensor) for x in xs)
        value = tf.stack([x.value for x in xs], axis=axis)
        return Int64Tensor(value)

    def concat(self, xs: List['Int64Tensor'], axis: int) -> 'Int64Tensor':
        assert all(isinstance(x, Int64Tensor) for x in xs)
        value = tf.concat([x.value for x in xs], axis=axis)
        return Int64Tensor(value)


int64factory = Int64Factory()


def _lift(x, y) -> Tuple['Int64Tensor', 'Int64Tensor']:

    if isinstance(x, Int64Tensor) and isinstance(y, Int64Tensor):
        return x, y

    if isinstance(x, Int64Tensor) and isinstance(y, int):
        return x, x.factory.tensor(np.array([y]))

    if isinstance(x, int) and isinstance(y, Int64Tensor):
        return y.factory.tensor(np.array([x])), y

    raise TypeError("Don't know how to lift {} {}".format(type(x), type(y)))


class Int64Tensor(AbstractTensor):

    def __init__(self, value: Union[np.ndarray, tf.Tensor]) -> None:
        self.value = value

    def to_native(self) -> Union[tf.Tensor, np.ndarray]:
        return self.value

    def to_bits(self, factory: Optional[AbstractFactory] = None) -> AbstractTensor:
        factory = factory or int64factory
        return factory.tensor(binarize(self.value))

    def __repr__(self) -> str:
        return 'Int64Tensor(shape={})'.format(self.shape)

    @property
    def shape(self) -> Union[Tuple[int, ...], tf.TensorShape]:
        return self.value.shape

    @property
    def factory(self) -> AbstractFactory:
        return int64factory

    def __add__(self, other) -> 'Int64Tensor':
        x, y = _lift(self, other)
        return x.add(y)

    def __radd__(self, other) -> 'Int64Tensor':
        x, y = _lift(self, other)
        return x.add(y)

    def __sub__(self, other) -> 'Int64Tensor':
        x, y = _lift(self, other)
        return x.sub(y)

    def __rsub__(self, other) -> 'Int64Tensor':
        x, y = _lift(self, other)
        return x.sub(y)

    def __mul__(self, other) -> 'Int64Tensor':
        x, y = _lift(self, other)
        return x.mul(y)

    def __rmul__(self, other) -> 'Int64Tensor':
        x, y = _lift(self, other)
        return x.mul(y)

    def __mod__(self, k: int) -> 'Int64Tensor':
        return self.mod(k)

    def __neg__(self) -> 'Int64Tensor':
        return self.mul(-1)

    def __getitem__(self, slice: Union[Slice, Ellipse]) -> 'Int64Tensor':
        return int64factory.tensor(self.value[slice])

    def add(self, other: Any) -> 'Int64Tensor':
        x, y = _lift(self, other)
        return int64factory.tensor(x.value + y.value)

    def sub(self, other: Any) -> 'Int64Tensor':
        x, y = _lift(self, other)
        return int64factory.tensor(x.value - y.value)

    def mul(self, other: Any) -> 'Int64Tensor':
        x, y = _lift(self, other)
        return int64factory.tensor(x.value * y.value)

    def matmul(self, other: Any) -> 'Int64Tensor':
        x, y = _lift(self, other)
        return int64factory.tensor(tf.matmul(x.value, y.value))

    def im2col(self, h_filter: int, w_filter: int, padding: str, strides: int) -> 'Int64Tensor':
        return int64factory.tensor(im2col(self.value, h_filter, w_filter, padding, strides))

    def conv2d(self, other: Any, strides: int, padding: str = 'SAME') -> 'Int64Tensor':
        x, y = _lift(self, other)
        return conv2d(x, y, strides, padding)  # type: ignore

    def mod(self, k: int) -> 'Int64Tensor':
        return int64factory.tensor(self.value % k)

    def transpose(self, perm: Union[List[int], Tuple[int]]) -> 'Int64Tensor':
        return int64factory.tensor(tf.transpose(self.value, perm))

    def strided_slice(self, args: Any, kwargs: Any) -> 'Int64Tensor':
        return int64factory.tensor(tf.strided_slice(self.value, *args, **kwargs))

    def split(self, num_split: int, axis: int = 0) -> List['Int64Tensor']:
        values = tf.split(self.value, num_split, axis=axis)
        return [int64factory.tensor(value) for value in values]

    def reshape(self, axes: Union[tf.Tensor, List[int]]) -> 'Int64Tensor':
        return Int64Tensor(tf.reshape(self.value, axes))

    def reduce_sum(self, axis, keepdims=None) -> 'Int64Tensor':
        return Int64Tensor(tf.reduce_sum(self.value, axis, keepdims))

    def cumsum(self, axis, exclusive, reverse) -> 'Int64Tensor':
        return Int64Tensor(tf.cumsum(self.value, axis=axis, exclusive=exclusive, reverse=reverse))

    def equal_zero(self, factory: AbstractFactory = int64factory) -> 'AbstractTensor':
        return factory.tensor(tf.cast(tf.equal(self.value, 0), dtype=factory.native_type))

    def equal(self, other, factory: AbstractFactory = int64factory) -> 'AbstractTensor':
        x, y = _lift(self, other)
        return factory.tensor(tf.cast(tf.equal(x.value, y.value), dtype=factory.native_type))

    def truncate(self, amount, base=2) -> 'Int64Tensor':
        if base == 2:
            return self.right_shift(amount)
        else:
            factor = base**amount
            factor_inverse = inverse(factor, self.factory.modulus)
            return (self - (self % factor)) * factor_inverse

    def right_shift(self, bitlength) -> 'Int64Tensor':
        return Int64Tensor(tf.bitwise.right_shift(self.value, bitlength))

    def expand_dims(self, axis: Optional[int] = None) -> 'Int64Tensor':
        return Int64Tensor(tf.expand_dims(self.value, axis))

    def squeeze(self, axis: Optional[List[int]] = None) -> 'Int64Tensor':
        return Int64Tensor(tf.squeeze(self.value, axis=axis))

    def negative(self) -> 'Int64Tensor':
        return Int64Tensor(tf.negative(self.value))


class Int64Constant(Int64Tensor, AbstractConstant):

    def __init__(self, value: Union[tf.Tensor, np.ndarray]) -> None:
        super(Int64Constant, self).__init__(tf.constant(value, dtype=tf.int64))

    def __repr__(self) -> str:
        return 'int64.Constant(shape={})'.format(self.shape)


class Int64Placeholder(Int64Tensor, AbstractPlaceholder):

    def __init__(self, shape: List[int]) -> None:
        self.placeholder = tf.placeholder(tf.int64, shape=shape)
        super(Int64Placeholder, self).__init__(self.placeholder)

    def __repr__(self) -> str:
        return 'Int64Placeholder(shape={})'.format(self.shape)

    def feed_from_native(self, value: np.ndarray) -> Dict[tf.Tensor, np.ndarray]:
        assert type(value) in [np.ndarray], type(value)
        return self.feed_from_same(int64factory.tensor(value))

    def feed_from_same(self, value: Int64Tensor) -> Dict[tf.Tensor, np.ndarray]:
        assert isinstance(value, Int64Tensor), type(value)
        return {
            self.placeholder: value.value
        }


class Int64Variable(Int64Tensor, AbstractVariable):

    def __init__(self, initial_value: Union[tf.Tensor, np.ndarray]) -> None:
        self.variable = tf.Variable(initial_value, dtype=tf.int64, trainable=False)
        self.initializer = self.variable.initializer
        super(Int64Variable, self).__init__(self.variable.read_value())

    def __repr__(self) -> str:
        return 'Int64Variable(shape={})'.format(self.shape)

    def assign_from_native(self, value: np.ndarray) -> tf.Operation:
        assert type(value) in [np.ndarray], type(value)
        return self.assign_from_same(int64factory.tensor(value))

    def assign_from_same(self, value: Int64Tensor) -> tf.Operation:
        assert isinstance(value, Int64Tensor), type(value)
        return tf.assign(self.variable, value.value).op<|MERGE_RESOLUTION|>--- conflicted
+++ resolved
@@ -62,26 +62,18 @@
         return tf.int64
 
     def sample_uniform(self, shape: List[int]) -> 'Int64Tensor':
-<<<<<<< HEAD
-        value = random_uniform(shape=shape, dtype=self.native_type, minval=tf.int64.min, maxval=tf.int64.max)
-=======
-        value = tf.random_uniform(shape=shape,
-                                  dtype=self.native_type,
-                                  minval=tf.int64.min,
-                                  maxval=tf.int64.max)
->>>>>>> f5783482
+        value = random_uniform(shape=shape,
+                               dtype=self.native_type,
+                               minval=tf.int64.min,
+                               maxval=tf.int64.max)
         return Int64Tensor(value)
 
     def sample_bounded(self, shape: List[int], bitlength: int) -> 'Int64Tensor':
         # TODO[Morten] verify that uses of this work for signed integers
-<<<<<<< HEAD
-        value = random_uniform(shape=shape, dtype=self.native_type, minval=0, maxval=2**bitlength)
-=======
-        value = tf.random_uniform(shape=shape,
-                                  dtype=self.native_type,
-                                  minval=0,
-                                  maxval=2**bitlength)
->>>>>>> f5783482
+        value = random_uniform(shape=shape,
+                               dtype=self.native_type,
+                               minval=0,
+                               maxval=2**bitlength)
         return Int64Tensor(value)
 
     def stack(self, xs: List['Int64Tensor'], axis: int = 0) -> 'Int64Tensor':
