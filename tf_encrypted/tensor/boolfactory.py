--- conflicted
+++ resolved
@@ -33,15 +33,9 @@
                     value = tf.cast(value, dtype=self.native_type)
                 return Tensor(value)
 
-<<<<<<< HEAD
-            value = np.array(value)
-            value = tf.convert_to_tensor(value, dtype=self.native_type)
-            return DenseTensor(value)
-=======
             if isinstance(value, np.ndarray):
                 value = tf.convert_to_tensor(value, dtype=self.native_type)
                 return Tensor(value)
->>>>>>> 9ba95541
 
             if isinstance(value, (int, float, list)):
                 value = np.array(value)
