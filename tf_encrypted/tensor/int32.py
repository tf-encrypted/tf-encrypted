--- conflicted
+++ resolved
@@ -8,11 +8,7 @@
                       AbstractConstant, AbstractPlaceholder)
 from .shared import binarize, conv2d, im2col
 from ..types import Slice, Ellipse
-<<<<<<< HEAD
-from ..operations.secure_random import seeded_random_uniform
-=======
-from ..operations.secure_random import random_uniform
->>>>>>> fdc6c02a
+from ..operations.secure_random import seeded_random_uniform, random_uniform
 
 
 class Int32Factory(AbstractFactory):
