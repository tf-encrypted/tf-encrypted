--- conflicted
+++ resolved
@@ -7,11 +7,7 @@
 
 from ..tensor.shared import im2col
 from .helpers import inverse, prod
-<<<<<<< HEAD
-from ..operations.secure_random import seeded_random_uniform
-=======
-from ..operations.secure_random import random_uniform
->>>>>>> fdc6c02a
+from ..operations.secure_random import seeded_random_uniform, random_uniform
 
 Decomposed = Union[List[tf.Tensor], List[np.ndarray]]
 
@@ -186,16 +182,18 @@
 
     def crt_sample_uniform(shape, seed=None):
         with tf.name_scope('sample'):
-<<<<<<< HEAD
-            if seed is None:
+
+
+<< << << < HEAD
+    if seed is None:
                 # TODO
-                return [tf.random_uniform(shape, maxval=mi, dtype=int_type) for mi in m]
-            else:
-                print("SAMPLE_UNIFORM")
-                return [seeded_random_uniform(shape, maxval=mi, seed=seed, dtype=int_type) for mi in m]
-=======
-            return [random_uniform(shape, maxval=mi, dtype=int_type) for mi in m]
->>>>>>> fdc6c02a
+        return [tf.random_uniform(shape, maxval=mi, dtype=int_type) for mi in m]
+    else:
+        print("SAMPLE_UNIFORM")
+        return [seeded_random_uniform(shape, maxval=mi, seed=seed, dtype=int_type) for mi in m]
+== == == =
+    return [random_uniform(shape, maxval=mi, dtype=int_type) for mi in m]
+>>>>>> > fdc6c02a7c853f3285b7289a5c8d28e71f8ed2a7
 
     return crt_sample_uniform
 
