--- conflicted
+++ resolved
@@ -1197,11 +1197,7 @@
     return z
 
   @memoize
-<<<<<<< HEAD
-  def relu(self, x: "PondTensor", **kwargs):# pylint: disable=unused-argument
-=======
   def relu(self, x: "PondTensor", **kwargs):  # pylint: disable=unused-argument
->>>>>>> 66f8acab
     """A Chebyshev polynomial approximation of the ReLU function."""
     assert isinstance(x, PondTensor), type(x)
 
