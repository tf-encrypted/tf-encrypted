--- conflicted
+++ resolved
@@ -2194,17 +2194,11 @@
     self.variable0 = variable0
     self.variable1 = variable1
 
-<<<<<<< HEAD
-    self.initializer = tf.group(
-        *[var.initializer for var in [variable0, variable1]]
-    )
-=======
     # TensorFlow 2.0 variables don't have initializers??
     if variable0.initializer is not None:
       self.initializer = tf.group(
           *[var.initializer for var in [variable0, variable1]]
       )
->>>>>>> 8a29b731
 
   def __repr__(self) -> str:
     return "PondPrivateVariable(shape={})".format(self.shape)
