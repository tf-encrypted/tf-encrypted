"""Base abstraction for a Protocol."""
import functools
from abc import ABC
from types import TracebackType
from typing import Any
from typing import Callable
from typing import Optional

import tensorflow as tf

import tf_encrypted as tfe

from ..config import get_config
from ..tensor.factory import AbstractTensor

nodes = dict()


class Protocol(ABC):
    """
    Protocol is the base class that other protocols in TF Encrypted will extend.

    Do not directly instantiate this class.  You should use a subclass instead,
    such as :class:`~tf_encrypted.protocol.protocol.SecureNN`
    or :class:`~tf_encrypted.protocol.protocol.Pond`
    """

    def __enter__(self) -> "Protocol":
        self.last_protocol = tfe.get_protocol()
        tfe.set_protocol(self)
        return self

    def __exit__(
        self,
        exception_type,
        exception_value: Optional[Exception],
        traceback: Optional[TracebackType],
    ) -> Optional[bool]:
        tfe.set_protocol(self.last_protocol)

    def reset(self):
        pass


<<<<<<< HEAD
=======
class TFETensorBone(ABC):
    pass


>>>>>>> 9ba95541
class TFETensor(ABC):
    pass


class TFEVariable(TFETensor):
    pass


class TFEPrivateTensor(TFETensor):
    pass


class TFEPrivateVariable(TFEPrivateTensor, TFEVariable):
    pass


class TFEPublicTensor(TFETensor):
    pass


class TFEPublicVariable(TFEPublicTensor, TFEVariable):
    pass


def make_hashable(x):
    if isinstance(x, (tuple, list)):
        return tuple([make_hashable(y) for y in x])
    elif isinstance(x, dict):
        return tuple(
            sorted(
                [(make_hashable(item[0]), make_hashable(item[1])) for item in x.items()]
            )
        )
    elif isinstance(x, tf.TensorShape):
        return tuple(x.as_list())
    else:
        try:
            hash(x)
            return x
        except TypeError:
<<<<<<< HEAD
            return id(x)
=======
            # not safe
            # collision may happen
            return str(id(x)) + str(x)
>>>>>>> 9ba95541


def memoize(func: Callable) -> Callable:
    """
    memoize(func) -> Callable

    Decorates a function for memoization, which explicitly caches the function's
    output.

    :param Callable func: The function to memoize
    """

    @functools.wraps(func)
    def cache_nodes(self: Protocol, *args: Any, **kwargs: Any) -> AbstractTensor:
<<<<<<< HEAD
=======
        if get_config().debug:
            return func(self, *args, **kwargs)

>>>>>>> 9ba95541
        hashable_args = make_hashable(args)
        hashable_kwargs = make_hashable(kwargs)
        node_key = (func.__name__, hashable_args, hashable_kwargs)

        cached_result = nodes.get(node_key, None)
        if cached_result is not None:
            return cached_result

        result = func(self, *args, **kwargs)

        nodes[node_key] = result
        return result

    return cache_nodes


def unwrap_func(wrap_args):
    if wrap_args is None:
        return None

    if isinstance(wrap_args, (list, tuple)):
        return [unwrap_func(arg) for arg in wrap_args]
    elif isinstance(wrap_args, TFETensor):
        return wrap_args.bone
    elif isinstance(wrap_args, tf.Tensor):
        return wrap_args
    elif isinstance(wrap_args, (float, int, str)):
        return wrap_args
    else:
        raise TypeError("Don't know how to unwrap {}".format(type(wrap_args)))


def wrap_func(unwrap_args):
    if unwrap_args is None:
        return None

    prot = tfe.get_protocol()

    if isinstance(unwrap_args, (list, tuple)):
        return [wrap_func(arg) for arg in unwrap_args]
    elif isinstance(unwrap_args, TFETensorBone):
        return prot.from_bone(unwrap_args)
    elif isinstance(unwrap_args, tf.Tensor):
        return unwrap_args
    elif isinstance(unwrap_args, (float, int, str)):
        return unwrap_args
    else:
        raise TypeError("Don't know how to wrap {}".format(type(unwrap_args)))


def input_unwrap(wrap_args, wrap_kwargs):

    unwrap_args = unwrap_func(wrap_args)
    unwrap_kwargs = {}

    for kwarg in wrap_kwargs.items():
        unwrap_kwargs[kwarg[0]] = unwrap_func(kwarg[1])
    return unwrap_args, unwrap_kwargs


def input_wrap(unwrap_args, unwrap_kwargs):

    wrap_args = wrap_func(unwrap_args)
    wrap_kwargs = {}

    for kwarg in unwrap_kwargs.items():
        wrap_kwargs[kwarg[0]] = wrap_func(kwarg[1])
    return wrap_args, wrap_kwargs


def function(func: Callable) -> Callable:
    """
    Compiling a function into a callable TensorFlow graph.

    Do not use this decorator in every function, just in upper function.
    Because 'tf.function' decorator require function's input and output
    to be tensorflow tensors, so we need to transform tfe tensors to
    tensorflow tensors and transform inversely.
    """

    @tf.function
    def graph_function(args, kwargs):
        args, kwargs = input_wrap(args, kwargs)
        result = func(*args, **kwargs)
        result = unwrap_func(result)
        return result

    @functools.wraps(func)
    def wrap_function(*args: Any, **kwargs: Any) -> AbstractTensor:
        if get_config().debug:
            return func(*args, **kwargs)

        args, kwargs = input_unwrap(args, kwargs)
        result = graph_function(args, kwargs)
        result = wrap_func(result)

        return result

    return wrap_function<|MERGE_RESOLUTION|>--- conflicted
+++ resolved
@@ -42,13 +42,10 @@
         pass
 
 
-<<<<<<< HEAD
-=======
 class TFETensorBone(ABC):
     pass
 
 
->>>>>>> 9ba95541
 class TFETensor(ABC):
     pass
 
@@ -89,13 +86,9 @@
             hash(x)
             return x
         except TypeError:
-<<<<<<< HEAD
-            return id(x)
-=======
             # not safe
             # collision may happen
             return str(id(x)) + str(x)
->>>>>>> 9ba95541
 
 
 def memoize(func: Callable) -> Callable:
@@ -110,12 +103,9 @@
 
     @functools.wraps(func)
     def cache_nodes(self: Protocol, *args: Any, **kwargs: Any) -> AbstractTensor:
-<<<<<<< HEAD
-=======
         if get_config().debug:
             return func(self, *args, **kwargs)
 
->>>>>>> 9ba95541
         hashable_args = make_hashable(args)
         hashable_kwargs = make_hashable(kwargs)
         node_key = (func.__name__, hashable_args, hashable_kwargs)
