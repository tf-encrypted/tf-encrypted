--- conflicted
+++ resolved
@@ -13,10 +13,7 @@
 from .protocol import TFEPublicVariable
 from .protocol import TFETensor
 from .protocol import TFEVariable
-<<<<<<< HEAD
-=======
 from .protocol import function
->>>>>>> 9ba95541
 from .protocol import memoize
 from .securenn import SecureNN
 
