--- conflicted
+++ resolved
@@ -353,7 +353,6 @@
 
     :param PondTensor x: Input tensor.
     """
-    max_size = kwargs.get('max_size', 224*224*95)
 
     def actual_relu(x, name_scope):
       with tf.name_scope(name_scope):
@@ -361,27 +360,7 @@
         return drelu * x
 
     shape = x.shape.as_list()
-<<<<<<< HEAD
-
-    #tensor is too big and will raise OOM
-    if np.prod(shape) >= max_size:
-      #max channels in sub tensor such that it won't raise OOM
-      max_channel = max_size // np.prod(shape[:-1])
-      size_split = [max_channel] * int(shape[-1] / max_channel)
-      if np.sum(size_split) < shape[-1]:
-        #there is a leftover from the orig tensor
-        size_split += [shape[-1] - np.sum(size_split)]
-
-      x_split = self.split(x, size_split, axis=-1)
-
-      for i, _ in enumerate(x_split):
-        x_split[i] = actual_relu(x_split[i])
-
-      return self.concat(x_split, axis=-1)
-
-    return actual_relu(x)
-
-=======
+
     total_size = np.prod(shape)
 
     max_size = kwargs.get('max_size', 4000000)
@@ -415,7 +394,6 @@
         xs[i] = actual_relu(xs[i], 'subrelu')
 
       return self.concat(xs, axis=-1)
->>>>>>> 66f8acab
 
   def maxpool2d(self, x, pool_size, strides, padding):
     """
