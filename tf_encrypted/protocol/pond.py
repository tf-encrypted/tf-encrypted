from __future__ import absolute_import
from typing import Tuple, List, Union, Optional, Any, NewType, Callable
import abc
import sys
from math import log2, ceil

import numpy as np
import tensorflow as tf

from ..tensor.helpers import inverse
from ..tensor.factory import (
    AbstractFactory,
    AbstractTensor,
    AbstractConstant,
    AbstractVariable,
    AbstractPlaceholder,
)
from ..tensor.fixed import FixedpointConfig, _validate_fixedpoint_config
from ..tensor import int100factory, fixed100
from ..tensor import int64factory, fixed64
from ..types import Slice, Ellipse
from ..player import Player
from ..config import get_config, tensorflow_supports_int64
from .protocol import Protocol, global_cache_updaters, memoize, nodes


TFEData = Union[np.ndarray, tf.Tensor]
TFEVariable = Union["PondPublicVariable", "PondPrivateVariable", tf.Variable]
TFEPublicTensor = NewType("TFEPublicTensor", "PondPublicTensor")
TFETensor = Union[TFEPublicTensor, "PondPrivateTensor", "PondMaskedTensor"]
TFEInputter = Callable[[], Union[List[tf.Tensor], tf.Tensor]]


_initializers = list()
_thismodule = sys.modules[__name__]


class Pond(Protocol):
    """
    Pond(server_0, server_1, crypto_producer, tensor_factory, fixedpoint_config)

    Pond is similar to SPDZ except it has been vectorized plus a few more optimizations.

    Pond works with 2 parties for computation and one crypto producer for triples.

    :param Player server_0: The "alice" of MPC.
    :param Player server_1: The "bob" of MPC.
    :param Player crypto_producer: The host to act as the crypto producer.  In `Pond` this party is
        responsible for producing triples to aid in computation.
    :param AbstractFactory tensor_factory: Which backing type of tensor you would like to use, e.g. `int100` or `int64`
    """  # noqa:E501

    def __init__(
        self,
        server_0: Optional[Player] = None,
        server_1: Optional[Player] = None,
        crypto_producer: Optional[Player] = None,
        tensor_factory: Optional[AbstractFactory] = None,
        fixedpoint_config: Optional[FixedpointConfig] = None,
    ) -> None:

        self.server_0 = server_0 or get_config().get_player("server0")
        self.server_1 = server_1 or get_config().get_player("server1")
        self.crypto_producer = crypto_producer or get_config().get_player(
            "crypto-producer"
        )

        if tensor_factory is None:
            if tensorflow_supports_int64():
                tensor_factory = int64factory
            else:
                tensor_factory = int100factory

        if fixedpoint_config is None:
            if tensor_factory is int64factory:
                fixedpoint_config = fixed64
            elif tensor_factory is int100factory:
                fixedpoint_config = fixed100
            else:
                raise ValueError(
                    "Don't know how to pick fixedpoint configuration for tensor type {}".format(
                        tensor_factory
                    )
                )

        _validate_fixedpoint_config(fixedpoint_config, tensor_factory)
        self.fixedpoint_config = fixedpoint_config
        self.tensor_factory = tensor_factory

    def define_constant(
        self,
        value: np.ndarray,
        apply_scaling: bool = True,
        name: Optional[str] = None,
        factory: Optional[AbstractFactory] = None,
    ) -> "PondConstant":
        """
        define_constant(value, apply_scaling, name, factory) -> PondConstant

        Define a constant to use in computation.

        .. code-block:: python

            x = prot.define_constant(np.array([1,2,3,4]), apply_scaling=False)

        :See: tf.constant

        :param np.ndarray value: The value to define as a constant.
        :param bool apply_scaling: Whether or not to scale the value.
        :param str name: What name to give to this node in the graph.
        :param AbstractFactory factory: Which tensor type to represent this value with.
        """
        assert isinstance(value, (np.ndarray,)), type(value)

        factory = factory or self.tensor_factory

        v = self._encode(value, apply_scaling, factory)

        with tf.name_scope("constant{}".format("-" + name if name else "")):

            with tf.device(self.server_0.device_name):
                x_on_0 = factory.constant(v)

            with tf.device(self.server_1.device_name):
                x_on_1 = factory.constant(v)

        return PondConstant(self, x_on_0, x_on_1, apply_scaling)

    def define_public_placeholder(
        self,
        shape,
        apply_scaling: bool = True,
        name: Optional[str] = None,
        factory: Optional[AbstractFactory] = None,
    ) -> "PondPublicPlaceholder":
        """
        define_public_placeholder(shape, apply_scaling, name, factory) -> PondPublicPlaceholder

        Define a `public` placeholder to use in computation.  This will be known to both parties.

        .. code-block:: python

            x = prot.define_public_placeholder(shape=(1024, 1024))

        :See: tf.placeholder

        :param List[int] shape: The shape of the placeholder.
        :param bool apply_scaling: Whether or not to scale the value.
        :param str name: What name to give to this node in the graph.
        :param AbstractFactory factory: Which tensor type to represent this value with.
        """

        factory = factory or self.tensor_factory

        with tf.name_scope("public-placeholder{}".format("-" + name if name else "")):

            with tf.device(self.server_0.device_name):
                x_on_0 = factory.placeholder(shape)

            with tf.device(self.server_1.device_name):
                x_on_1 = factory.placeholder(shape)

        return PondPublicPlaceholder(self, x_on_0, x_on_1, apply_scaling)

    def define_private_placeholder(
        self,
        shape,
        apply_scaling: bool = True,
        name: Optional[str] = None,
        factory: Optional[AbstractFactory] = None,
    ) -> "PondPrivatePlaceholder":
        """
        define_private_placeholder(shape, apply_scaling, name, factory) -> PondPrivatePlaceholder

        Define a `private` placeholder to use in computation.  This will only be known by the party
        that defines it.

        .. code-block:: python

            x = prot.define_private_placeholder(shape=(1024, 1024))

        :See: tf.placeholder

        :param List[int] shape: The shape of the placeholder.
        :param bool apply_scaling: Whether or not to scale the value.
        :param str name: What name to give to this node in the graph.
        :param AbstractFactory factory: Which tensor type to represent this value with.
        """

        factory = factory or self.tensor_factory

        pl = factory.placeholder(shape)

        with tf.name_scope("private-placeholder{}".format("-" + name if name else "")):

            v0, v1 = self._share(pl)

            # TODO[Morten] should we inject from tf.identity here?

            with tf.device(self.server_0.device_name):
                x0 = v0

            with tf.device(self.server_1.device_name):
                x1 = v1

        return PondPrivatePlaceholder(self, pl, x0, x1, apply_scaling)

    def define_public_variable(
        self,
        initial_value,
        apply_scaling: bool = True,
        name: Optional[str] = None,
        factory: Optional[AbstractFactory] = None,
    ) -> "PondPublicVariable":
        """
        define_public_variable(initial_value, apply_scaling, name, factory) -> PondPublicVariable

        Define a public variable.

        This is like defining a variable in tensorflow except it creates one that can be used by
        the protocol.

        For most cases, you can think of this as the same as the one from tensorflow
        and you don't generally need to consider the difference.

        For those curious, under the hood, the major difference is that this function will pin your
        data to a specific device which will be used to optimize the graph later on.

        :see: tf.Variable

        :param Union[np.ndarray,tf.Tensor,PondPublicTensor] initial_value: The initial value.
        :param bool apply_scaling: Whether or not to scale the value.
        :param str name: What name to give to this node in the graph.
        :param AbstractFactory factory: Which tensor type to represent this value with.
        """
        assert isinstance(
            initial_value, (np.ndarray, tf.Tensor, PondPublicTensor)
        ), type(initial_value)

        factory = factory or self.tensor_factory

        with tf.name_scope("public-var{}".format("-" + name if name else "")):

            if isinstance(initial_value, (np.ndarray, tf.Tensor)):
                v = self._encode(initial_value, apply_scaling)
                v_on_0, v_on_1 = v, v

            elif isinstance(initial_value, PondPublicTensor):
                v_on_0, v_on_1 = initial_value.unwrapped

            else:
                raise TypeError(
                    "Don't know how to turn {} into public variable".format(
                        type(initial_value)
                    )
                )

            with tf.device(self.server_0.device_name):
                x_on_0 = factory.variable(v_on_0)

            with tf.device(self.server_1.device_name):
                x_on_1 = factory.variable(v_on_1)

        x = PondPublicVariable(self, x_on_0, x_on_1, apply_scaling)
        _initializers.append(x.initializer)
        return x

    def define_private_variable(
        self,
        initial_value: Union[
            np.ndarray, tf.Tensor, "PondPublicTensor", "PondPrivateTensor"
        ],
        apply_scaling: bool = True,
        name: Optional[str] = None,
        factory: Optional[AbstractFactory] = None,
    ) -> "PondPrivateVariable":
        """
        define_private_variable(initial_value, apply_scaling, name, factory) -> PondPrivateVariable

        Define a private variable.

        This will take the passed value and construct shares that will be split up between
        those involved in the computationself.

        For example, in a two party architecture, this will split the value into two sets of
        shares and transfer them between each party in a secure manner.

        :see tf.Variable

        :param Union[np.ndarray,tf.Tensor,PondPublicTensor] initial_value: The initial value.
        :param bool apply_scaling: Whether or not to scale the value.
        :param str name: What name to give to this node in the graph.
        :param AbstractFactory factory: Which tensor type to represent this value with.
        """
        assert isinstance(
            initial_value, (np.ndarray, tf.Tensor, PondPublicTensor, PondPrivateTensor)
        ), type(initial_value)

        factory = factory or self.tensor_factory

        with tf.name_scope("private-var{}".format("-" + name if name else "")):

            if isinstance(initial_value, (np.ndarray, tf.Tensor)):
                v = self._encode(initial_value, apply_scaling)
                v0, v1 = self._share(v)

            elif isinstance(initial_value, PondPublicTensor):
                v_on_0, _ = initial_value.unwrapped
                with tf.device(self.server_0.device_name):
                    # NOTE[Morten]
                    # we can alternatively avoid transfer of v1 from server0 and server1
                    # by having the crypto producer (pre-)generate sharings of zero
                    v0, v1 = self._share(v_on_0)

            elif isinstance(initial_value, PondPrivateTensor):
                v0, v1 = initial_value.unwrapped

            else:
                raise TypeError(
                    "Don't know how to turn {} into private variable".format(
                        type(initial_value)
                    )
                )

            with tf.device(self.server_0.device_name):
                x0 = factory.variable(v0)

            with tf.device(self.server_1.device_name):
                x1 = factory.variable(v1)

        x = PondPrivateVariable(self, x0, x1, apply_scaling)
        _initializers.append(x.initializer)
        return x

    def define_public_input(
        self,
        player: Union[str, Player],
        inputter_fn: TFEInputter,
        apply_scaling: bool = True,
        name: Optional[str] = None,
    ) -> Union["PondPublicTensor", List["PondPublicTensor"]]:

        """
        define_public_input(player, inputter_fn, apply_scaling, name) -> PondPublicTensor(s)

        Define a public input.

        This represents a `public` input owned by the specified player into the graph.

        :param Union[str,Player] player: Which player owns this input.
        :param bool apply_scaling: Whether or not to scale the value.
        :param str name: What name to give to this node in the graph.
        """

        if isinstance(player, str):
            player = get_config().get_player(player)
        assert isinstance(player, Player)

        def helper(v: tf.Tensor) -> "PondPublicTensor":
            assert (
                v.shape.is_fully_defined()
            ), "Shape of input '{}' on '{}' is not fully defined".format(
                name if name else "", player.name
            )
            w = self._encode(v, apply_scaling)
            return PondPublicTensor(self, w, w, apply_scaling)

        with tf.name_scope("public-input{}".format("-" + name if name else "")):

            with tf.device(player.device_name):

                inputs = inputter_fn()

                if isinstance(inputs, tf.Tensor):
                    # single input -> single output
                    v = inputs
                    return helper(v)

                elif isinstance(inputs, (list, tuple)):
                    # multiple inputs -> multiple outputs
                    return [helper(v) for v in inputs]

                else:
                    raise TypeError(
                        "Don't know how to handle inputs of type {}".format(
                            type(inputs)
                        )
                    )

    def define_private_input(
        self,
        player: Union[str, Player],
        inputter_fn: TFEInputter,
        apply_scaling: bool = True,
        name: Optional[str] = None,
        masked: bool = False,
        factory: Optional[AbstractFactory] = None,
    ) -> Union[
        "PondPrivateTensor",
        "PondMaskedTensor",
        List[Union["PondPrivateTensor", "PondMaskedTensor"]],
    ]:

        """
        define_private_input(player, inputter_fn, apply_scaling, name, masked, factory) -> PondPrivateTensor(s)

        Define a private input.

        This represents a `private` input owned by the specified player into the graph.

        :param Union[str,Player] player: Which player owns this input.
        :param bool apply_scaling: Whether or not to scale the value.
        :param str name: What name to give to this node in the graph.
        :param bool masked: Whether or not to mask the input.
        :param AbstractFactory factory: Which backing type to use for this input (e.g. `int100` or `int64`).
        """  # noqa:E501

        factory = factory or self.tensor_factory

        if isinstance(player, str):
            player = get_config().get_player(player)
        assert isinstance(player, Player)

        def helper(v: tf.Tensor) -> Union["PondPrivateTensor", "PondMaskedTensor"]:
            assert (
                v.shape.is_fully_defined()
            ), "Shape of input '{}' on '{}' is not fully defined".format(
                name if name else "", player.name
            )

            w = self._encode(v, apply_scaling)
            x = self._share_and_wrap(w, apply_scaling)

            if not masked:
                return x
            else:
                with tf.name_scope("local_mask"):
                    a = factory.sample_uniform(v.shape)
                    a0, a1 = self._share(a)
                    alpha = w - a
                return PondMaskedTensor(self, x, a, a0, a1, alpha, alpha, apply_scaling)

        with tf.name_scope("private-input{}".format("-" + name if name else "")):

            with tf.device(player.device_name):

                inputs = inputter_fn()

                if isinstance(inputs, tf.Tensor):
                    # single input -> single output
                    v = inputs
                    output = helper(v)

                elif isinstance(inputs, (list, tuple)):
                    # multiple inputs -> multiple outputs
                    output = [helper(v) for v in inputs]

                else:
                    raise TypeError(
                        "Don't know how to handle inputs of type {}".format(
                            type(inputs)
                        )
                    )

        return output

    def define_output(
        self,
        player: Union[str, Player],
        xs: Union["PondPrivateTensor", List["PondPrivateTensor"]],
        outputter_fn: Callable[..., Any],
        name: Optional[str] = None,
    ) -> tf.Operation:

        """
        define_output(player, xs, outputter_fn, name) -> tensorflow.Operation

        Define an output for this graph.

        :param Union[str,Player] player: Which player/device this output will be sent to.
        """

        if isinstance(player, str):
            player = get_config().get_player(player)
        assert isinstance(player, Player)

        def helper(x: Union["PondPrivateTensor", "PondMasterTensor"]) -> tf.Tensor:
            if isinstance(x, PondMaskedTensor):
                x = x.unmasked
            assert isinstance(
                x, PondPrivateTensor
            ), "Don't know how to handle inputs of type {}".format(type(x))
            x0, x1 = x.unwrapped
            w = self._reconstruct(x0, x1)
            v = self._decode(w, x.is_scaled)
            return v

        with tf.name_scope("output{}".format("-" + name if name else "")):

            with tf.device(player.device_name):

                if isinstance(xs, (list, tuple)):
                    op = outputter_fn(*[helper(x) for x in xs])

                else:
                    op = outputter_fn(helper(xs))

                # wrap in tf.group to prevent sending back any tensors (which might hence be leaked)
                op = tf.group(op)

        return op

    @property
    def initializer(self) -> tf.Operation:
        return tf.group(*_initializers)

    def clear_initializers(self) -> None:
        del _initializers[:]

    def _encode(
        self, rationals, apply_scaling, factory: Optional[AbstractFactory] = None
    ) -> AbstractTensor:
        """ Encode tensor of rational numbers into tensor of ring elements """

        factory = factory or self.tensor_factory

        with tf.name_scope("encode"):

            # we first scale as needed
            if apply_scaling:
                scaled = rationals * self.fixedpoint_config.scaling_factor
            else:
                scaled = rationals

            # and then we round to integers
            if isinstance(scaled, np.ndarray):
                integers = scaled.astype(int).astype(object)

            elif isinstance(scaled, tf.Tensor):
                integers = tf.cast(scaled, factory.native_type)

            else:
                raise TypeError("Don't know how to encode {}".format(type(rationals)))

            # and finally wrap in tensor type
            return factory.tensor(integers)

    @memoize
    def _decode(
        self, elements: AbstractTensor, is_scaled: bool
    ) -> Union[tf.Tensor, np.ndarray]:
        """ Decode tensor of ring elements into tensor of rational numbers """

        with tf.name_scope("decode"):

            bound = self.fixedpoint_config.bound_single_precision
            scaled = (elements + bound).to_native() - bound

            if is_scaled:
                return scaled / self.fixedpoint_config.scaling_factor
            else:
                return scaled

    def _share(self, secret: AbstractTensor) -> Tuple[AbstractTensor, AbstractTensor]:

        with tf.name_scope("share"):
            share0 = secret.factory.sample_uniform(secret.shape)
            share1 = secret - share0

        return share0, share1

    def _share_and_wrap(self, secret: AbstractTensor, is_scaled) -> "PondPrivateTensor":
        s0, s1 = self._share(secret)
        return PondPrivateTensor(self, s0, s1, is_scaled)

    def _reconstruct(
        self, share0: AbstractTensor, share1: AbstractTensor
    ) -> AbstractTensor:
        with tf.name_scope("reconstruct"):
            return share0 + share1

    @memoize
    def assign(self, variable: "PondPrivateVariable", value) -> tf.Operation:
        assert isinstance(variable, PondPrivateVariable), type(variable)
        assert isinstance(value, PondPrivateTensor), type(value)
        assert (
            variable.is_scaled == value.is_scaled
        ), "Scaling must match: {}, {}".format(variable.is_scaled, value.is_scaled)

        var0, var1 = variable.variable0, variable.variable1
        val0, val1 = value.share0, value.share1

        with tf.name_scope("assign"):

            with tf.device(self.server_0.device_name):
                op0 = var0.assign_from_same(val0)

            with tf.device(self.server_1.device_name):
                op1 = var1.assign_from_same(val1)

            op = tf.group(op0, op1)

        return op

    @memoize
    def add(self, x, y):
        """
        add(x, y) -> PondTensor

        Adds two tensors `x` and `y`.

        :param PondTensor x: The first operand.
        :param PondTensor y: The second operand.
        """
        x, y = self.lift(x, y)
        return self.dispatch("add", x, y)

    def lift(
        self, x, y=None, apply_scaling: Optional[bool] = None
    ) -> Union["PondTensor", Tuple["PondTensor", "PondTensor"]]:
        """
        lift(x, y=None, apply_scaling=None) -> PondTensor(s)

        Convenience method for working with mixed typed tensors in programs:
        combining any of the Pond objects together with e.g. ints and floats
        will automatically lift the latter into Pond objects.

        :param int,float,PondTensor x: Python object to lift.
        :param int,float,PondTensor y: Second Python object to lift, optional.
        :param bool apply_scaling: Whether to apply scaling to the input object(s).
        """

        if y is None:

            if isinstance(x, (int, float)):
                return self.define_constant(np.array([x]))

            if isinstance(x, PondTensor):
                return x

            raise TypeError("Don't know how to lift {}".format(type(x)))

        else:

            if isinstance(x, (int, float)):

                if isinstance(y, (int, float)):
                    x = self.define_constant(np.array([x]))
                    y = self.define_constant(np.array([y]))
                    return x, y

                if isinstance(y, PondTensor):
                    x = self.define_constant(
                        np.array([x]),
                        apply_scaling=apply_scaling or y.is_scaled,
                        factory=y.backing_dtype,
                    )
                    return x, y

                raise TypeError(
                    "Don't know how to lift {}, {}".format(type(x), type(y))
                )

            if isinstance(x, PondTensor):
                if isinstance(y, (int, float)):
                    y = self.define_constant(
                        np.array([y]),
                        apply_scaling=apply_scaling or x.is_scaled,
                        factory=x.backing_dtype,
                    )
                    return x, y

                if isinstance(y, PondTensor):
                    return x, y

                raise TypeError(
                    "Don't know how to lift {}, {}".format(type(x), type(y))
                )

            raise TypeError("Don't know how to lift {}, {}".format(type(x), type(y)))

    @memoize
    def reduce_sum(self, x, axis=None, keepdims=None):
        x = self.lift(x)
        return self.dispatch("reduce_sum", x, axis=axis, keepdims=keepdims)

    def sum(self, x, axis=None, keepdims=None):
        return self.reduce_sum(x, axis, keepdims)

    @memoize
    def cumsum(self, x, axis=0, exclusive=False, reverse=False):
        return self.dispatch(
            "cumsum", x, axis=axis, exclusive=exclusive, reverse=reverse
        )

    @memoize
    def sub(self, x, y):
        x, y = self.lift(x, y)
        return self.dispatch("sub", x, y)

    def mask(self, x):

        if isinstance(x, (list, tuple)):
            # apply recursively
            return [self.mask(xi) for xi in x]

        node_key = ("mask", x)
        x_masked = nodes.get(node_key, None)

        if x_masked is not None:
            return x_masked

        if isinstance(x, PondPrivateTensor):
            x_masked = _mask_private(self, x)

        else:
            raise TypeError("Don't know how to mask {}".format(type(x)))

        nodes[node_key] = x_masked
        return x_masked

    @memoize
    def mul(self, x, y):
        x, y = self.lift(x, y)
        return self.dispatch("mul", x, y)

    @memoize
    def square(self, x):
        return self.dispatch("square", x)

    @memoize
    def matmul(self, x: "PondTensor", y: "PondTensor") -> "PondTensor":
        return self.dispatch("matmul", x, y)

    def dot(self, x, y):
        return self.matmul(x, y)

    @memoize
    def truncate(self, x: "PondTensor"):
        return self.dispatch("truncate", x)

    @memoize
    def indexer(self, x: "PondTensor", slice: Union[Slice, Ellipse]) -> "PondTensor":
        return self.dispatch("indexer", x, slice)

    def transpose(self, x, perm=None) -> "PondTensor":
        """
        transpose(x, perm=None) -> PondTensor

        Transposes the input `x`, or permutes the axes of `x` if `perm` is given.

        :param PondTensor x: The tensor to transpose or permute.
        :param List perm: A permutation of axis indices.
        """

        node_key = ("transpose", x)
        x_t = nodes.get(node_key, None)

        if x_t is not None:
            return x_t

        if isinstance(x, PondPublicTensor):
            x_t = _transpose_public(self, x, perm=perm)

        elif isinstance(x, PondPrivateTensor):
            x_t = _transpose_private(self, x, perm=perm)

        elif isinstance(x, PondMaskedTensor):
            x_t = _transpose_masked(self, x, perm=perm)

        else:
            raise TypeError("Don't know how to transpose {}".format(type(x)))

        nodes[node_key] = x_t
        return x_t

    @memoize
    def reshape(self, x: "PondTensor", shape: List[int]):
        """
        reshape(x, shape) -> PondTensor

        Reshape `x` into a tensor with a new `shape`.

        :param PondTensor x: Input tensor.
        :param (int,...) shape: Shape of output tensor.
        """

        if isinstance(x, PondPublicTensor):
            return _reshape_public(self, x, shape)

        if isinstance(x, PondPrivateTensor):
            return _reshape_private(self, x, shape)

        if isinstance(x, PondMaskedTensor):
            return _reshape_masked(self, x, shape)

        raise TypeError("Don't know how to reshape {}".format(type(x)))

    @memoize
    def expand_dims(self, x: "PondTensor", axis=None):

        if isinstance(x, PondPublicTensor):
            return _expand_dims_public(self, x, axis=axis)

        if isinstance(x, PondPrivateTensor):
            return _expand_dims_private(self, x, axis=axis)

        if isinstance(x, PondMaskedTensor):
            return _expand_dims_masked(self, x, axis=axis)

        raise TypeError("Don't know how to expand dims {}".format(type(x)))

    @memoize
    def squeeze(self, x: "PondTensor", axis: Optional[List[int]] = None):

        if isinstance(x, PondPublicTensor):
            return _squeeze_public(self, x, axis)

        if isinstance(x, PondPrivateTensor):
            return _squeeze_private(self, x, axis)

        if isinstance(x, PondMaskedTensor):
            return _squeeze_masked(self, x, axis)

        raise TypeError("Don't know how to squeeze {}".format(type(x)))

    def strided_slice(self, x: "PondTensor", *args: Any, **kwargs: Any):
        """
        strided_slice(x, *args, **kwargs) -> PondTensor

        See https://www.tensorflow.org/api_docs/python/tf/strided_slice for further documentation.
        """

        node_key = ("strided_slice", x)

        x_sliced = nodes.get(node_key, None)

        if x_sliced is not None:
            return x_sliced

        if isinstance(x, PondPublicTensor):
            x_sliced = _strided_slice_public(self, x, args, kwargs)
        elif isinstance(x, PondPrivateTensor):
            x_sliced = _strided_slice_private(self, x, args, kwargs)
        elif isinstance(x, PondMaskedTensor):
            x_sliced = _strided_slice_masked(self, x, args, kwargs)
            nodes[("strided_slice", x.unmasked)] = x_sliced.unmasked
        else:
            raise TypeError("Don't know how to do a strided slice {}".format(type(x)))

        nodes[node_key] = x_sliced

        return x_sliced

    @memoize
    def split(
        self, x: "PondTensor", num_split: int, axis: int = 0
    ) -> List["PondTensor"]:
        return self.dispatch("split", x, num_split, axis=axis)

    def stack(self, xs: List["PondTensor"], axis: int = 0):

        node_key = ("stack", tuple(xs))
        xs_stack = nodes.get(node_key, None)

        if xs_stack is not None:
            return xs_stack

        if all([isinstance(x, PondPublicTensor) for x in xs]):
            xs_stack = _stack_public(self, xs, axis=axis)

        elif all([isinstance(x, PondPrivateTensor) for x in xs]):
            xs_stack = _stack_private(self, xs, axis=axis)

        elif all([isinstance(x, PondMaskedTensor) for x in xs]):
            xs_stack = _stack_masked(self, xs, axis=axis)
        else:
            raise TypeError("Don't know how to do a stack {}".format(type(xs)))

        nodes[node_key] = xs_stack

        return xs_stack

    @memoize
    def concat(self, xs: List["PondTensor"], axis):

        if all(isinstance(x, PondPublicTensor) for x in xs):
            return _concat_public(self, xs, axis=axis)

        if all(isinstance(x, PondPrivateTensor) for x in xs):
            return _concat_private(self, xs, axis=axis)

        if all(isinstance(x, PondMaskedTensor) for x in xs):
            return _concat_masked(self, xs, axis=axis)

        raise TypeError("Don't know how to do a concat {}".format(type(xs)))

    @memoize
    def sigmoid(self, x: "PondTensor"):
        assert isinstance(x, PondTensor), type(x)

        w0 = 0.5
        w1 = 0.2159198015
        w3 = -0.0082176259
        w5 = 0.0001825597
        w7 = -0.0000018848
        w9 = 0.0000000072

        with tf.name_scope("sigmoid"):

            # TODO[Morten] try in single round
            x1 = x
            x2 = x1.square()
            x3 = x2 * x
            x5 = x2 * x3
            x7 = x2 * x5
            x9 = x2 * x7

            y1 = x1 * w1
            y3 = x3 * w3
            y5 = x5 * w5
            y7 = x7 * w7
            y9 = x9 * w9

            z = y9 + y7 + y5 + y3 + y1 + w0
            # z = y7 + y5 + y3 + y1 + w0

        return z

    @memoize
    def relu(self, x: "PondTensor"):
        assert isinstance(x, PondTensor), type(x)

        w0 = 0.44015372000819103
        w1 = 0.500000000
        w2 = 0.11217537671414643
        w4 = -0.0013660836712429923
        w6 = 9.009136367360004e-06
        w8 = -2.1097433984e-08

        with tf.name_scope("relu"):

            x1 = x
            x2 = x.square()
            x4 = x2 * x2
            x6 = x2 * x4
            x8 = x2 * x6

            y1 = x1 * w1
            y2 = x2 * w2
            y4 = x4 * w4
            y6 = x6 * w6
            y8 = x8 * w8

            z = y8 + y6 + y4 + y2 + y1 + w0

        return z

    @memoize
    def tanh(self, x: "PondTensor"):
        assert isinstance(x, PondTensor), type(x)

        w0 = 0.0
        w1 = 0.852721056
        w3 = -0.12494112
        w5 = 0.010654528
        w7 = -0.000423424

        with tf.name_scope("relu"):

            x1 = x
            x2 = x.square()
            x3 = x2 * x1
            x5 = x2 * x3
            x7 = x2 * x5

            y1 = x1 * w1
            y3 = x3 * w3
            y5 = x5 * w5
            y7 = x7 * w7

            z = y7 + y5 + y3 + y1 + w0

        return z

    @memoize
    def reveal(self, x):
        return self.dispatch("reveal", x)

    def cache(self, x):

        if isinstance(x, (list, tuple)):
            # apply recursively
            return [self.cache(xi) for xi in x]

        node_key = ("cache", x)
        cached = nodes.get(node_key, None)

        if cached is not None:
            return cached

        dispatch = {
            PondPublicTensor: _cache_public,
            PondPrivateTensor: _cache_private,
            PondMaskedTensor: _cache_masked,
        }
        func = dispatch.get(_type(x), None)
        if func is None:
            raise TypeError("Don't know how to cache {}".format(type(x)))

        cached = func(self, x)
        nodes[node_key] = cached

        return cached

    def conv2d(self, x, w, strides, padding):

        node_key = ("conv2d", x, w, strides, padding)
        z = nodes.get(node_key, None)

        if z is not None:
            return z

        dispatch = {
            (PondPublicTensor, PondPublicTensor): _conv2d_public_public,
            (PondPublicTensor, PondPrivateTensor): _conv2d_public_private,
            (PondPublicTensor, PondMaskedTensor): _conv2d_public_masked,
            (PondPrivateTensor, PondPublicTensor): _conv2d_private_public,
            (PondPrivateTensor, PondPrivateTensor): _conv2d_private_private,
            (PondPrivateTensor, PondMaskedTensor): _conv2d_private_masked,
            (PondMaskedTensor, PondPublicTensor): _conv2d_masked_public,
            (PondMaskedTensor, PondPrivateTensor): _conv2d_masked_private,
            (PondMaskedTensor, PondMaskedTensor): _conv2d_masked_masked,
        }

        func = dispatch.get((_type(x), _type(w)), None)
        if func is None:
            raise TypeError(
                "Don't know how to conv2d {} and {}".format(type(x), type(w))
            )

        z = func(self, x, w, strides, padding)
        nodes[node_key] = z

        return z

    def maxpool2d(self, x, pool_size, strides, padding):
        raise NotImplementedError("Only SecureNN supports Max Pooling")

    def avgpool2d(self, x, pool_size, strides, padding):
        node_key = ("avgpool2d", x, tuple(pool_size), tuple(strides), padding)
        z = nodes.get(node_key, None)

        if z is not None:
            return z

        dispatch = {
            PondPublicTensor: _avgpool2d_public,
            PondPrivateTensor: _avgpool2d_private,
            PondMaskedTensor: _avgpool2d_masked,
        }

        func = dispatch.get(_type(x), None)
        if func is None:
            raise TypeError("Don't know how to avgpool2d {}".format(type(x)))

        z = func(self, x, pool_size, strides, padding)
        nodes[node_key] = z

        return z

    @memoize
    def equal(self, x, y):
        x, y = self.lift(x, y)
        return self.dispatch("equal", x, y)

    def dispatch(self, base_name, *args, container=None, **kwargs):
        func_name = "_{}_{}".format(
            base_name,
            "_".join([arg.dispatch_id for arg in args if hasattr(arg, "dispatch_id")]),
        )

        if container is None:
            container = _thismodule

        func = getattr(container, func_name, None)
        if func is not None:
            return func(self, *args, **kwargs)
        else:
            raise TypeError(
                "Don't know how to {}: {}".format(
                    base_name, [type(arg) for arg in args]
                )
            )

    def zeros(
        self,
        shape,
        tensor_type,
        apply_scaling: bool = True,
        name: Optional[str] = None,
        factory: Optional[AbstractFactory] = None
    ) -> Union['PondPublicTensor', 'PondPrivateTensor']:

        if issubclass(tensor_type, PondPublicTensor):
            out = _zeros_public(self, shape, apply_scaling, name, factory)
        elif issubclass(tensor_type, PondPrivateTensor):
            out = _zeros_private(self, shape, apply_scaling, name, factory)
        else:
            raise TypeError("Don't know how to zeros {}".format(tensor_type))

        return out

    def pad(self, x: 'PondTensor', paddings: list):

        with tf.name_scope('pad'):
            zeros_id = 0
            for axis, (pad_before, pad_after) in enumerate(paddings):
                x = self._append_zeros(x, pad_after, axis, zeros_id)
                zeros_id += 1
                x = self._prepend_zeros(x, pad_before, axis, zeros_id)
                zeros_id += 1

        return x

    def _prepend_zeros(
        self,
        arr: Union['PondPublicTensor', 'PondPrivateTensor', 'PondMaskedTensor'],
        pad_amt: int,
        axis: int,
        zeros_id: int
    ) -> Union['PondPublicTensor', 'PondPrivateTensor', 'PondMaskedTensor']:

        if pad_amt == 0:
                return arr

        arrshape = arr.shape.as_list()
        padshape = tuple(x if i != axis else pad_amt for (i, x) in enumerate(arrshape))

        zeros_array = self.zeros(padshape, tensor_type=type(arr), name=str(zeros_id))

        with tf.name_scope('prepend'):
            return self.concat([zeros_array, arr], axis=axis)

    def _append_zeros(
        self,
        arr: Union['PondPublicTensor', 'PondPrivateTensor', 'PondMaskedTensor'],
        pad_amt: int,
        axis: int,
        zeros_id: int
    ) -> Union['PondPublicTensor', 'PondPrivateTensor', 'PondMaskedTensor']:

        if pad_amt == 0:
                return arr

        arrshape = arr.shape.as_list()
        padshape = tuple(x if i != axis else pad_amt for (i, x) in enumerate(arrshape))

        zeros_array = self.zeros(padshape, tensor_type=type(arr), name=str(zeros_id))

        with tf.name_scope('append'):
            return self.concat([arr, zeros_array], axis=axis)


#
# Classes representing the base values in the Pond protocol.
#


class PondTensor(abc.ABC):
    """
    This class functions mostly as a convenient way of exposing operations
    directly on the various tensor objects, ie allowing one to write `x + y`
    instead of `prot.add(x, y)`. Since this functionality is shared among all
    tensors we put it in this superclass.

    This class should never be instantiated on its own.
    Instead you should use your chosen protocols factory methods::

        x = prot.define_private_input(tf.constant(np.array([1,2,3,4])))
        y = prot.define_public_input(tf.constant(np.array([4,5,6,7])))

        z = x + y

        with config.Session() as sess:
            answer = z.reveal().eval(sess)

            print(answer) # => [5, 7, 9, 11]
    """

    def __init__(self, prot, is_scaled):
        self.prot = prot
        self.is_scaled = is_scaled

    @property
    @abc.abstractmethod
    def shape(self) -> List[int]:
        """
        :rtype: List[int]
        :returns: The shape of this tensor.
        """
        pass

    @property
    @abc.abstractmethod
    def unwrapped(self) -> Tuple[AbstractTensor, ...]:
        pass

    def add(self, other):
        """
        Add `other` to this PondTensor.  This can be another tensor with the same
        backing or a primitive.

        This function returns a new PondTensor and does not modify this one.

        :param PondTensor other: a or primitive (e.g. a float)
        :return: A new PondTensor with `other` added.
        :rtype: PondTensor
        """
        return self.prot.add(self, other)

    def __add__(self, other):
        """
        See :meth:`~tensorflow_encrypted.protocol.pond.PondTensor.add`
        """
        return self.prot.add(self, other)

    def __radd__(self, other):
        return other.prot.add(self, other)

    def reduce_sum(self, axis=None, keepdims=None):
        """
        Like :meth:`tensorflow.reduce_sum`

        :param int axis:  The axis to reduce along
        :param bool keepdims: If true, retains reduced dimensions with length 1.
        :return: A new PondTensor
        :rtype: PondTensor
        """
        return self.prot.reduce_sum(self, axis, keepdims)

    def sum(self, axis=None, keepdims=None):
        """
        See :meth:`PondTensor.reduce_sum`
        """
        return self.reduce_sum(axis, keepdims)

    def sub(self, other):
        """
        Subtract `other` from this tensor.

        :param PondTensor other: to subtract
        :return: A new PondTensor
        :rtype: PondTensor
        """
        return self.prot.sub(self, other)

    def __sub__(self, other):
        return self.prot.sub(self, other)

    def __rsub__(self, other):
        return self.prot.sub(self, other)

    def mul(self, other):
        """
        Multiply this tensor with `other`

        :param PondTensor other: to multiply
        :return: A new PondTensor
        :rtype: PondTensor
        """
        return self.prot.mul(self, other)

    def __mul__(self, other):
        return self.prot.mul(self, other)

    def __rmul__(self, other):
        return self.prot.mul(self, other)

    def __mod__(self, other):
        return self.prot.mod(self, other)

    def square(self):
        """
        Square this tensor.

        :return: A new PondTensor
        :rtype: PondTensor
        """
        return self.prot.square(self)

    def matmul(self, other):
        """
        MatMul this tensor with `other`.  This will perform matrix multiplication,
        rather than elementwise like :meth:`~tensorflow_encrypted.protocol.pond.PondTensor.mul`

        :param PondTensor other: to subtract
        :return: A new PondTensor
        :rtype: PondTensor
        """
        return self.prot.matmul(self, other)

    def dot(self, other):
        """
        Alias for :meth:`~tensorflow_encrypted.protocol.pond.PondTensor.matmul`

        :return: A new PondTensor
        :rtype: PondTensor
        """
        return self.matmul(other)

    def __getitem__(self, slice):
        return self.prot.indexer(self, slice)

    def transpose(self, perm=None):
        """
        Transpose this tensor.

        See :meth:`tensorflow.transpose`

        :param List[int]: A permutation of the dimensions of this tensor.

        :return: A new PondTensor
        :rtype: PondTensor
        """
        return self.prot.transpose(self, perm)

    def truncate(self):
        """
        Truncate this tensor.

        `TODO`

        :return: A new PondTensor
        :rtype: PondTensor
        """
        return self.prot.truncate(self)

    def expand_dims(self):
        """
        :See: tf.expand_dims

        :return: A new PondTensor
        :rtype: PondTensor
        """
        return self.prot.expand_dims(self)

    def reshape(self, shape: List[int]) -> "PondTensor":
        """
        :See: tf.reshape

        :param List[int] shape: The new shape of the tensor.
        :rtype: PondTensor
        :returns: A new tensor with the contents of this tensor, but with the new specified shape.
        """
        return self.prot.reshape(self, shape)

    def reduce_max(self, axis: int) -> "PondTensor":
        """
        :See: tf.reduce_max

        :param int axis: The axis to take the max along
        :rtype: PondTensor
        :returns: A new pond tensor with the max value from each axis.
        """
        return self.prot.reduce_max(self, axis)


class PondPublicTensor(PondTensor):
    """
    This class represents a public tensor, known by at least the two servers
    but potentially known by more. Although there is only a single value we
    replicate it on both servers to avoid sending it from one to the other
    in the operations where it's needed by both (eg multiplication).
    """

    dispatch_id = "public"

    def __init__(
        self,
        prot: Pond,
        value_on_0: AbstractTensor,
        value_on_1: AbstractTensor,
        is_scaled: bool,
    ) -> None:
        assert isinstance(value_on_0, AbstractTensor), type(value_on_0)
        assert isinstance(value_on_1, AbstractTensor), type(value_on_1)
        assert value_on_0.shape == value_on_1.shape

        super(PondPublicTensor, self).__init__(prot, is_scaled)
        self.value_on_0 = value_on_0
        self.value_on_1 = value_on_1

    def __repr__(self) -> str:
        return "PondPublicTensor(shape={})".format(self.shape)

    @property
    def shape(self) -> List[int]:
        return self.value_on_0.shape

    @property
    def backing_dtype(self):
        return self.value_on_0.factory

    @property
    def unwrapped(self) -> Tuple[AbstractTensor, ...]:
        """
        Unwrap the tensor.

        This will return the value for each of the parties that collectively own the tensor.

        In most cases, this will be the same value on each device.

        .. code-block:: python

            x_0, y_0 = tensor.unwrapped
            # x_0 == 10 with the value pinned to player_0's device.
            # y_0 == 10 with the value pinned to player_1's device.

        In most cases you will want to work on this data on the specified device.

        .. code-block:: python

            x_0, y_0 = tensor.unwrapped

            with tf.device(prot.player_0.device_name):
                # act on x_0

            with tf.device(prot.player_1.device_name):
                # act on y_0

        In most cases you will not need to use this method.  All funtions
        will hide this functionality for you (e.g. `add`, `mul`, etc).
        """
        return (self.value_on_0, self.value_on_1)

    def decode(self) -> Union[np.ndarray, tf.Tensor]:
        return self.prot._decode(self.value_on_0, self.is_scaled)


class PondPrivateTensor(PondTensor):
    """
    This class represents a private value that may be unknown to everyone.
    """

    dispatch_id = "private"

    def __init__(
        self,
        prot: Pond,
        share0: AbstractTensor,
        share1: AbstractTensor,
        is_scaled: bool,
    ) -> None:
        assert isinstance(share0, AbstractTensor), type(share0)
        assert isinstance(share1, AbstractTensor), type(share1)
        assert share0.shape == share1.shape

        super(PondPrivateTensor, self).__init__(prot, is_scaled)
        self.share0 = share0
        self.share1 = share1

    def __repr__(self) -> str:
        return "PondPrivateTensor(shape={})".format(self.shape)

    @property
    def shape(self) -> List[int]:
        return self.share0.shape

    @property
    def backing_dtype(self):
        return self.share0.factory

    @property
    def unwrapped(self) -> Tuple[AbstractTensor, ...]:
        """
        Unwrap the tensor.

        This will return the shares for each of the parties that collectively own the tensor.

        .. code-block:: python

            x_0, y_0 = tensor.unwrapped
            # x_0 == private shares of the value pinned to player_0's device.
            # y_0 == private shares of the value pinned to player_1's device.

        In most cases you will not need to use this method.  All funtions
        will hide this functionality for you (e.g. `add`, `mul`, etc).
        """
        return (self.share0, self.share1)

    def reveal(self) -> PondPublicTensor:
        return self.prot.reveal(self)


class PondMaskedTensor(PondTensor):
    """
    This class is part of an optimization where values are only ever masked
    once as opposed to for every operation in which they are used. As such
    it represents a private value with additional data associated, namely
    the masks used for the shares on the two servers as well as on the
    crypto provider. For convenience it keeps a reference to the unmasked
    value as well (in the form of a private tensor).
    """

    dispatch_id = "masked"

    def __init__(
        self,
        prot: Pond,
        unmasked: PondPrivateTensor,
        a: AbstractTensor,
        a0: AbstractTensor,
        a1: AbstractTensor,
        alpha_on_0: AbstractTensor,
        alpha_on_1: AbstractTensor,
        is_scaled: bool,
    ) -> None:
        assert isinstance(unmasked, PondPrivateTensor)

        super(PondMaskedTensor, self).__init__(prot, is_scaled)
        self.unmasked = unmasked
        self.a = a
        self.a0 = a0
        self.a1 = a1
        self.alpha_on_0 = alpha_on_0
        self.alpha_on_1 = alpha_on_1

    def __repr__(self) -> str:
        return "PondMaskedTensor(shape={})".format(self.shape)

    @property
    def shape(self) -> List[int]:
        return self.a.shape

    @property
    def backing_dtype(self):
        return self.a.factory

    @property
    def unwrapped(self) -> Tuple[AbstractTensor, ...]:
        return (self.a, self.a0, self.a1, self.alpha_on_0, self.alpha_on_1)


#
# Extentions of the base Pond classes that record extra information
# relevant to how TensorFlow works.
#


class PondConstant(PondPublicTensor):
    """
    This class essentially represents a public value, however it additionally
    records the fact that the underlying value was declared as a constant.
    """

    def __init__(self, prot, constant_on_0, constant_on_1, is_scaled):
        assert isinstance(constant_on_0, AbstractConstant), type(constant_on_0)
        assert isinstance(constant_on_1, AbstractConstant), type(constant_on_1)
        assert constant_on_0.shape == constant_on_1.shape

        super(PondConstant, self).__init__(
            prot, constant_on_0, constant_on_1, is_scaled
        )
        self.constant_on_0 = constant_on_0
        self.constant_on_1 = constant_on_1

    def __repr__(self) -> str:
        return "PondConstant(shape={})".format(self.shape)


class PondPublicPlaceholder(PondPublicTensor):
    """
    This class essentially represents a public value, however it additionally
    records the fact that the backing tensor was declared as a placeholder in
    order to allow treating it as a placeholder itself.
    """

    def __init__(self, prot, placeholder_on_0, placeholder_on_1, is_scaled):
        assert isinstance(placeholder_on_0, AbstractPlaceholder), type(placeholder_on_0)
        assert isinstance(placeholder_on_0, AbstractPlaceholder), type(placeholder_on_1)
        assert placeholder_on_0.shape == placeholder_on_1.shape

        super(PondPublicPlaceholder, self).__init__(
            prot, placeholder_on_0, placeholder_on_1, is_scaled
        )
        self.placeholder_on_0 = placeholder_on_0
        self.placeholder_on_1 = placeholder_on_1

    def __repr__(self) -> str:
        return "PondPublicPlaceholder(shape={})".format(self.shape)


class PondPrivatePlaceholder(PondPrivateTensor):
    """
    This class essentially represents a private value, however it additionally
    records the fact that the backing tensor was declared as a placeholder in
    order to allow treating it as a placeholder itself.
    """

    def __init__(self, prot, placeholder, tensor0, tensor1, is_scaled):
        assert isinstance(placeholder, AbstractPlaceholder), type(placeholder)
        assert isinstance(tensor0, AbstractTensor), type(tensor0)
        assert isinstance(tensor1, AbstractTensor), type(tensor1)
        assert tensor0.shape == tensor1.shape

        super(PondPrivatePlaceholder, self).__init__(prot, tensor0, tensor1, is_scaled)
        self.placeholders = placeholder.backing
        self.tensor0 = tensor0
        self.tensor1 = tensor1

    def __repr__(self) -> str:
        return "PondPrivatePlaceholder(shape={})".format(self.shape)

    def feed_from_native(self, value):
        assert type(value) in [np.ndarray], type(value)

        v = self.prot._encode(value, self.is_scaled)
        return {p: v for p, v in zip(self.placeholders, v.backing)}


class PondPublicVariable(PondPublicTensor):
    """
    This class essentially represents a public value, however it additionally
    records the fact that the backing tensor was declared as a variable in
    order to allow treating it as a variable itself.
    """

    def __init__(self, prot, variable_on_0, variable_on_1, is_scaled):
        assert isinstance(variable_on_0, AbstractVariable), type(variable_on_0)
        assert isinstance(variable_on_1, AbstractVariable), type(variable_on_1)
        assert variable_on_0.shape == variable_on_1.shape

        super(PondPublicVariable, self).__init__(
            prot, variable_on_0, variable_on_1, is_scaled
        )
        self.variable_on_0 = variable_on_0
        self.variable_on_1 = variable_on_1
        self.initializer = tf.group(
            *[var.initializer for var in [variable_on_0, variable_on_1]]
        )

    def __repr__(self) -> str:
        return "PondPublicVariable(shape={})".format(self.shape)


class PondPrivateVariable(PondPrivateTensor):
    """
    This class essentially represents a private value, however it additionally
    records the fact that the backing tensor was declared as a variable in
    order to allow treating it as a variable itself.
    """

    def __init__(self, prot, variable0, variable1, is_scaled):
        assert isinstance(variable0, AbstractVariable), type(variable0)
        assert isinstance(variable1, AbstractVariable), type(variable1)
        assert variable0.shape == variable1.shape

        super(PondPrivateVariable, self).__init__(prot, variable0, variable1, is_scaled)
        self.variable0 = variable0
        self.variable1 = variable1
        self.initializer = tf.group(
            *[var.initializer for var in [variable0, variable1]]
        )

    def __repr__(self) -> str:
        return "PondPrivateVariable(shape={})".format(self.shape)


class PondCachedPublicTensor(PondPublicTensor):
    def __init__(self, prot, x_on_0, x_on_1, is_scaled, updater):
        assert isinstance(x_on_0, AbstractTensor), type(x_on_0)
        assert isinstance(x_on_1, AbstractTensor), type(x_on_1)
        assert isinstance(updater, tf.Operation), type(updater)

        super(PondCachedPublicTensor, self).__init__(prot, x_on_0, x_on_1, is_scaled)
        self.updater = updater

    def __repr__(self) -> str:
        return "PondCachedPublicTensor(shape={})".format(self.shape)


class PondCachedPrivateTensor(PondPrivateTensor):
    def __init__(self, prot, x0, x1, is_scaled, updater):
        assert isinstance(x0, AbstractTensor), type(x0)
        assert isinstance(x1, AbstractTensor), type(x1)
        assert isinstance(updater, tf.Operation), type(updater)

        super(PondCachedPrivateTensor, self).__init__(prot, x0, x1, is_scaled)
        self.updater = updater

    def __repr__(self) -> str:
        return "PondCachedPrivateTensor(shape={})".format(self.shape)


class PondCachedMaskedTensor(PondMaskedTensor):
    def __init__(
        self, prot, unmasked, a, a0, a1, alpha_on_0, alpha_on_1, is_scaled, updater
    ):
        assert isinstance(unmasked, PondPrivateTensor), type(unmasked)
        assert isinstance(a, AbstractTensor), type(a)
        assert isinstance(a0, AbstractTensor), type(a0)
        assert isinstance(a1, AbstractTensor), type(a1)
        assert isinstance(alpha_on_0, AbstractTensor), type(alpha_on_0)
        assert isinstance(alpha_on_1, AbstractTensor), type(alpha_on_1)
        assert isinstance(updater, tf.Operation), type(updater)

        super(PondCachedMaskedTensor, self).__init__(
            prot, unmasked, a, a0, a1, alpha_on_0, alpha_on_1, is_scaled
        )
        self.updater = updater

    def __repr__(self) -> str:
        return "PondCachedMaskedTensor(shape={})".format(self.shape)


#
# helpers
#


def _type(x):

    if isinstance(x, PondPublicTensor):
        return PondPublicTensor

    if isinstance(x, PondPrivateTensor):
        return PondPrivateTensor

    if isinstance(x, PondMaskedTensor):
        return PondMaskedTensor

    return type(x)


# TODO[Morten] this is just a very first step; far from finished
def debug(x: PondTensor, summarize=None, message=""):
    if isinstance(x, PondPublicTensor):
        x.value_on_0.value = tf.Print(
            x.value_on_0.value,
            [x.value_on_0.value],
            summarize=summarize,
            message=message,
        )

    elif isinstance(x, PondPrivateTensor):
        x.share0.value = tf.Print(
            x.share0.value,
            [x.reveal().value_on_0.value],
            summarize=summarize,
            message=message,
        )

    else:
        raise TypeError("Don't know how to debug {}".format(type(x)))


#
# cache
#


def _cache_wrap_helper(prot, sources):
    variables = [
        prot.tensor_factory.variable(
            tf.zeros(shape=source.shape, dtype=prot.tensor_factory.native_type)
        )
        for source in sources
    ]
    updater = tf.group(
        *[var.assign_from_same(val) for var, val in zip(variables, sources)]
    )
    return variables, updater


def _cache_public(prot, x):
    assert isinstance(x, PondPublicTensor), type(x)

    x_on_0, x_on_1 = x.unwrapped

    with tf.name_scope("cache"):

        with tf.device(prot.server_0.device_name):
            [x_on_0_cached], updater0 = _cache_wrap_helper(prot, [x_on_0])

        with tf.device(prot.server_1.device_name):
            [x_on_1_cached], updater1 = _cache_wrap_helper(prot, [x_on_1])

        updater = tf.group(updater0, updater1)

    global_cache_updaters.append(updater)
    return PondCachedPublicTensor(
        prot, x_on_0_cached, x_on_1_cached, x.is_scaled, updater
    )


def _cache_private(prot, x):
    assert isinstance(x, PondPrivateTensor), type(x)

    x0, x1 = x.unwrapped

    with tf.name_scope("cache"):

        with tf.device(prot.server_0.device_name):
            [x0_cached], updater0 = _cache_wrap_helper(prot, [x0])

        with tf.device(prot.server_1.device_name):
            [x1_cached], updater1 = _cache_wrap_helper(prot, [x1])

        updater = tf.group(updater0, updater1)

    global_cache_updaters.append(updater)
    return PondCachedPrivateTensor(prot, x0_cached, x1_cached, x.is_scaled, updater)


def _cache_masked(prot, x):
    assert isinstance(x, PondMaskedTensor), type(x)

    unmasked = x.unmasked
    a, a0, a1, alpha_on_0, alpha_on_1 = x.unwrapped

    with tf.name_scope("cache"):

        with tf.device(prot.crypto_producer.device_name):
            [a_cached], updater_cp = _cache_wrap_helper(prot, [a])

        with tf.device(prot.server_0.device_name):
            [a0_cached, alpha_on_0_cached], updater0 = _cache_wrap_helper(
                prot, [a0, alpha_on_0]
            )

        with tf.device(prot.server_1.device_name):
            [a1_cached, alpha_on_1_cached], updater1 = _cache_wrap_helper(
                prot, [a1, alpha_on_1]
            )

        updater = tf.group(updater_cp, updater0, updater1)
        unmasked_cached = prot.cache(unmasked)

    global_cache_updaters.append(updater)
    return PondCachedMaskedTensor(
        prot,
        unmasked_cached,
        a_cached,
        a0_cached,
        a1_cached,
        alpha_on_0_cached,
        alpha_on_1_cached,
        x.is_scaled,
        updater,
    )


#
# truncate
#


def _truncate_public(prot: Pond, x: PondPublicTensor) -> PondPublicTensor:
    assert isinstance(x, PondPublicTensor)

    base = prot.fixedpoint_config.scaling_base
    amount = prot.fixedpoint_config.precision_fractional
    x_on_0, x_on_1 = x.unwrapped

    with tf.name_scope("truncate"):

        with tf.device(prot.server_0.device_name):
            y_on_0 = x_on_0.truncate(amount, base)

        with tf.device(prot.server_1.device_name):
            y_on_1 = x_on_1.truncate(amount, base)

    return PondPublicTensor(prot, y_on_0, y_on_1, x.is_scaled)


def _truncate_private(prot: Pond, x: PondPrivateTensor) -> PondPrivateTensor:
    assert isinstance(x, PondPrivateTensor)

    if prot.fixedpoint_config.use_noninteractive_truncation:
        return _truncate_private_noninteractive(prot, x)
    else:
        return _truncate_private_interactive(prot, x)


def _truncate_private_noninteractive(
    prot: Pond, x: PondPrivateTensor
) -> PondPrivateTensor:
    assert isinstance(x, PondPrivateTensor)

    base = prot.fixedpoint_config.scaling_base
    amount = prot.fixedpoint_config.precision_fractional
    x0, x1 = x.unwrapped

    with tf.name_scope("truncate-ni"):

        with tf.device(prot.server_0.device_name):
            y0 = x0.truncate(amount, base)

        with tf.device(prot.server_1.device_name):
            y1 = 0 - (0 - x1).truncate(amount, base)

    return PondPrivateTensor(prot, y0, y1, x.is_scaled)


def _truncate_private_interactive(
    prot: Pond, a: PondPrivateTensor
) -> PondPrivateTensor:
    """ See protocol TruncPr (3.1) in "Secure Computation With Fixed-Point Numbers"
    by Octavian Catrina and Amitabh Saxena, FC'10. """

    with tf.name_scope("truncate-i"):

        scaling_factor = prot.fixedpoint_config.scaling_factor
        scaling_factor_inverse = inverse(
            prot.fixedpoint_config.scaling_factor, prot.tensor_factory.modulus
        )

        # we first rotate `a` to make sure reconstructed values fall into
        # a non-negative interval `[0, 2B)` for some bound B; this uses an
        # assumption that the values originally lie in `[-B, B)`, and will
        # leak private information otherwise

        bound = prot.fixedpoint_config.bound_double_precision
        b = a + bound

        # next step is for server0 to add a statistical mask to `b`, reveal
        # it to server1, and compute the lower part

        mask_bitlength = ceil(log2(bound)) + 1 + prot.fixedpoint_config.truncation_gap

        b0, b1 = b.unwrapped
        shape = a.shape

        with tf.device(prot.server_0.device_name):
            r = prot.tensor_factory.sample_bounded(shape, mask_bitlength)
            c0 = b0 + r

        with tf.device(prot.server_1.device_name):
            c1 = b1
            c_lower = prot._reconstruct(c0, c1) % scaling_factor

        # then use the lower part of the masked value to compute lower part
        # of original value

        with tf.device(prot.server_0.device_name):
            r_lower = r % scaling_factor
            a_lower0 = r_lower * -1

        with tf.device(prot.server_1.device_name):
            a_lower1 = c_lower

        # finally subtract and multiply by inverse

        a0, a1 = a.unwrapped

        with tf.device(prot.server_0.device_name):
            d0 = (a0 - a_lower0) * scaling_factor_inverse

        with tf.device(prot.server_1.device_name):
            d1 = (a1 - a_lower1) * scaling_factor_inverse

    return PondPrivateTensor(prot, d0, d1, a.is_scaled)


def _truncate_masked(prot: Pond, x: PondMaskedTensor) -> PondMaskedTensor:
    assert isinstance(x, PondMaskedTensor)
    return prot.truncate(x.unmasked)


#
# reveal helpers
#


def _reveal_private(prot, x):
    assert isinstance(x, PondPrivateTensor), type(x)

    with tf.name_scope("reveal"):

        x0, x1 = x.unwrapped

        with tf.device(prot.server_0.device_name):
            z_on_0 = x0 + x1

        with tf.device(prot.server_1.device_name):
            z_on_1 = x0 + x1

    return PondPublicTensor(prot, z_on_0, z_on_1, x.is_scaled)


def _reveal_masked(prot, x):
    assert isinstance(x, PondMaskedTensor), type(x)
    return prot.reveal(x.unmasked)


#
# add helpers
#


def _add_public_public(prot, x, y):
    assert isinstance(x, PondPublicTensor), type(x)
    assert isinstance(y, PondPublicTensor), type(y)
    assert x.is_scaled == y.is_scaled, "Cannot mix different encodings: {} {}".format(
        x.is_scaled, y.is_scaled
    )

    x_on_0, x_on_1 = x.unwrapped
    y_on_0, y_on_1 = y.unwrapped

    with tf.name_scope("add"):

        with tf.device(prot.server_0.device_name):
            z_on_0 = x_on_0 + y_on_0

        with tf.device(prot.server_1.device_name):
            z_on_1 = x_on_1 + y_on_1

    return PondPublicTensor(prot, z_on_0, z_on_1, x.is_scaled)


def _add_public_private(prot, x, y):
    assert isinstance(x, PondPublicTensor), type(x)
    assert isinstance(y, PondPrivateTensor), type(y)
    assert x.is_scaled == y.is_scaled, "Cannot mix different encodings: {} {}".format(
        x.is_scaled, y.is_scaled
    )

    x_on_0, _ = x.unwrapped
    y0, y1 = y.unwrapped

    with tf.name_scope("add"):

        with tf.device(prot.server_0.device_name):
            z0 = x_on_0 + y0

        with tf.device(prot.server_1.device_name):
            z1 = y1

    return PondPrivateTensor(prot, z0, z1, x.is_scaled)


def _add_public_masked(prot, x, y):
    assert isinstance(x, PondPublicTensor), type(x)
    assert isinstance(y, PondMaskedTensor), type(y)
    return prot.add(x, y.unmasked)


def _add_private_public(prot, x, y):
    assert isinstance(x, PondPrivateTensor), type(x)
    assert isinstance(y, PondPublicTensor), type(y)
    assert x.is_scaled == y.is_scaled, "Cannot mix different encodings: {} {}".format(
        x.is_scaled, y.is_scaled
    )

    x0, x1 = x.unwrapped
    y_on_0, _ = y.unwrapped

    with tf.name_scope("add"):

        with tf.device(prot.server_0.device_name):
            z0 = x0 + y_on_0

        with tf.device(prot.server_1.device_name):
            z1 = x1

    return PondPrivateTensor(prot, z0, z1, x.is_scaled)


def _add_private_private(prot, x, y):
    assert isinstance(x, PondPrivateTensor), type(x)
    assert isinstance(y, PondPrivateTensor), type(y)
    # TODO[Morten] fails due to use in masking in SecureNN; how do deal with this?
    # err = "Cannot mix different encodings: {} {}".format(x.is_scaled, y.is_scaled)
    # assert x.is_scaled == y.is_scaled, err

    x0, x1 = x.unwrapped
    y0, y1 = y.unwrapped

    with tf.name_scope("add"):

        with tf.device(prot.server_0.device_name):
            z0 = x0 + y0

        with tf.device(prot.server_1.device_name):
            z1 = x1 + y1

    return PondPrivateTensor(prot, z0, z1, x.is_scaled)


def _add_private_masked(prot, x, y):
    assert isinstance(x, PondPrivateTensor), type(x)
    assert isinstance(y, PondMaskedTensor), type(y)
    return prot.add(x, y.unmasked)


def _add_masked_public(prot, x, y):
    assert isinstance(x, PondMaskedTensor), type(x)
    assert isinstance(y, PondPublicTensor), type(y)
    return prot.add(x.unmasked, y)


def _add_masked_private(prot, x, y):
    assert isinstance(x, PondMaskedTensor), type(x)
    assert isinstance(y, PondPrivateTensor), type(y)
    return prot.add(x.unmasked, y)


def _add_masked_masked(prot, x, y):
    assert isinstance(x, PondMaskedTensor), type(x)
    assert isinstance(y, PondMaskedTensor), type(y)
    return prot.add(x.unmasked, y.unmasked)


#
# reduce_sum helpers
#


def _reduce_sum_public(
    prot: Pond,
    x: PondPublicTensor,
    axis: Optional[int] = None,
    keepdims: Optional[bool] = None,
) -> PondPublicTensor:

    x_on_0, x_on_1 = x.unwrapped

    with tf.name_scope("reduce_sum"):

        with tf.device(prot.server_0.device_name):
            y_on_0 = x_on_0.reduce_sum(axis, keepdims)

        with tf.device(prot.server_1.device_name):
            y_on_1 = x_on_1.reduce_sum(axis, keepdims)

    return PondPublicTensor(prot, y_on_0, y_on_1, x.is_scaled)


def _reduce_sum_private(
    prot: Pond,
    x: PondPrivateTensor,
    axis: Optional[int] = None,
    keepdims: Optional[bool] = None,
) -> PondPrivateTensor:

    x0, x1 = x.unwrapped

    with tf.name_scope("reduce_sum"):

        with tf.device(prot.server_0.device_name):
            y0 = x0.reduce_sum(axis, keepdims)

        with tf.device(prot.server_1.device_name):
            y1 = x1.reduce_sum(axis, keepdims)

    return PondPrivateTensor(prot, y0, y1, x.is_scaled)


def _reduce_sum_masked(
    prot: Pond,
    x: PondMaskedTensor,
    axis: Optional[int] = None,
    keepdims: Optional[bool] = None,
) -> PondPrivateTensor:
    return prot.reduce_sum(x.unmasked, axis, keepdims)


#
# cumsum helpers
#


def _cumsum_public(
    prot: Pond,
    x: PondPublicTensor,
    axis: Optional[int] = None,
    exclusive: Optional[bool] = None,
    reverse: Optional[bool] = None,
) -> PondPublicTensor:

    x_on_0, x_on_1 = x.unwrapped

    with tf.name_scope("cumsum"):

        with tf.device(prot.server_0.device_name):
            y_on_0 = x_on_0.cumsum(axis=axis, exclusive=exclusive, reverse=reverse)

        with tf.device(prot.server_1.device_name):
            y_on_1 = x_on_1.cumsum(axis=axis, exclusive=exclusive, reverse=reverse)

    return PondPublicTensor(prot, y_on_0, y_on_1, x.is_scaled)


def _cumsum_private(
    prot: Pond,
    x: PondPrivateTensor,
    axis: Optional[int] = None,
    exclusive: Optional[bool] = None,
    reverse: Optional[bool] = None,
) -> PondPrivateTensor:

    x0, x1 = x.unwrapped

    with tf.name_scope("cumsum"):

        with tf.device(prot.server_0.device_name):
            y0 = x0.cumsum(axis=axis, exclusive=exclusive, reverse=reverse)

        with tf.device(prot.server_1.device_name):
            y1 = x1.cumsum(axis=axis, exclusive=exclusive, reverse=reverse)

    return PondPrivateTensor(prot, y0, y1, x.is_scaled)


def _cumsum_masked(
    prot: Pond,
    x: PondMaskedTensor,
    axis: Optional[int] = None,
    exclusive: Optional[bool] = None,
    reverse: Optional[bool] = None,
) -> PondPrivateTensor:
    return prot.cumsum(x.unmasked, axis=axis, exclusive=exclusive, reverse=reverse)


#
# sub helpers
#


def _sub_public_public(prot, x, y):
    assert isinstance(x, PondPublicTensor), type(x)
    assert isinstance(y, PondPublicTensor), type(y)
    assert x.is_scaled == y.is_scaled, "Cannot mix different encodings: {} {}".format(
        x.is_scaled, y.is_scaled
    )

    x_on_0, x_on_1 = x.unwrapped
    y_on_0, y_on_1 = y.unwrapped

    with tf.name_scope("sub"):

        with tf.device(prot.server_0.device_name):
            z_on_0 = x_on_0 - y_on_0

        with tf.device(prot.server_1.device_name):
            z_on_1 = x_on_1 - y_on_1

    return PondPublicTensor(prot, z_on_0, z_on_1, x.is_scaled)


def _sub_public_private(prot, x, y):
    assert isinstance(x, PondPublicTensor), type(x)
    assert isinstance(y, PondPrivateTensor), type(y)
    assert x.is_scaled == y.is_scaled, "Cannot mix different encodings: {} {}".format(
        x.is_scaled, y.is_scaled
    )

    x_on_0, _ = x.unwrapped
    y0, y1 = y.unwrapped

    with tf.name_scope("sub"):

        with tf.device(prot.server_0.device_name):
            z0 = x_on_0 - y0

        with tf.device(prot.server_1.device_name):
            z1 = y1.negative()

    return PondPrivateTensor(prot, z0, z1, x.is_scaled)


def _sub_public_masked(prot, x, y):
    assert isinstance(x, PondPublicTensor), type(x)
    assert isinstance(y, PondMaskedTensor), type(y)
    return prot.sub(x, y.unmasked)


def _sub_private_public(prot, x, y):
    assert isinstance(x, PondPrivateTensor), type(x)
    assert isinstance(y, PondPublicTensor), type(y)
    assert x.is_scaled == y.is_scaled, "Cannot mix different encodings: {} {}".format(
        x.is_scaled, y.is_scaled
    )

    x0, x1 = x.unwrapped
    y_on_0, _ = y.unwrapped

    with tf.name_scope("sub"):

        with tf.device(prot.server_0.device_name):
            z0 = x0 - y_on_0

        with tf.device(prot.server_1.device_name):
            z1 = x1

    return PondPrivateTensor(prot, z0, z1, x.is_scaled)


def _sub_private_private(prot, x, y):
    assert isinstance(x, PondPrivateTensor), type(x)
    assert isinstance(y, PondPrivateTensor), type(y)
    assert x.is_scaled == y.is_scaled, "Cannot mix different encodings: {} {}".format(
        x.is_scaled, y.is_scaled
    )

    x0, x1 = x.unwrapped
    y0, y1 = y.unwrapped

    with tf.name_scope("sub"):

        with tf.device(prot.server_0.device_name):
            z0 = x0 - y0

        with tf.device(prot.server_1.device_name):
            z1 = x1 - y1

    return PondPrivateTensor(prot, z0, z1, x.is_scaled)


def _sub_private_masked(prot, x, y):
    assert isinstance(x, PondPrivateTensor), type(x)
    assert isinstance(y, PondMaskedTensor), type(y)
    return prot.sub(x, y.unmasked)


def _sub_masked_public(prot, x, y):
    assert isinstance(x, PondMaskedTensor), type(x)
    assert isinstance(y, PondPublicTensor), type(y)
    return prot.sub(x.unmasked, y)


def _sub_masked_private(prot, x, y):
    assert isinstance(x, PondMaskedTensor), type(x)
    assert isinstance(y, PondPrivateTensor), type(y)
    return prot.sub(x.unmasked, y)


def _sub_masked_masked(prot, x, y):
    assert isinstance(x, PondMaskedTensor), type(x)
    assert isinstance(y, PondMaskedTensor), type(y)
    return prot.sub(x.unmasked, y.unmasked)


#
# mul helpers
#


def _mul_public_public(prot, x, y):
    assert isinstance(x, PondPublicTensor), type(x)
    assert isinstance(y, PondPublicTensor), type(y)

    x_on_0, x_on_1 = x.unwrapped
    y_on_0, y_on_1 = y.unwrapped

    with tf.name_scope("mul"):

        with tf.device(prot.server_0.device_name):
            z_on_0 = x_on_0 * y_on_0

        with tf.device(prot.server_1.device_name):
            z_on_1 = x_on_1 * y_on_1

        z = PondPublicTensor(prot, z_on_0, z_on_1, x.is_scaled or y.is_scaled)
        z = prot.truncate(z) if x.is_scaled and y.is_scaled else z
        return z


def _mul_public_private(prot, x, y):
    assert isinstance(x, PondPublicTensor), type(x)
    assert isinstance(y, PondPrivateTensor), type(y)

    x_on_0, x_on_1 = x.unwrapped
    y0, y1 = y.unwrapped

    with tf.name_scope("mul"):

        with tf.device(prot.server_0.device_name):
            z0 = x_on_0 * y0

        with tf.device(prot.server_1.device_name):
            z1 = x_on_1 * y1

        z = PondPrivateTensor(prot, z0, z1, x.is_scaled or y.is_scaled)
        z = prot.truncate(z) if x.is_scaled and y.is_scaled else z
        return z


def _mul_public_masked(prot, x, y):
    assert isinstance(x, PondPublicTensor), type(x)
    assert isinstance(y, PondMaskedTensor), type(y)
    return prot.mul(x, y.unmasked)


def _mul_private_public(prot, x, y):
    assert isinstance(x, PondPrivateTensor), type(x)
    assert isinstance(y, PondPublicTensor), type(y)

    x0, x1 = x.unwrapped
    y_on_0, y_on_1 = y.unwrapped

    with tf.name_scope("mul"):

        with tf.device(prot.server_0.device_name):
            z0 = x0 * y_on_0

        with tf.device(prot.server_1.device_name):
            z1 = x1 * y_on_1

        z = PondPrivateTensor(prot, z0, z1, x.is_scaled or y.is_scaled)
        z = prot.truncate(z) if x.is_scaled and y.is_scaled else z
        return z


def _mul_private_private(prot, x, y):
    assert isinstance(x, PondPrivateTensor), type(x)
    assert isinstance(y, PondPrivateTensor), type(y)
    return prot.mul(prot.mask(x), prot.mask(y))


def _mul_private_masked(prot, x, y):
    assert isinstance(x, PondPrivateTensor), type(x)
    assert isinstance(y, PondMaskedTensor), type(y)
    return prot.mul(prot.mask(x), y)


def _mul_masked_public(prot, x, y):
    assert isinstance(x, PondMaskedTensor), type(x)
    assert isinstance(y, PondPublicTensor), type(y)
    return prot.mul(x.unmasked, y)


def _mul_masked_private(prot, x, y):
    assert isinstance(x, PondMaskedTensor), type(x)
    assert isinstance(y, PondPrivateTensor), type(y)
    return prot.mul(x, prot.mask(y))


def _mul_masked_masked(prot, x, y):
    assert isinstance(x, PondMaskedTensor), type(x)
    assert isinstance(y, PondMaskedTensor), type(y)

    a, a0, a1, alpha_on_0, alpha_on_1 = x.unwrapped
    b, b0, b1, beta_on_0, beta_on_1 = y.unwrapped

    with tf.name_scope("mul"):

        with tf.device(prot.crypto_producer.device_name):
            ab = a * b
            ab0, ab1 = prot._share(ab)

        with tf.device(prot.server_0.device_name):
            alpha = alpha_on_0
            beta = beta_on_0
            z0 = ab0 + (a0 * beta) + (alpha * b0) + (alpha * beta)

        with tf.device(prot.server_1.device_name):
            alpha = alpha_on_1
            beta = beta_on_1
            z1 = ab1 + (a1 * beta) + (alpha * b1)

        z = PondPrivateTensor(prot, z0, z1, x.is_scaled or y.is_scaled)
        z = prot.truncate(z) if x.is_scaled and y.is_scaled else z
        return z


#
# square helpers
#


def _square_public(prot, x):
    assert isinstance(x, PondPublicTensor), type(x)

    x_on_0, x_on_1 = x.unwrapped

    with tf.name_scope("square"):

        with tf.device(prot.server_0.device_name):
            y_on_0 = x_on_0 * x_on_0

        with tf.device(prot.server_1.device_name):
            y_on_1 = x_on_1 * x_on_1

        y = PondPublicTensor(prot, y_on_0, y_on_1, x.is_scaled)
        y = prot.truncate(y) if y.is_scaled else y
        return y


def _square_private(prot, x):
    assert isinstance(x, PondPrivateTensor), type(x)
    return prot.square(prot.mask(x))


def _square_masked(prot, x):
    assert isinstance(x, PondMaskedTensor), type(x)

    a, a0, a1, alpha_on_0, alpha_on_1 = x.unwrapped

    with tf.name_scope("square"):

        with tf.device(prot.crypto_producer.device_name):
            aa = a * a
            aa0, aa1 = prot._share(aa)

        with tf.device(prot.server_0.device_name):
            alpha = alpha_on_0
            y0 = aa0 + (a0 * alpha) * 2 + (alpha * alpha)

        with tf.device(prot.server_1.device_name):
            alpha = alpha_on_1
            y1 = aa1 + (a1 * alpha) * 2

        y = PondPrivateTensor(prot, y0, y1, x.is_scaled)
        y = prot.truncate(y) if y.is_scaled else y
        return y


#
# matmul helpers
#


def _matmul_public_public(
    prot, x: PondPublicTensor, y: PondPublicTensor
) -> PondPublicTensor:

    x_on_0, x_on_1 = x.unwrapped
    y_on_0, y_on_1 = y.unwrapped

    with tf.name_scope("matmul"):

        with tf.device(prot.server_0.device_name):
            z_on_0 = x_on_0.matmul(y_on_0)

        with tf.device(prot.server_1.device_name):
            z_on_1 = x_on_1.matmul(y_on_1)

        z = PondPublicTensor(prot, z_on_0, z_on_1, x.is_scaled or y.is_scaled)
        z = prot.truncate(z) if x.is_scaled and y.is_scaled else z
        return z


def _matmul_public_private(prot, x, y):
    assert isinstance(x, PondPublicTensor), type(x)
    assert isinstance(y, PondPrivateTensor), type(y)

    x_on_0, x_on_1 = x.unwrapped
    y0, y1 = y.unwrapped

    with tf.name_scope("matmul"):

        with tf.device(prot.server_0.device_name):
            z0 = x_on_0.matmul(y0)

        with tf.device(prot.server_1.device_name):
            z1 = x_on_1.matmul(y1)

        z = PondPrivateTensor(prot, z0, z1, x.is_scaled or y.is_scaled)
        z = prot.truncate(z) if x.is_scaled and y.is_scaled else z
        return z


def _matmul_public_masked(prot, x, y):
    assert isinstance(x, PondPublicTensor), type(x)
    assert isinstance(y, PondMaskedTensor), type(y)
    return prot.matmul(x, y.unmasked)


def _matmul_private_public(prot, x, y):
    assert isinstance(x, PondPrivateTensor), type(x)
    assert isinstance(y, PondPublicTensor), type(y)

    x0, x1 = x.unwrapped
    y_on_0, y_on_1 = y.unwrapped

    with tf.name_scope("matmul"):

        with tf.device(prot.server_0.device_name):
            z0 = x0.matmul(y_on_0)

        with tf.device(prot.server_0.device_name):
            z1 = x1.matmul(y_on_1)

        z = PondPrivateTensor(prot, z0, z1, x.is_scaled or y.is_scaled)
        z = prot.truncate(z) if x.is_scaled and y.is_scaled else z
        return z


def _matmul_private_private(prot, x, y):
    assert isinstance(x, PondPrivateTensor), type(x)
    assert isinstance(y, PondPrivateTensor), type(y)
    return prot.matmul(prot.mask(x), prot.mask(y))


def _matmul_private_masked(prot, x, y):
    assert isinstance(x, PondPrivateTensor), type(x)
    assert isinstance(y, PondMaskedTensor), type(y)
    return prot.matmul(prot.mask(x), y)


def _matmul_masked_public(prot, x, y):
    assert isinstance(x, PondMaskedTensor), type(x)
    assert isinstance(y, PondPublicTensor), type(y)
    return prot.matmul(x.unmasked, y)


def _matmul_masked_private(prot, x, y):
    assert isinstance(x, PondMaskedTensor), type(x)
    assert isinstance(y, PondPrivateTensor), type(y)
    return prot.matmul(x, prot.mask(y))


def _matmul_masked_masked(prot, x, y):
    assert isinstance(x, PondMaskedTensor), type(x)
    assert isinstance(y, PondMaskedTensor), type(y)

    a, a0, a1, alpha_on_0, alpha_on_1 = x.unwrapped
    b, b0, b1, beta_on_0, beta_on_1 = y.unwrapped

    with tf.name_scope("matmul"):

        with tf.device(prot.crypto_producer.device_name):
            ab = a.matmul(b)
            ab0, ab1 = prot._share(ab)

        with tf.device(prot.server_0.device_name):
            alpha = alpha_on_0
            beta = beta_on_0
            z0 = ab0 + a0.matmul(beta) + alpha.matmul(b0) + alpha.matmul(beta)

        with tf.device(prot.server_1.device_name):
            alpha = alpha_on_1
            beta = beta_on_1
            z1 = ab1 + a1.matmul(beta) + alpha.matmul(b1)

        z = PondPrivateTensor(prot, z0, z1, x.is_scaled or y.is_scaled)
        z = prot.truncate(z) if x.is_scaled and y.is_scaled else z
        return z


#
# Conv helpers
#
# TODO[koen] create operations for all possible combinations


def _conv2d_public_public(prot, x, y, strides, padding):
    assert isinstance(x, PondPublicTensor), type(x)
    assert isinstance(y, PondPublicTensor), type(y)

    x_0, x_1 = x.unwrapped
    y_0, y_1 = y.unwrapped

    with tf.name_scope("conv2d"):

        with tf.device(prot.server_0.device_name):
            z0 = x_0.conv2d(y_0, strides, padding)

        with tf.device(prot.server_1.device_name):
            z1 = x_1.conv2d(y_1, strides, padding)

        z = PondPublicTensor(prot, z0, z1, x.is_scaled or y.is_scaled)
        z = prot.truncate(z) if x.is_scaled and y.is_scaled else z
        return z


def _conv2d_public_private(prot, x, y, strides, padding):
    raise NotImplementedError()


def _conv2d_public_masked(prot, x, y, strides, padding):
    raise NotImplementedError()


def _conv2d_private_public(prot, x, y, strides, padding):
    raise NotImplementedError()


def _conv2d_private_masked(prot, x, y, strides, padding):
    assert isinstance(x, PondPrivateTensor), type(x)
    assert isinstance(y, PondMaskedTensor), type(y)
    return prot.conv2d(prot.mask(x), y, strides, padding)


def _conv2d_private_private(prot, x, y, strides, padding):
    assert isinstance(x, PondPrivateTensor), type(x)
    assert isinstance(y, PondPrivateTensor), type(y)
    return prot.conv2d(prot.mask(x), prot.mask(y), strides, padding)


def _conv2d_masked_public(prot, x, y, strides, padding):
    raise NotImplementedError()


def _conv2d_masked_private(prot, x, y, strides, padding):
    assert isinstance(x, PondMaskedTensor), type(x)
    assert isinstance(y, PondPrivateTensor), type(y)
    return prot.conv2d(x, prot.mask(y), strides, padding)


def _conv2d_masked_masked(prot, x, y, strides, padding):
    assert isinstance(x, PondMaskedTensor), type(x)
    assert isinstance(y, PondMaskedTensor), type(y)

    a, a0, a1, alpha_on_0, alpha_on_1 = x.unwrapped
    b, b0, b1, beta_on_0, beta_on_1 = y.unwrapped

    with tf.name_scope("conv2d"):

        with tf.device(prot.crypto_producer.device_name):
            a_conv2d_b = a.conv2d(b, strides, padding)
            a_conv2d_b0, a_conv2d_b1 = prot._share(a_conv2d_b)

        with tf.device(prot.server_0.device_name):
            alpha = alpha_on_0
            beta = beta_on_0
            z0 = (
                a_conv2d_b0 + a0.conv2d(beta, strides, padding)
                + alpha.conv2d(b0, strides, padding)
                + alpha.conv2d(beta, strides, padding)
            )

        with tf.device(prot.server_1.device_name):
            alpha = alpha_on_1
            beta = beta_on_1
            z1 = (
                a_conv2d_b1
                + a1.conv2d(beta, strides, padding)
                + alpha.conv2d(b1, strides, padding)
            )

        z = PondPrivateTensor(prot, z0, z1, x.is_scaled or y.is_scaled)
        z = prot.truncate(z) if x.is_scaled and y.is_scaled else z
        return z


#
# average pooling helpers
#


def _avgpool2d_core(
    prot: Pond,
    x: PondTensor,
    pool_size: Tuple[int, int],
    strides: Tuple[int, int],
    padding: str,
) -> Tuple[AbstractTensor, AbstractTensor, float]:
    x_on_0, x_on_1 = x.unwrapped
    _, _, H, W = x.shape
    scalar = 1 / (pool_size[0] * pool_size[1])
    siamese = pool_size == strides and pool_size[0] == pool_size[1]
    even = H.value % pool_size[0] == 0 and W.value % pool_size[1] == 0

    if siamese and even:
        pooler = _avgpool2d_reshape_reduce
    else:
        pooler = _avgpool2d_im2col_reduce

    with tf.device(prot.server_0.device_name):
        y_on_0 = pooler(x_on_0, pool_size, strides, padding)

    with tf.device(prot.server_1.device_name):
        y_on_1 = pooler(x_on_1, pool_size, strides, padding)

    return y_on_0, y_on_1, scalar


def _avgpool2d_reshape_reduce(
    x: AbstractTensor,
    pool_size: Tuple[int, int],
    strides: Tuple[int, int],
    padding: str,
) -> AbstractTensor:
    pool_height, pool_width = tf.Dimension(pool_size[0]), tf.Dimension(pool_size[1])
    N, C, H, W = x.shape
    x_reshaped = x.reshape(
        [N, C, H // pool_height, pool_height, W // pool_width, pool_width]
    )
    return x_reshaped.reduce_sum(axis=3).reduce_sum(axis=4)


def _avgpool2d_im2col_reduce(
    x: AbstractTensor,
    pool_size: Tuple[int, int],
    strides: Tuple[int, int],
    padding: str,
) -> AbstractTensor:
    batch, channels, height, width = x.shape
    pool_height, pool_width = pool_size

    if padding == "SAME":
        out_height = ceil(int(height) / strides[0])
        out_width = ceil(int(width) / strides[1])
    else:
        out_height = ceil((int(height) - pool_size[0] + 1) / strides[0])
        out_width = ceil((int(width) - pool_size[1] + 1) / strides[1])

    x_split = x.reshape((batch * channels, 1, height, width))
    x_cols = x_split.im2col(pool_height, pool_width, padding, strides[0])
    x_cols_sum = x_cols.reduce_sum(axis=0)
    out = x_cols_sum.reshape([out_height, out_width, batch, channels]).transpose(
        [2, 3, 0, 1]
    )
    return out


def _avgpool2d_public(
    prot: Pond,
    x: PondPublicTensor,
    pool_size: Tuple[int, int],
    strides: Tuple[int, int],
    padding: str,
) -> PondPublicTensor:

    with tf.name_scope("avgpool2d"):
        y_on_0, y_on_1, scalar = _avgpool2d_core(prot, x, pool_size, strides, padding)
        return PondPublicTensor(prot, y_on_0, y_on_1, x.is_scaled) * scalar


def _avgpool2d_private(
    prot: Pond,
    x: PondPrivateTensor,
    pool_size: Tuple[int, int],
    strides: Tuple[int, int],
    padding: str,
) -> PondPrivateTensor:

    with tf.name_scope("avgpool2d"):
        y_on_0, y_on_1, scalar = _avgpool2d_core(prot, x, pool_size, strides, padding)
        return PondPrivateTensor(prot, y_on_0, y_on_1, x.is_scaled) * scalar


def _avgpool2d_masked(
    prot: Pond,
    x: PondMaskedTensor,
    pool_size: Tuple[int, int],
    strides: Tuple[int, int],
    padding: str,
) -> PondPrivateTensor:

    with tf.name_scope("avgpool2d"):
        y_on_0, y_on_1, scalar = _avgpool2d_core(
            prot, x.unmasked, pool_size, strides, padding
        )
        return PondPrivateTensor(prot, y_on_0, y_on_1, x.is_scaled) * scalar


#
# indexing helpers
#


def _indexer_public(
    prot: Pond, tensor: PondPublicTensor, slice: Union[Slice, Ellipse]
) -> "PondPublicTensor":

    with tf.name_scope("index"):

        with tf.device(prot.server_0.device_name):
            v_on_0 = tensor.value_on_0[slice]

        with tf.device(prot.server_1.device_name):
            v_on_1 = tensor.value_on_1[slice]

        return PondPublicTensor(prot, v_on_0, v_on_1, tensor.is_scaled)


def _indexer_private(
    prot: Pond, tensor: PondPrivateTensor, slice: Union[Slice, Ellipse]
) -> "PondPrivateTensor":

    with tf.name_scope("index"):

        with tf.device(prot.server_0.device_name):
            s0 = tensor.share0[slice]

        with tf.device(prot.server_1.device_name):
            s1 = tensor.share1[slice]

    return PondPrivateTensor(prot, s0, s1, tensor.is_scaled)


def _indexer_masked(
    prot: Pond, tensor: PondMaskedTensor, slice: Union[Slice, Ellipse]
) -> "PondMaskedTensor":

    with tf.name_scope("index"):

        with tf.device(prot.crypto_producer.device_name):
            a = tensor.a[slice]

        with tf.device(prot.server_0.device_name):
            a0 = tensor.a0[slice]
            alpha_on_0 = tensor.alpha_on_0[slice]

        with tf.device(prot.server_1.device_name):
            a1 = tensor.a1[slice]
            alpha_on_1 = tensor.alpha_on_1[slice]

        return PondMaskedTensor(
            prot,
            tensor.unmasked[slice],
            a,
            a0,
            a1,
            alpha_on_0,
            alpha_on_1,
            tensor.is_scaled,
        )


#
# transpose helpers
#


def _transpose_public(prot, x, perm=None):
    assert isinstance(x, PondPublicTensor)

    x_on_0, x_on_1 = x.unwrapped

    with tf.name_scope("transpose"):

        with tf.device(prot.server_0.device_name):
            x_on_0_t = x_on_0.transpose(perm=perm)

        with tf.device(prot.server_1.device_name):
            x_on_1_t = x_on_1.transpose(perm=perm)

        return PondPublicTensor(prot, x_on_0_t, x_on_1_t, x.is_scaled)


def _transpose_private(prot, x, perm=None):
    assert isinstance(x, PondPrivateTensor)

    x0, x1 = x.unwrapped

    with tf.name_scope("transpose"):

        with tf.device(prot.server_0.device_name):
            x0_t = x0.transpose(perm=perm)

        with tf.device(prot.server_1.device_name):
            x1_t = x1.transpose(perm=perm)

        return PondPrivateTensor(prot, x0_t, x1_t, x.is_scaled)


def _transpose_masked(prot, x, perm=None):
    assert isinstance(x, PondMaskedTensor)

    a, a0, a1, alpha_on_0, alpha_on_1 = x.unwrapped

    with tf.name_scope("transpose"):

        with tf.device(prot.crypto_producer.device_name):
            a_t = a.transpose(perm=perm)

        with tf.device(prot.server_0.device_name):
            a0_t = a0.transpose(perm=perm)
            alpha_on_0_t = alpha_on_0.transpose(perm=perm)

        with tf.device(prot.server_1.device_name):
            a1_t = a1.transpose(perm=perm)
            alpha_on_1_t = alpha_on_1.transpose(perm=perm)

        return PondMaskedTensor(
            prot,
            prot.transpose(x.unmasked, perm=perm),
            a_t,
            a0_t,
            a1_t,
            alpha_on_0_t,
            alpha_on_1_t,
            x.is_scaled,
        )


#
# strided slice helpers
#


def _strided_slice_public(prot, x: PondPublicTensor, args: Any, kwargs: Any):
    assert isinstance(x, PondPublicTensor)

    x_on_0, x_on_1 = x.unwrapped

    with tf.name_scope("strided_slice"):

        with tf.device(prot.server_0.device_name):
            x_on_0_slice = x_on_0.strided_slice(args, kwargs)

        with tf.device(prot.server_1.device_name):
            x_on_1_slice = x_on_1.strided_slice(args, kwargs)

        return PondPublicTensor(prot, x_on_0_slice, x_on_1_slice, x.is_scaled)


def _strided_slice_private(prot, x: PondPrivateTensor, args: Any, kwargs: Any):
    assert isinstance(x, PondPrivateTensor)

    x0, x1 = x.unwrapped

    with tf.name_scope("strided_slice"):

        with tf.device(prot.server_0.device_name):
            x0_slice = x0.strided_slice(args, kwargs)

        with tf.device(prot.server_1.device_name):
            x1_slice = x1.strided_slice(args, kwargs)

        return PondPrivateTensor(prot, x0_slice, x1_slice, x.is_scaled)


def _strided_slice_masked(prot, x: PondMaskedTensor, args: Any, kwargs: Any):
    assert isinstance(x, PondMaskedTensor)

    a, a0, a1, alpha_on_0, alpha_on_1 = x.unwrapped

    with tf.name_scope("strided_slice"):

        with tf.device(prot.crypto_producer.device_name):
            a_slice = a.strided_slice(args, kwargs)

        with tf.device(prot.server_0.device_name):
            a0_slice = a0.strided_slice(args, kwargs)
            alpha_on_0_slice = alpha_on_0.strided_slice(args, kwargs)

        with tf.device(prot.server_1.device_name):
            a1_slice = a1.strided_slice(args, kwargs)
            alpha_on_1_slice = alpha_on_1.strided_slice(args, kwargs)

        return PondMaskedTensor(
            prot,
            prot.strided_slice(x.unmasked, args, kwargs),
            a_slice,
            a0_slice,
            a1_slice,
            alpha_on_0_slice,
            alpha_on_1_slice,
            x.is_scaled,
        )


#
# split helpers
#


def _split_public(
    prot: Pond, x: PondPublicTensor, num_split: int, axis: int = 0
) -> List[PondPublicTensor]:

    x_on_0, x_on_1 = x.unwrapped

    with tf.name_scope("split"):

        with tf.device(prot.server_0.device_name):
            ys_on_0 = x_on_0.split(num_split, axis=axis)

        with tf.device(prot.server_1.device_name):
            ys_on_1 = x_on_1.split(num_split, axis=axis)

        return [
            PondPublicTensor(prot, y_on_0, y_on_1, x.is_scaled)
            for y_on_0, y_on_1 in zip(ys_on_0, ys_on_1)
        ]


def _split_private(
    prot: Pond, x: PondPrivateTensor, num_split: int, axis: int = 0
) -> List[PondPrivateTensor]:

    x0, x1 = x.unwrapped

    with tf.name_scope("split"):

        with tf.device(prot.server_0.device_name):
            ys0 = x0.split(num_split, axis=axis)

        with tf.device(prot.server_1.device_name):
            ys1 = x1.split(num_split, axis=axis)

        return [
            PondPrivateTensor(prot, y0, y1, x.is_scaled) for y0, y1 in zip(ys0, ys1)
        ]


def _split_masked(
    prot: Pond, x: PondMaskedTensor, num_split: int, axis: int = 0
) -> List[PondMaskedTensor]:

    a, a0, a1, alpha_on_0, alpha_on_1 = x.unwrapped

    with tf.name_scope("split"):

        with tf.device(prot.crypto_producer.device_name):
            bs = a.split(num_split, axis=axis)

        with tf.device(prot.server_0.device_name):
            bs0 = a0.split(num_split, axis=axis)
            betas_on_0 = alpha_on_0.split(num_split, axis=axis)

        with tf.device(prot.server_1.device_name):
            bs1 = a1.split(num_split, axis=axis)
            betas_on_1 = alpha_on_1.split(num_split, axis=axis)

            ys = prot.split(x.unmasked, num_split, axis=axis)

        return [
            PondMaskedTensor(prot, y, b, b0, b1, beta_on_0, beta_on_1, x.is_scaled)
            for y, b, b0, b1, beta_on_0, beta_on_1 in zip(
                ys, bs, bs0, bs1, betas_on_0, betas_on_1
            )
        ]


#
# stack helpers
#


def _stack_public(
    prot: Pond, xs: List[PondPublicTensor], axis: int = 0
) -> PondPublicTensor:
    assert all(x.is_scaled for x in xs) or all(not x.is_scaled for x in xs)

    factory = xs[0].backing_dtype
    is_scaled = xs[0].is_scaled
    xs_on_0, xs_on_1 = zip(*(x.unwrapped for x in xs))

    with tf.name_scope("stack"):

        with tf.device(prot.server_0.device_name):
            x_on_0_stacked = factory.stack(xs_on_0, axis=axis)

        with tf.device(prot.server_1.device_name):
            x_on_1_stacked = factory.stack(xs_on_1, axis=axis)

        return PondPublicTensor(prot, x_on_0_stacked, x_on_1_stacked, is_scaled)


def _stack_private(
    prot: Pond, xs: List[PondPrivateTensor], axis: int = 0
) -> PondPrivateTensor:
    assert all(x.is_scaled for x in xs) or all(not x.is_scaled for x in xs)

    factory = xs[0].backing_dtype
    is_scaled = xs[0].is_scaled
    xs0, xs1 = zip(*(x.unwrapped for x in xs))

    with tf.name_scope("stack"):

        with tf.device(prot.server_0.device_name):
            x0_stacked = factory.stack(xs0, axis=axis)

        with tf.device(prot.server_1.device_name):
            x1_stacked = factory.stack(xs1, axis=axis)

        return PondPrivateTensor(prot, x0_stacked, x1_stacked, is_scaled)


def _stack_masked(
    prot: Pond, xs: List[PondMaskedTensor], axis: int = 0
) -> PondMaskedTensor:
    assert all(x.is_scaled for x in xs) or all(not x.is_scaled for x in xs)

    factory = xs[0].backing_dtype
    is_scaled = xs[0].is_scaled
    a, a0, a1, alpha_on_0, alpha_on_1 = zip(*(x.unwrapped for x in xs))

    with tf.name_scope("stack"):

        with tf.device(prot.crypto_producer.device_name):
            a_stacked = factory.stack(a, axis=axis)

        with tf.device(prot.server_0.device_name):
            a0_stacked = factory.stack(a0, axis=axis)
            alpha_on_0_stacked = factory.stack(alpha_on_0, axis=axis)

        with tf.device(prot.server_1.device_name):
            a1_stacked = factory.stack(a1, axis=axis)
            alpha_on_1_stacked = factory.stack(alpha_on_1, axis=axis)

        return PondMaskedTensor(
            prot,
            prot.stack([x.unmasked for x in xs], axis=axis),
            a_stacked,
            a0_stacked,
            a1_stacked,
            alpha_on_0_stacked,
            alpha_on_1_stacked,
            is_scaled,
        )


#
# concat helpers
#


def _concat_public(
    prot: Pond, xs: List[PondPublicTensor], axis: int
) -> PondPublicTensor:
    assert all(x.is_scaled for x in xs) or all(not x.is_scaled for x in xs)

    factory = xs[0].backing_dtype
    is_scaled = xs[0].is_scaled
    xs_on_0, xs_on_1 = zip(*(x.unwrapped for x in xs))

    with tf.name_scope("concat"):

        with tf.device(prot.server_0.device_name):
            x_on_0_concat = factory.concat(xs_on_0, axis=axis)

        with tf.device(prot.server_1.device_name):
            x_on_1_concat = factory.concat(xs_on_1, axis=axis)

        return PondPublicTensor(prot, x_on_0_concat, x_on_1_concat, is_scaled)


def _concat_private(
    prot: Pond, xs: List[PondPrivateTensor], axis: int
) -> PondPrivateTensor:
    assert all(x.is_scaled for x in xs) or all(not x.is_scaled for x in xs)

    factory = xs[0].backing_dtype
    is_scaled = xs[0].is_scaled
    xs0, xs1 = zip(*(x.unwrapped for x in xs))

    with tf.name_scope("concat"):

        with tf.device(prot.server_0.device_name):
            x0_concat = factory.concat(xs0, axis=axis)

        with tf.device(prot.server_1.device_name):
            x1_concat = factory.concat(xs1, axis=axis)

        return PondPrivateTensor(prot, x0_concat, x1_concat, is_scaled)


def _concat_masked(
    prot: Pond, xs: List[PondMaskedTensor], axis: int
) -> PondMaskedTensor:
    assert all(x.is_scaled for x in xs) or all(not x.is_scaled for x in xs)

    factory = xs[0].backing_dtype
    is_scaled = xs[0].is_scaled
    a, a0, a1, alpha_on_0, alpha_on_1 = zip(*(x.unwrapped for x in xs))

    with tf.name_scope("concat"):

        with tf.device(prot.crypto_producer.device_name):
            a_concat = factory.concat(a, axis=axis)

        with tf.device(prot.server_0.device_name):
            a0_concat = factory.concat(a0, axis=axis)
            alpha_on_0_concat = factory.concat(alpha_on_0, axis=axis)

        with tf.device(prot.server_1.device_name):
            a1_concat = factory.concat(a1, axis=axis)
            alpha_on_1_concat = factory.concat(alpha_on_1, axis=axis)

        return PondMaskedTensor(
            prot,
            prot.concat([x.unmasked for x in xs], axis=axis),
            a_concat,
            a0_concat,
            a1_concat,
            alpha_on_0_concat,
            alpha_on_1_concat,
            is_scaled,
        )


#
# mask helpers
#


def _mask_private(prot: Pond, x: PondPrivateTensor) -> PondMaskedTensor:
    assert isinstance(x, PondPrivateTensor)

    x0, x1 = x.unwrapped

    with tf.name_scope("mask"):

        with tf.device(prot.crypto_producer.device_name):
            a = x.backing_dtype.sample_uniform(x.shape)
            a0, a1 = prot._share(a)

        with tf.device(prot.server_0.device_name):
            alpha0 = x0 - a0

        with tf.device(prot.server_1.device_name):
            alpha1 = x1 - a1

        # exchange of alphas

        with tf.device(prot.server_0.device_name):
            alpha_on_0 = prot._reconstruct(alpha0, alpha1)

        with tf.device(prot.server_1.device_name):
            alpha_on_1 = prot._reconstruct(alpha0, alpha1)

        return PondMaskedTensor(prot, x, a, a0, a1, alpha_on_0, alpha_on_1, x.is_scaled)


#
# reshape helpers
#


def _reshape_public(
    prot: Pond, x: PondPublicTensor, shape: List[int]
) -> PondPublicTensor:
    assert isinstance(x, PondPublicTensor)

    x_on_0, x_on_1 = x.unwrapped

    with tf.name_scope("reshape"):

        with tf.device(prot.server_0.device_name):
            x_on_0_reshaped = x_on_0.reshape(shape)

        with tf.device(prot.server_1.device_name):
            x_on_1_reshaped = x_on_1.reshape(shape)

        return PondPublicTensor(prot, x_on_0_reshaped, x_on_1_reshaped, x.is_scaled)


def _reshape_private(
    prot: Pond, x: PondPrivateTensor, shape: List[int]
) -> PondPrivateTensor:
    assert isinstance(x, PondPrivateTensor)

    x0, x1 = x.unwrapped

    with tf.name_scope("reshape"):

        with tf.device(prot.server_0.device_name):
            x0_reshaped = x0.reshape(shape)

        with tf.device(prot.server_1.device_name):
            x1_reshaped = x1.reshape(shape)

        return PondPrivateTensor(prot, x0_reshaped, x1_reshaped, x.is_scaled)


def _reshape_masked(
    prot: Pond, x: PondMaskedTensor, shape: List[int]
) -> PondMaskedTensor:
    assert isinstance(x, PondMaskedTensor)

    a, a0, a1, alpha_on_0, alpha_on_1 = x.unwrapped

    with tf.name_scope("reshape"):

        with tf.device(prot.crypto_producer.device_name):
            a_reshaped = a.reshape(shape)

        with tf.device(prot.server_0.device_name):
            a0_reshaped = a0.reshape(shape)
            alpha_on_0_reshaped = alpha_on_0.reshape(shape)

        with tf.device(prot.server_1.device_name):
            a1_reshaped = a1.reshape(shape)
            alpha_on_1_reshaped = alpha_on_1.reshape(shape)

        return PondMaskedTensor(
            prot,
            prot.reshape(x.unmasked, shape),
            a_reshaped,
            a0_reshaped,
            a1_reshaped,
            alpha_on_0_reshaped,
            alpha_on_1_reshaped,
            x.is_scaled,
        )


#
# expand dims helpers
#


def _expand_dims_public(
    prot: Pond, x: PondPublicTensor, axis: Optional[int] = None
) -> PondPublicTensor:
    assert isinstance(x, PondPublicTensor)

    x_on_0, x_on_1 = x.unwrapped

    with tf.name_scope("expand"):

        with tf.device(prot.server_0.device_name):
            x_on_0_e = x_on_0.expand_dims(axis=axis)

        with tf.device(prot.server_1.device_name):
            x_on_1_e = x_on_1.expand_dims(axis=axis)

        return PondPublicTensor(prot, x_on_0_e, x_on_1_e, x.is_scaled)


def _expand_dims_private(
    prot: Pond, x: PondPrivateTensor, axis: Optional[int] = None
) -> PondPrivateTensor:
    assert isinstance(x, PondPrivateTensor)

    x0, x1 = x.unwrapped

    with tf.name_scope("expand"):

        with tf.device(prot.server_0.device_name):
            x0_e = x0.expand_dims(axis=axis)

        with tf.device(prot.server_1.device_name):
            x1_e = x1.expand_dims(axis=axis)

        return PondPrivateTensor(prot, x0_e, x1_e, x.is_scaled)


def _expand_dims_masked(
    prot: Pond, x: PondMaskedTensor, axis: Optional[int] = None
) -> PondMaskedTensor:
    assert isinstance(x, PondMaskedTensor)

    a, a0, a1, alpha_on_0, alpha_on_1 = x.unwrapped

    with tf.name_scope("expand"):

        with tf.device(prot.crypto_producer.device_name):
            a_e = a.expand_dims(axis=axis)

        with tf.device(prot.server_0.device_name):
            a0_e = a0.expand_dims(axis=axis)
            alpha_on_0_e = alpha_on_0.expand_dims(axis=axis)

        with tf.device(prot.server_1.device_name):
            a1_e = a1.expand_dims(axis=axis)
            alpha_on_1_e = alpha_on_1.expand_dims(axis=axis)

        return PondMaskedTensor(
            prot,
            prot.expand_dims(x.unmasked, axis=axis),
            a_e,
            a0_e,
            a1_e,
            alpha_on_0_e,
            alpha_on_1_e,
            x.is_scaled,
        )


#
# squeeze helpers
#


def _squeeze_public(
    prot: Pond, x: PondPublicTensor, axis: Optional[int] = None
) -> PondPublicTensor:
    assert isinstance(x, PondPublicTensor)

    x_on_0, x_on_1 = x.unwrapped

    with tf.name_scope("squeeze"):

        with tf.device(prot.server_0.device_name):
            x_on_0_squeezed = x_on_0.squeeze(axis)

        with tf.device(prot.server_1.device_name):
            x_on_1_squeezed = x_on_1.squeeze(axis)

        return PondPublicTensor(prot, x_on_0_squeezed, x_on_1_squeezed, x.is_scaled)


def _squeeze_private(
    prot: Pond, x: PondPrivateTensor, axis: Optional[int] = None
) -> PondPrivateTensor:
    assert isinstance(x, PondPrivateTensor)

    x0, x1 = x.unwrapped

    with tf.name_scope("squeeze"):

        with tf.device(prot.server_0.device_name):
            x0_squeezed = x0.squeeze(axis)

        with tf.device(prot.server_1.device_name):
            x1_squeezed = x1.squeeze(axis)

        return PondPrivateTensor(prot, x0_squeezed, x1_squeezed, x.is_scaled)


def _squeeze_masked(
    prot: Pond, x: PondMaskedTensor, axis: Optional[int] = None
) -> PondMaskedTensor:
    assert isinstance(x, PondMaskedTensor)

    a, a0, a1, alpha_on_0, alpha_on_1 = x.unwrapped

    with tf.name_scope("squeeze"):

        with tf.device(prot.crypto_producer.device_name):
            a_squeezed = a.squeeze(axis)

        with tf.device(prot.server_0.device_name):
            a0_squeezed = a0.squeeze(axis)
            alpha_on_0_squeezed = alpha_on_0.squeeze(axis)

        with tf.device(prot.server_1.device_name):
            a1_squeezed = a1.squeeze(axis)
            alpha_on_1_squeezed = alpha_on_1.squeeze(axis)

        return PondMaskedTensor(
            prot,
            prot.squeeze(x.unmasked),
            a_squeezed,
            a0_squeezed,
            a1_squeezed,
            alpha_on_0_squeezed,
            alpha_on_1_squeezed,
            x.is_scaled,
        )


#
# equal helpers
#


def _equal_public_public(
    prot: Pond, x: PondPublicTensor, y: PondPublicTensor
) -> PondPublicTensor:

    x_on_0, x_on_1 = x.unwrapped
    y_on_0, y_on_1 = y.unwrapped

    with tf.name_scope("equal"):

        with tf.device(prot.server_0.device_name):
            z_on_0 = x_on_0.equal(y_on_0)

        with tf.device(prot.server_0.device_name):
            z_on_1 = x_on_1.equal(y_on_1)

<<<<<<< HEAD
        return PondPublicTensor(prot, z_on_0, z_on_1, False)


#
# cast helpers
#


def _cast_backing_public(prot: Pond, x: PondPublicTensor, backing_dtype) -> PondPublicTensor:

    x_on_0, x_on_1 = x.unwrapped

    with tf.name_scope('cast_backing'):

        with tf.device(prot.server_0.device_name):
            y_on_0 = x_on_0.cast(backing_dtype)

        with tf.device(prot.server_0.device_name):
            y_on_1 = x_on_1.cast(backing_dtype)

        return PondPublicTensor(prot, y_on_0, y_on_1, x.is_scaled)


def _zeros_private(
    prot,
    shape,
    apply_scaling: bool = True,
    name: Optional[str] = None,
    factory: Optional[AbstractFactory] = None
) -> 'PondPrivateTensor':

    zeros_array = np.zeros(shape)

    factory = factory or prot.tensor_factory

    with tf.name_scope('private-zeros{}'.format('-' + name if name else '')):

        v = prot._encode(zeros_array, apply_scaling)
        v0, v1 = prot._share(v)

        with tf.device(prot.server_0.device_name):
            x0 = factory.variable(v0)

        with tf.device(prot.server_1.device_name):
            x1 = factory.variable(v1)

    x = PondPrivateTensor(prot, x0, x1, apply_scaling)
    return x


def _zeros_public(
    prot,
    shape,
    apply_scaling: bool = True,
    name: Optional[str] = None,
    factory: Optional[AbstractFactory] = None
) -> 'PondPublicTensor':

    zeros_array = np.zeros(shape)

    factory = factory or prot.tensor_factory

    with tf.name_scope('private-zeros{}'.format('-' + name if name else '')):

        v = prot._encode(zeros_array, apply_scaling)
        v_on_0, v_on_1 = v, v

        with tf.device(prot.server_0.device_name):
            x0 = factory.variable(v_on_0)

        with tf.device(prot.server_1.device_name):
            x1 = factory.variable(v_on_1)

    x = PondPublicTensor(prot, x0, x1, apply_scaling)
    return x
=======
        return PondPublicTensor(prot, z_on_0, z_on_1, False)
>>>>>>> c6ff92dd
<|MERGE_RESOLUTION|>--- conflicted
+++ resolved
@@ -3550,29 +3550,12 @@
         with tf.device(prot.server_0.device_name):
             z_on_1 = x_on_1.equal(y_on_1)
 
-<<<<<<< HEAD
         return PondPublicTensor(prot, z_on_0, z_on_1, False)
 
 
 #
-# cast helpers
-#
-
-
-def _cast_backing_public(prot: Pond, x: PondPublicTensor, backing_dtype) -> PondPublicTensor:
-
-    x_on_0, x_on_1 = x.unwrapped
-
-    with tf.name_scope('cast_backing'):
-
-        with tf.device(prot.server_0.device_name):
-            y_on_0 = x_on_0.cast(backing_dtype)
-
-        with tf.device(prot.server_0.device_name):
-            y_on_1 = x_on_1.cast(backing_dtype)
-
-        return PondPublicTensor(prot, y_on_0, y_on_1, x.is_scaled)
-
+# zeros helpers
+#
 
 def _zeros_private(
     prot,
@@ -3625,7 +3608,4 @@
             x1 = factory.variable(v_on_1)
 
     x = PondPublicTensor(prot, x0, x1, apply_scaling)
-    return x
-=======
-        return PondPublicTensor(prot, z_on_0, z_on_1, False)
->>>>>>> c6ff92dd
+    return x