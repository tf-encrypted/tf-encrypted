"""Sequential model API."""
<<<<<<< HEAD
from tensorflow.keras import backend as K
from tensorflow.keras import utils

=======
>>>>>>> c56e3db6
import tf_encrypted as tfe
from tf_encrypted.keras import backend as KE
from tf_encrypted.keras.engine.base_layer import Layer
from tf_encrypted.keras.engine.input_layer import InputLayer, Input
from tf_encrypted.keras import optimizers


class Sequential(Layer):
  """Model defined by a stack of layers in sequence.

  TODO
  """
  def __init__(self, layers=None, name=None):
    super(Sequential, self).__init__(name=name)

    self._layers = []

    # Add to the model any layers passed to the constructor.
    if layers:
      for layer in layers:
        self.add(layer)

  def add(self, layer):
    """Adds a layer instance on top of the layer stack.

    Arguments:
      layer: layer instance.

    Raises:
      TypeError: If `layer` is not a layer instance.
      ValueError: In case the `layer` argument does not
        know its input shape.
      ValueError: In case the `layer` argument has
        multiple output tensors, or is already connected
        somewhere else (forbidden in `Sequential` models).
    """
    if not isinstance(layer, Layer):
      raise TypeError('The added layer must be '
                      'an instance of class Layer. '
                      'Found: ' + str(layer))
    self.built = False
    set_inputs = False
    if not self._layers:
      if isinstance(layer, InputLayer):
        raise ValueError("Do not manually define an InputLayer in your "
                         "tfe.keras.Sequential model.")

      batch_shape = layer._batch_input_shape  # pylint: disable=protected-access

      # Instantiate an input layer.
      x = Input(
          batch_shape=batch_shape,
          name=layer.name + '_input')
      # This will build the current layer
      # and create the node connecting the current layer
      # to the input layer we just created.
      y = layer(x)

      # If an input layer (placeholder) is available.
      if isinstance(y, (tuple, list)):
        raise ValueError('All layers in a Sequential model '
                         'should have a single output tensor. '
                         'For multi-output layers, '
                         'use the functional API.')
      self.outputs = [y]

    elif self.outputs:
      # If the model is being built continuously on top of an input layer:
      # refresh its output.
      output_tensor = layer(self.outputs[0])
      if isinstance(output_tensor, list):
        raise TypeError('All layers in a Sequential model '
                        'should have a single output tensor. '
                        'For multi-output layers, '
                        'use the functional API.')
      self.outputs = [output_tensor]
    if set_inputs:
      self.built = True
    else:
      self._layers.append(layer)

  def call(self, inputs, training=None, mask=None):  # pylint: disable=arguments-differ
    if training is not None:
      raise NotImplementedError()
    if mask is not None:
      raise NotImplementedError()
    outputs = inputs  # handle the corner case where self.layers is empty
    for layer in self.layers:
      # During each iteration, `inputs` are the inputs to `layer`, and `outputs`
      # are the outputs of `layer` applied to `inputs`. At the end of each
      # iteration `inputs` is set to `outputs` to prepare for the next layer.
      outputs = layer(inputs)

      # `outputs` will be the inputs to the next layer.
      inputs = outputs

    return outputs

  @property
  def layers(self):
    """Historically, `sequential.layers` only returns layers that were added
    via `add`, and omits the auto-generated `InputLayer` that comes at the
    bottom of the stack."""
    layers = self._layers
    if layers and isinstance(layers[0], InputLayer):
      return layers[1:]
    return layers[:]

  def backward(self, d_y):
    for layer in reversed(self.layers):
      grad_weights, d_y = layer.backward(d_y)
      self._optimizer.apply_gradients(layer.weights, grad_weights)

  def compile(self, optimizer, loss=None):
    self._optimizer = optimizers.get(optimizer)
    self._loss = loss

  def fit_batch(self, x, y):
    y_pred = self.call(x)
    dy = self._loss.grad(y, y_pred)
    self.backward(dy)
    loss = self._loss(y, y_pred)
    sess = K.get_session()
    self._current_loss = sess.run(loss.reveal())

  def fit(self, x, y, epochs=1, steps_per_epoch=1):
    for e in range(epochs):
      print('Epoch {}/{}'.format(e + 1, epochs))
      batch_size = x.shape.as_list()[0]
      progbar = utils.Progbar(batch_size * steps_per_epoch)
      for _ in range(steps_per_epoch):
        self.fit_batch(x, y)
        progbar.add(batch_size, values=[("loss", self._current_loss)])


  def set_weights(self, weights, sess=None):
    """Sets the weights of the model.

    Arguments:
      weights: A list of Numpy arrays with shapes and types
        matching the output of model.get_weights()
      sess: tfe.Session instance.
    """

    if not sess:
      sess = KE.get_session()

    # Updated weights for each layer
    for layer in self.layers:
      num_param = len(layer.weights)
      if num_param == 0:
        continue
      layer_weights = weights[:num_param]

      layer.set_weights(layer_weights, sess)

      weights = weights[num_param:]

  @classmethod
  def from_config(cls, config):
    """Instantiates a TFE Keras model from its config.

    Arguments:
      config: Configuration dictionary matching the output of
        model.get_weights().

    Returns:
        A TFE Keras Sequential instance.
    """
    tfe_model = model_from_config(config)

    return tfe_model

def model_from_config(config):
  """Instantiates a TFE Keras model from its config.

  Arguments:
    config: Configuration dictionary matching the output of
        model.get_weights().

  Returns:
    A TFE Keras Sequential instance.
  """

  tfe_model = tfe.keras.Sequential([])

  for k_l_c in config['layers']:
    tfe_layer = _instantiate_tfe_layer(k_l_c)
    tfe_model.add(tfe_layer)

  return tfe_model

def clone_model(model):
  """Clone any tf.keras.Model into a tfe.keras.Sequenial model.

  Arguments:
    model: tf.keras.Sequential or tf.keras.Model instance.

  Returns:
    A TFE Keras model instance reproducing the behavior of the
    original model using newly instantiated weights.
  """

  config = model.get_config()
  weights = model.get_weights()

  tfe_model = model_from_config(config)
  tfe_model.set_weights(weights)

  return tfe_model

def _instantiate_tfe_layer(keras_layer_config):
  """instantiate TFE layer based on Keras layer config.

  Arguments:
    keras_layer_config: result of layer.get_config().

  Returns:
    A TFE Keras layer instance reproducing the behavior of the
    original Keras layer.
  """

  # Identify tf.keras layer type, and grab the corresponding tfe.keras layer
  keras_layer_type = keras_layer_config['class_name']
  try:
    tfe_layer_cls = getattr(tfe.keras.layers, keras_layer_type)
  except AttributeError:
    # TODO: rethink how we warn the user about this, maybe codegen a list of
    #       supported layers in a doc somewhere
    raise RuntimeError(
        "TF Encrypted does not yet support the " "{lcls} "
        "layer.".format(lcls=keras_layer_type)
    )

  # get layer config to instiate the tfe layer with the right parameters
  config = keras_layer_config['config']

  return tfe_layer_cls(**config)<|MERGE_RESOLUTION|>--- conflicted
+++ resolved
@@ -1,15 +1,12 @@
 """Sequential model API."""
-<<<<<<< HEAD
-from tensorflow.keras import backend as K
 from tensorflow.keras import utils
 
-=======
->>>>>>> c56e3db6
 import tf_encrypted as tfe
 from tf_encrypted.keras import backend as KE
+from tf_encrypted.keras import optimizers
 from tf_encrypted.keras.engine.base_layer import Layer
 from tf_encrypted.keras.engine.input_layer import InputLayer, Input
-from tf_encrypted.keras import optimizers
+
 
 
 class Sequential(Layer):
@@ -127,7 +124,7 @@
     dy = self._loss.grad(y, y_pred)
     self.backward(dy)
     loss = self._loss(y, y_pred)
-    sess = K.get_session()
+    sess = KE.get_session()
     self._current_loss = sess.run(loss.reveal())
 
   def fit(self, x, y, epochs=1, steps_per_epoch=1):
