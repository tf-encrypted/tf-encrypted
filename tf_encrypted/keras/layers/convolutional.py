"""Convolutional Layer implementation."""
import logging

import numpy as np
import tensorflow as tf
from tensorflow.python.keras import initializers
from tensorflow.python.keras.utils import conv_utils

import tf_encrypted as tfe
from tf_encrypted.keras import activations
from tf_encrypted.keras.engine import Layer
from tf_encrypted.keras.layers.layers_utils import default_args_check
from tf_encrypted.protocol import TFEPrivateTensor
<<<<<<< HEAD
=======
from tf_encrypted.protocol import TFEPrivateVariable
>>>>>>> 9ba95541

logger = logging.getLogger("tf_encrypted")


class Conv2D(Layer):
    """2D convolution layer (e.g. spatial convolution over images).
    This layer creates a convolution kernel that is convolved
    with the layer input to produce a tensor of
    outputs. If `use_bias` is True,
    a bias vector is created and added to the outputs. Finally, if
    `activation` is not `None`, it is applied to the outputs as well.
    When using this layer as the first layer in a model,
    provide the keyword argument `input_shape`
    (tuple of integers, does not include the sample axis),
    e.g. `input_shape=(128, 128, 3)` for 128x128 RGB pictures
    in `data_format="channels_last"`.
    Arguments:
        filters: Integer, the dimensionality of the output space
            (i.e. the number of output filters in the convolution).
        kernel_size: An integer or tuple/list of 2 integers, specifying the
            height and width of the 2D convolution window.
            Can be a single integer to specify the same value for
            all spatial dimensions.
        strides: An integer or tuple/list of 2 integers,
            specifying the strides of the convolution along the height and width.
            Can be a single integer to specify the same value for
            all spatial dimensions.
            Specifying any stride value != 1 is incompatible with specifying
            any `dilation_rate` value != 1.
        padding: one of `"valid"` or `"same"` (case-insensitive).
        data_format: A string,
            one of `channels_last` (default) or `channels_first`.
            The ordering of the dimensions in the inputs.
            `channels_last` corresponds to inputs with shape
            `(batch, height, width, channels)` while `channels_first`
            corresponds to inputs with shape
            `(batch, channels, height, width)`.
            It defaults to the `image_data_format` value found in your
            Keras config file at `~/.keras/keras.json`.
            If you never set it, then it will be "channels_last".
        dilation_rate: an integer or tuple/list of 2 integers, specifying
            the dilation rate to use for dilated convolution.
            Can be a single integer to specify the same value for
            all spatial dimensions.
            Currently, specifying any `dilation_rate` value != 1 is
            incompatible with specifying any stride value != 1.
        activation: Activation function to use.
            If you don't specify anything, no activation is applied
            (ie. "linear" activation: `a(x) = x`).
        use_bias: Boolean, whether the layer uses a bias vector.
        kernel_initializer: Initializer for the `kernel` weights matrix.
        bias_initializer: Initializer for the bias vector.
        kernel_regularizer: Regularizer function applied to
            the `kernel` weights matrix.
        bias_regularizer: Regularizer function applied to the bias vector.
        activity_regularizer: Regularizer function applied to
            the output of the layer (its "activation")..
        kernel_constraint: Constraint function applied to the kernel matrix.
        bias_constraint: Constraint function applied to the bias vector.
    Input shape:
        4D tensor with shape:
        `(samples, channels, rows, cols)` if data_format='channels_first'
        or 4D tensor with shape:
        `(samples, rows, cols, channels)` if data_format='channels_last'.
    Output shape:
        4D tensor with shape:
        `(samples, filters, new_rows, new_cols)` if data_format='channels_first'
        or 4D tensor with shape:
        `(samples, new_rows, new_cols, filters)` if data_format='channels_last'.
        `rows` and `cols` values might have changed due to padding.
    """

    def __init__(
        self,
        filters,
        kernel_size,
        strides=(1, 1),
        padding="valid",
        data_format=None,
        dilation_rate=(1, 1),
        groups=1,
        activation=None,
        use_bias=True,
        kernel_initializer="glorot_uniform",
        bias_initializer="zeros",
        kernel_regularizer=None,
        bias_regularizer=None,
        activity_regularizer=None,
        kernel_constraint=None,
        bias_constraint=None,
        **kwargs,
    ):

        super(Conv2D, self).__init__(**kwargs)

        self.rank = 2
        self.filters = filters
        self.kernel_size = conv_utils.normalize_tuple(
            kernel_size, self.rank, "kernel_size"
        )
        if self.kernel_size[0] != self.kernel_size[1]:
            raise NotImplementedError(
                "TF Encrypted currently only supports same "
                "stride along the height and the width."
                "You gave: {}".format(self.kernel_size)
            )
        self.strides = conv_utils.normalize_tuple(strides, self.rank, "strides")
        self.padding = conv_utils.normalize_padding(padding).upper()
        self.data_format = conv_utils.normalize_data_format(data_format)
        if activation is not None:
            logger.info(
                "Performing an activation before a pooling layer can result "
                "in unnecessary performance loss. Check model definition in "
                "case of missed optimization."
            )
        self.activation = activations.get(activation)
        self.use_bias = use_bias
        self.kernel_initializer = initializers.get(kernel_initializer)
        self.bias_initializer = initializers.get(bias_initializer)

        # Not implemented arguments
        default_args_check(dilation_rate, "dilation_rate", "Conv2D")
        default_args_check(groups, "groups", "Conv2D")
        default_args_check(kernel_regularizer, "kernel_regularizer", "Conv2D")
        default_args_check(bias_regularizer, "bias_regularizer", "Conv2D")
        default_args_check(activity_regularizer, "activity_regularizer", "Conv2D")
        default_args_check(kernel_constraint, "kernel_constraint", "Conv2D")
        default_args_check(bias_constraint, "bias_constraint", "Conv2D")

    def build(self, input_shape):
        if self.data_format == "channels_first":
            channel_axis = 1
        else:
            channel_axis = -1
        if input_shape[channel_axis] is None:
            raise ValueError(
                "The channel dimension of the inputs "
                "should be defined. Found `None`."
            )
        input_dim = int(input_shape[channel_axis])
        self.kernel_shape = self.kernel_size + (input_dim, self.filters)

        kernel = self.kernel_initializer(self.kernel_shape)
        self.kernel = self.add_weight(kernel)

        if self.use_bias:
            # Expand bias shape dimensions. Bias needs to have
            # a rank of 3 to be added to the output
            bias_shape = [self.filters, 1, 1]
            bias = self.bias_initializer(bias_shape)
            self.bias = self.add_weight(bias)
        else:
            self.bias = None

        self.built = True

    def call(self, inputs):
        self._layer_input = inputs

        if self.data_format != "channels_first":
            inputs = tfe.transpose(inputs, perm=[0, 3, 1, 2])

        outputs = tfe.conv2d(
            inputs, self.kernel.read_value(), self.strides, self.padding
        )

        if self.use_bias:
            outputs = outputs + self.bias.read_value()

        if self.data_format != "channels_first":
            outputs = tfe.transpose(outputs, perm=[0, 2, 3, 1])

        if self.activation is not None:
            outputs = self.activation(outputs)

        self._layer_output = outputs
        return outputs

    def backward(self, d_y):
        x = self._layer_input
        y = self._layer_output
<<<<<<< HEAD
        kernel = self.weights[0]
=======
        kernel = self.weights[0].read_value()
>>>>>>> 9ba95541
        grad_weights = []

        # Convert to NCHW format
        if self.data_format != "channels_first":
            x = tfe.transpose(x, perm=[0, 3, 1, 2])
        n_x, _, h_x, w_x = x.shape.as_list()

        if self.activation is not None:
            self._activation_deriv = activations.get_deriv(self.activation.__name__)
            d_y = self._activation_deriv(y, d_y)

        # Convert to HWNC format
        if self.data_format == "channels_first":
            d_y = tfe.transpose(d_y, perm=[2, 3, 0, 1])
        else:
            d_y = tfe.transpose(d_y, perm=[1, 2, 0, 3])

        inner_padded_d_y = tfe.expand(d_y, self.strides[0])
        padded_d_y = tfe.pad(
            inner_padded_d_y,
            [
                [self.kernel_size[0] - 1, self.kernel_size[0] - 1],
                [self.kernel_size[1] - 1, self.kernel_size[1] - 1],
            ],
        )

        # Recover the NCHW format
        padded_d_y = tfe.transpose(padded_d_y, perm=[2, 3, 0, 1])

        # Flip h and w axis, and swap in and out channels
        flipped_kernel = tfe.transpose(tfe.reverse(kernel, [0, 1]), perm=[0, 1, 3, 2])

        # Back prop for dx:
        # https://medium.com/@mayank.utexas/backpropagation-for-convolution-with-strides-8137e4fc2710
<<<<<<< HEAD
        d_x = tfe.conv2d(padded_d_y, flipped_kernel, 1, "VALID")
=======
        d_x = tfe.conv2d(padded_d_y, flipped_kernel, [1, 1], "VALID")
>>>>>>> 9ba95541

        # Remove padding, if any
        if self.padding == "SAME":
            [[pad_top, pad_bottom], [pad_left, pad_right]] = self.pad_size(h_x, w_x)
            d_x = d_x[
                :,
                :,
                pad_top : (d_x.shape[2] - pad_bottom),
                pad_left : (d_x.shape[3] - pad_right),
            ]
            x = tfe.pad(
                x, [[0, 0], [0, 0], [pad_top, pad_bottom], [pad_left, pad_right]]
            )

        if self.data_format != "channels_first":
            d_x = tfe.transpose(d_x, perm=[0, 2, 3, 1])

        # Convert to CNHW
        x = tfe.transpose(x, perm=[1, 0, 2, 3])
        # Back prop for dw:
        # https://medium.com/@mayank.utexas/backpropagation-for-convolution-with-strides-fb2f2efc4faa
        # Output is in IOHW format
<<<<<<< HEAD
        d_kernel = tfe.conv2d(x, inner_padded_d_y, 1, "VALID")
=======
        d_kernel = tfe.conv2d(x, inner_padded_d_y, [1, 1], "VALID")
>>>>>>> 9ba95541
        # Convert to HWIO
        d_kernel = tfe.transpose(d_kernel, perm=[2, 3, 0, 1])
        if self.lazy_normalization:
            d_kernel = d_kernel / n_x
        grad_weights.append(d_kernel)

        if self.use_bias:
            d_bias = d_y.reduce_sum(axis=[0, 1, 2]).reshape(self.bias.shape)
            if self.lazy_normalization:
                d_bias = d_bias / n_x
            grad_weights.append(d_bias)

        assert (
            d_x.shape == self._layer_input.shape
        ), "Different shapes: {} vs {}".format(d_x.shape, self._layer_input.shape)
        assert d_kernel.shape == self.kernel_shape, "Different shapes: {} vs {}".format(
            d_kernel.shape, self.kernel_shape
        )

        return grad_weights, d_x

    def pad_size(self, h_in, w_in):
        if h_in % self.strides[0] == 0:
            pad_along_height = max(self.kernel_size[0] - self.strides[0], 0)
        else:
            pad_along_height = max(self.kernel_size[0] - (h_in % self.strides[0]), 0)

        if w_in % self.strides[1] == 0:
            pad_along_width = max(self.kernel_size[1] - self.strides[1], 0)
        else:
            pad_along_width = max(self.kernel_size[1] - (w_in % self.strides[1]), 0)

        pad_top = pad_along_height // 2
        pad_bottom = pad_along_height - pad_top
        pad_left = pad_along_width // 2
        pad_right = pad_along_width - pad_left

        return [[pad_top, pad_bottom], [pad_left, pad_right]]

    def compute_output_shape(self, input_shape):
        """Compute output_shape for the layer."""
        h_filter, w_filter, _, n_filters = self.kernel_shape

        if self.data_format == "channels_first":
            n_x, _, h_x, w_x = input_shape
        else:
            n_x, h_x, w_x, _ = input_shape

        if self.padding == "SAME":
            h_out = int(np.ceil(float(h_x) / float(self.strides[0])))
            w_out = int(np.ceil(float(w_x) / float(self.strides[0])))
        if self.padding == "VALID":
            h_out = int(np.ceil(float(h_x - h_filter + 1) / float(self.strides[0])))
            w_out = int(np.ceil(float(w_x - w_filter + 1) / float(self.strides[0])))

        if self.data_format == "channels_first":
            return [n_x, n_filters, h_out, w_out]
        else:
            return [n_x, h_out, w_out, n_filters]


class DepthwiseConv2D(Conv2D):
    """Depthwise separable 2D convolution.

    Depthwise Separable convolutions consists in performing
    just the first step in a depthwise spatial convolution
    (which acts on each input channel separately).
    The `depth_multiplier` argument controls how many
    output channels are generated per input channel in the depthwise step.

    Arguments:
      kernel_size: An integer or tuple/list of 2 integers, specifying the
          height and width of the 2D convolution window.
          Can be a single integer to specify the same value for
          all spatial dimensions.
      strides: An integer or tuple/list of 2 integers,
          specifying the strides of the convolution along the height and width.
          Can be a single integer to specify the same value for
          all spatial dimensions.
          Specifying any stride value != 1 is incompatible with specifying
          any `dilation_rate` value != 1.
      padding: one of `'valid'` or `'same'` (case-insensitive).
      depth_multiplier: The number of depthwise convolution output channels
          for each input channel.
          The total number of depthwise convolution output
          channels will be equal to `filters_in * depth_multiplier`.
      data_format: A string,
          one of `channels_last` (default) or `channels_first`.
          The ordering of the dimensions in the inputs.
          `channels_last` corresponds to inputs with shape
          `(batch, height, width, channels)` while `channels_first`
          corresponds to inputs with shape
          `(batch, channels, height, width)`.
          It defaults to the `image_data_format` value found in your
          Keras config file at `~/.keras/keras.json`.
          If you never set it, then it will be 'channels_last'.
      activation: Activation function to use.
          If you don't specify anything, no activation is applied
          (ie. 'linear' activation: `a(x) = x`).
      use_bias: Boolean, whether the layer uses a bias vector.
      depthwise_initializer: Initializer for the depthwise kernel matrix.
      bias_initializer: Initializer for the bias vector.
      depthwise_regularizer: Regularizer function applied to
          the depthwise kernel matrix.
      bias_regularizer: Regularizer function applied to the bias vector.
      activity_regularizer: Regularizer function applied to
          the output of the layer (its 'activation').
      depthwise_constraint: Constraint function applied to
          the depthwise kernel matrix.
      bias_constraint: Constraint function applied to the bias vector.

    Input shape:
      4D tensor with shape:
      `[batch, channels, rows, cols]` if data_format='channels_first'
      or 4D tensor with shape:
      `[batch, rows, cols, channels]` if data_format='channels_last'.

    Output shape:
      4D tensor with shape:
      `[batch, filters, new_rows, new_cols]` if data_format='channels_first'
      or 4D tensor with shape:
      `[batch, new_rows, new_cols, filters]` if data_format='channels_last'.
      `rows` and `cols` values might have changed due to padding.
    """

    def __init__(
        self,
        kernel_size,
        strides=(1, 1),
        padding="valid",
        depth_multiplier=1,
        data_format=None,
        activation=None,
        use_bias=True,
        depthwise_initializer="glorot_uniform",
        bias_initializer="zeros",
        depthwise_regularizer=None,
        bias_regularizer=None,
        activity_regularizer=None,
        depthwise_constraint=None,
        bias_constraint=None,
        **kwargs,
    ):

        super(DepthwiseConv2D, self).__init__(
            filters=None,
            kernel_size=kernel_size,
            strides=strides,
            padding=padding,
            data_format=data_format,
            activation=activation,
            use_bias=use_bias,
            bias_regularizer=bias_regularizer,
            activity_regularizer=activity_regularizer,
            bias_constraint=bias_constraint,
            **kwargs,
        )

        self.rank = 2
        self.kernel_size = conv_utils.normalize_tuple(
            kernel_size, self.rank, "kernel_size"
        )
        if self.kernel_size[0] != self.kernel_size[1]:
            raise NotImplementedError(
                "TF Encrypted currently only supports same "
                "stride along the height and the width."
                "You gave: {}".format(self.kernel_size)
            )
        self.strides = conv_utils.normalize_tuple(strides, self.rank, "strides")
        self.padding = conv_utils.normalize_padding(padding).upper()
        self.depth_multiplier = depth_multiplier
        self.data_format = conv_utils.normalize_data_format(data_format)
        if activation is not None:
            logger.info(
                "Performing an activation before a pooling layer can result "
                "in unnecessary performance loss. Check model definition in "
                "case of missed optimization."
            )
        self.activation = activations.get(activation)
        self.use_bias = use_bias
        self.depthwise_initializer = initializers.get(depthwise_initializer)
        self.bias_initializer = initializers.get(bias_initializer)

        # Not implemented arguments
        default_args_check(
            depthwise_regularizer,
            "depthwise_regularizer",
            "DepthwiseConv2D",
        )
        default_args_check(
            bias_regularizer,
            "bias_regularizer",
            "DepthwiseConv2D",
        )
        default_args_check(
            activity_regularizer,
            "activity_regularizer",
            "DepthwiseConv2D",
        )
        default_args_check(
            depthwise_constraint,
            "depthwise_constraint",
            "DepthwiseConv2D",
        )
        default_args_check(
            bias_constraint,
            "bias_constraint",
            "DepthwiseConv2D",
        )

    def build(self, input_shape):
        if self.data_format == "channels_first":
            channel_axis = 1
        else:
            channel_axis = -1
        if input_shape[channel_axis] is None:
            raise ValueError(
                "The channel dimension of the inputs "
                "should be defined. Found `None`."
            )
        self.input_dim = int(input_shape[channel_axis])
        self.kernel_shape = self.kernel_size + (self.input_dim, self.depth_multiplier)

        kernel = self.depthwise_initializer(self.kernel_shape)
        kernel = self.rearrange_kernel(kernel)
        self.kernel = self.add_weight(kernel)

        if self.use_bias:
            # Expand bias shape dimensions. Bias needs to have
            # a rank of 3 to be added to the output
            bias_shape = [self.input_dim * self.depth_multiplier, 1, 1]
            bias = self.bias_initializer(bias_shape)
            self.bias = self.add_weight(bias)
        else:
            self.bias = None

        self.built = True

    def rearrange_kernel(self, kernel):
        """Rearrange kernel to match normal convolution kernels

        Arguments:
          kernel: kernel to be rearranged
        """
        mask = self.get_mask(self.input_dim)

        if isinstance(kernel, tf.Tensor):
            mask = tf.constant(
                mask.tolist(),
                dtype=tf.float32,
                shape=(
                    self.kernel_size[0],
                    self.kernel_size[1],
                    self.input_dim,
                    self.input_dim * self.depth_multiplier,
                ),
            )

            if self.depth_multiplier > 1:
                # rearrange kernel
                kernel = tf.reshape(
                    kernel,
<<<<<<< HEAD
                    shape=self.kernel_size
                    + (1, self.input_dim * self.depth_multiplier),
=======
                    self.kernel_size + (1, self.input_dim * self.depth_multiplier),
>>>>>>> 9ba95541
                )

            kernel = tf.multiply(kernel, mask)

        elif isinstance(kernel, np.ndarray):
            if self.depth_multiplier > 1:
                # rearrange kernel
                kernel = np.reshape(
                    kernel,
<<<<<<< HEAD
                    newshape=self.kernel_size
                    + (1, self.input_dim * self.depth_multiplier),
=======
                    self.kernel_size + (1, self.input_dim * self.depth_multiplier),
>>>>>>> 9ba95541
                )

            kernel = np.multiply(kernel, mask)

        elif isinstance(kernel, TFEPrivateTensor):
            mask = tfe.define_public_variable(mask)
            if self.depth_multiplier > 1:
                # rearrange kernel
                kernel = tfe.reshape(
                    kernel,
<<<<<<< HEAD
                    shape=self.kernel_size
                    + (1, self.input_dim * self.depth_multiplier),
=======
                    self.kernel_size + (1, self.input_dim * self.depth_multiplier),
>>>>>>> 9ba95541
                )

            kernel = tfe.mul(kernel, mask)
        else:
            raise ValueError("Invalid kernel type")

        return kernel

    def call(self, inputs):

        if self.data_format != "channels_first":
            inputs = tfe.transpose(inputs, perm=[0, 3, 1, 2])

        outputs = tfe.conv2d(
            inputs, self.kernel.read_value(), self.strides, self.padding
        )

        if self.use_bias:
            outputs = outputs + self.bias.read_value()

        if self.data_format != "channels_first":
            outputs = tfe.transpose(outputs, perm=[0, 2, 3, 1])

        if self.activation is not None:
            return self.activation(outputs)
        return outputs

    def backward(self, d_y):
        raise NotImplementedError("Depthwise conv backward not implemented")

    def compute_output_shape(self, input_shape):
        """Compute output_shape for the layer."""
        h_filter, w_filter, _, n_filters = self.kernel_shape

        if self.data_format == "channels_first":
            n_x, _, h_x, w_x = input_shape
        else:
            n_x, h_x, w_x, _ = input_shape

        if self.padding == "SAME":
            h_out = int(np.ceil(float(h_x) / float(self.strides[0])))
            w_out = int(np.ceil(float(w_x) / float(self.strides[0])))
        if self.padding == "VALID":
            h_out = int(np.ceil(float(h_x - h_filter + 1) / float(self.strides[0])))
            w_out = int(np.ceil(float(w_x - w_filter + 1) / float(self.strides[0])))

        return [n_x, n_filters, h_out, w_out]

    def get_mask(self, in_channels):
        mask = np.zeros(
            (
                self.kernel_size[0],
                self.kernel_size[1],
                in_channels,
                in_channels * self.depth_multiplier,
            )
        )
        for d in range(self.depth_multiplier):
            for i in range(in_channels):
                mask[:, :, i, d + (i * self.depth_multiplier)] = 1.0
        return mask

    def set_weights(self, weights):
        """
        Sets the weights of the layer.

        Arguments:
          weights: A list of Numpy arrays with shapes and types
              matching the output of layer.get_weights() or a list
              of private variables
          sess: tfe session"""

        weights_types = (np.ndarray, TFEPrivateTensor)
        assert isinstance(weights[0], weights_types), type(weights[0])

        # Assign new keras weights to existing weights defined by
        # default when tfe layer was instantiated
        if isinstance(weights[0], np.ndarray):
<<<<<<< HEAD
            for i, w in enumerate(self.weights):
                shape = w.shape.as_list()
                tfe_weights_pl = tfe.define_private_placeholder(shape)

                new_weight = weights[i]
                if i == 0:
                    # kernel
                    new_weight = self.rearrange_kernel(new_weight)
                else:
                    # bias
                    new_weight = new_weight.reshape(shape)

                fd = tfe_weights_pl.feed(new_weight)
                sess.run(tfe.assign(w, tfe_weights_pl), feed_dict=fd)

        elif isinstance(weights[0], TFEPrivateTensor):
            for i, w in enumerate(self.weights):
                shape = w.shape.as_list()

                new_weight = weights[i]
                if i == 0:
                    # kernel
                    new_weight = self.rearrange_kernel(new_weight)
                else:
                    # bias
                    new_weight = new_weight.reshape(shape)

                sess.run(tfe.assign(w, new_weight))
=======
            for index, weight in enumerate(weights):
                weights[index] = tfe.define_private_variable(weight)
        if isinstance(weights[0], TFEPrivateVariable):
            for index, weight in enumerate(weights):
                weights[index] = weights[index].read_value()

        for i, w in enumerate(self.weights):
            shape = w.shape.as_list()
            new_weight = weights[i]
            if i == 0:
                # kernel
                new_weight = self.rearrange_kernel(new_weight)
            else:
                # bias
                new_weight = new_weight.reshape(shape)

            tfe.assign(w, new_weight)
>>>>>>> 9ba95541
<|MERGE_RESOLUTION|>--- conflicted
+++ resolved
@@ -11,10 +11,7 @@
 from tf_encrypted.keras.engine import Layer
 from tf_encrypted.keras.layers.layers_utils import default_args_check
 from tf_encrypted.protocol import TFEPrivateTensor
-<<<<<<< HEAD
-=======
 from tf_encrypted.protocol import TFEPrivateVariable
->>>>>>> 9ba95541
 
 logger = logging.getLogger("tf_encrypted")
 
@@ -196,11 +193,7 @@
     def backward(self, d_y):
         x = self._layer_input
         y = self._layer_output
-<<<<<<< HEAD
-        kernel = self.weights[0]
-=======
         kernel = self.weights[0].read_value()
->>>>>>> 9ba95541
         grad_weights = []
 
         # Convert to NCHW format
@@ -235,11 +228,7 @@
 
         # Back prop for dx:
         # https://medium.com/@mayank.utexas/backpropagation-for-convolution-with-strides-8137e4fc2710
-<<<<<<< HEAD
-        d_x = tfe.conv2d(padded_d_y, flipped_kernel, 1, "VALID")
-=======
         d_x = tfe.conv2d(padded_d_y, flipped_kernel, [1, 1], "VALID")
->>>>>>> 9ba95541
 
         # Remove padding, if any
         if self.padding == "SAME":
@@ -262,11 +251,7 @@
         # Back prop for dw:
         # https://medium.com/@mayank.utexas/backpropagation-for-convolution-with-strides-fb2f2efc4faa
         # Output is in IOHW format
-<<<<<<< HEAD
-        d_kernel = tfe.conv2d(x, inner_padded_d_y, 1, "VALID")
-=======
         d_kernel = tfe.conv2d(x, inner_padded_d_y, [1, 1], "VALID")
->>>>>>> 9ba95541
         # Convert to HWIO
         d_kernel = tfe.transpose(d_kernel, perm=[2, 3, 0, 1])
         if self.lazy_normalization:
@@ -529,12 +514,7 @@
                 # rearrange kernel
                 kernel = tf.reshape(
                     kernel,
-<<<<<<< HEAD
-                    shape=self.kernel_size
-                    + (1, self.input_dim * self.depth_multiplier),
-=======
                     self.kernel_size + (1, self.input_dim * self.depth_multiplier),
->>>>>>> 9ba95541
                 )
 
             kernel = tf.multiply(kernel, mask)
@@ -544,12 +524,7 @@
                 # rearrange kernel
                 kernel = np.reshape(
                     kernel,
-<<<<<<< HEAD
-                    newshape=self.kernel_size
-                    + (1, self.input_dim * self.depth_multiplier),
-=======
                     self.kernel_size + (1, self.input_dim * self.depth_multiplier),
->>>>>>> 9ba95541
                 )
 
             kernel = np.multiply(kernel, mask)
@@ -560,12 +535,7 @@
                 # rearrange kernel
                 kernel = tfe.reshape(
                     kernel,
-<<<<<<< HEAD
-                    shape=self.kernel_size
-                    + (1, self.input_dim * self.depth_multiplier),
-=======
                     self.kernel_size + (1, self.input_dim * self.depth_multiplier),
->>>>>>> 9ba95541
                 )
 
             kernel = tfe.mul(kernel, mask)
@@ -644,36 +614,6 @@
         # Assign new keras weights to existing weights defined by
         # default when tfe layer was instantiated
         if isinstance(weights[0], np.ndarray):
-<<<<<<< HEAD
-            for i, w in enumerate(self.weights):
-                shape = w.shape.as_list()
-                tfe_weights_pl = tfe.define_private_placeholder(shape)
-
-                new_weight = weights[i]
-                if i == 0:
-                    # kernel
-                    new_weight = self.rearrange_kernel(new_weight)
-                else:
-                    # bias
-                    new_weight = new_weight.reshape(shape)
-
-                fd = tfe_weights_pl.feed(new_weight)
-                sess.run(tfe.assign(w, tfe_weights_pl), feed_dict=fd)
-
-        elif isinstance(weights[0], TFEPrivateTensor):
-            for i, w in enumerate(self.weights):
-                shape = w.shape.as_list()
-
-                new_weight = weights[i]
-                if i == 0:
-                    # kernel
-                    new_weight = self.rearrange_kernel(new_weight)
-                else:
-                    # bias
-                    new_weight = new_weight.reshape(shape)
-
-                sess.run(tfe.assign(w, new_weight))
-=======
             for index, weight in enumerate(weights):
                 weights[index] = tfe.define_private_variable(weight)
         if isinstance(weights[0], TFEPrivateVariable):
@@ -690,5 +630,4 @@
                 # bias
                 new_weight = new_weight.reshape(shape)
 
-            tfe.assign(w, new_weight)
->>>>>>> 9ba95541
+            tfe.assign(w, new_weight)