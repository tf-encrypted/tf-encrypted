"""Higher-level layer abstractions built on TF Encrypted."""
from __future__ import absolute_import

from tf_encrypted.keras.engine.input_layer import Input
from tf_encrypted.keras.layers.activation import Activation
from tf_encrypted.keras.layers.convolutional import Conv2D
from tf_encrypted.keras.layers.dense import Dense
from tf_encrypted.keras.layers.flatten import Flatten
from tf_encrypted.keras.layers.pooling import AveragePooling2D, MaxPooling2D
from tf_encrypted.keras.layers.relu import ReLU
<<<<<<< HEAD
from tf_encrypted.keras.layers.normalization import BatchNormalization
=======
from tf_encrypted.keras.layers.core import Reshape

>>>>>>> 64d0d86a

__all__ = [
    'Input',
    'Activation',
    'Conv2D',
    'Dense',
    'Flatten',
    'AveragePooling2D',
    'MaxPooling2D',
    'ReLU',
<<<<<<< HEAD
    'BatchNormalization',
=======
    'Reshape',
>>>>>>> 64d0d86a
]<|MERGE_RESOLUTION|>--- conflicted
+++ resolved
@@ -8,12 +8,9 @@
 from tf_encrypted.keras.layers.flatten import Flatten
 from tf_encrypted.keras.layers.pooling import AveragePooling2D, MaxPooling2D
 from tf_encrypted.keras.layers.relu import ReLU
-<<<<<<< HEAD
 from tf_encrypted.keras.layers.normalization import BatchNormalization
-=======
 from tf_encrypted.keras.layers.core import Reshape
 
->>>>>>> 64d0d86a
 
 __all__ = [
     'Input',
@@ -24,9 +21,6 @@
     'AveragePooling2D',
     'MaxPooling2D',
     'ReLU',
-<<<<<<< HEAD
     'BatchNormalization',
-=======
     'Reshape',
->>>>>>> 64d0d86a
 ]