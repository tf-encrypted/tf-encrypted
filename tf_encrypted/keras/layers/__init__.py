"""Higher-level layer abstractions built on TF Encrypted."""
from __future__ import absolute_import

from .dense import Dense
<<<<<<< HEAD
from .activation_layer import Activation
=======
from .convolutional import Conv2D

>>>>>>> 067739ee


__all__ = [
    'Dense',
<<<<<<< HEAD
    'Activation'
=======
    'Conv2D'
>>>>>>> 067739ee
]<|MERGE_RESOLUTION|>--- conflicted
+++ resolved
@@ -2,19 +2,12 @@
 from __future__ import absolute_import
 
 from .dense import Dense
-<<<<<<< HEAD
 from .activation_layer import Activation
-=======
 from .convolutional import Conv2D
-
->>>>>>> 067739ee
 
 
 __all__ = [
     'Dense',
-<<<<<<< HEAD
-    'Activation'
-=======
-    'Conv2D'
->>>>>>> 067739ee
+    'Activation',
+    'Conv2D',
 ]