"""Normalization layers implementation."""
import numpy as np
import tensorflow as tf
from tensorflow.python.keras import initializers

import tf_encrypted as tfe
from tf_encrypted.keras.engine import Layer
from tf_encrypted.keras.layers.layers_utils import default_args_check
from tf_encrypted.protocol import TFEPublicTensor
<<<<<<< HEAD
=======
from tf_encrypted.protocol import TFEPublicVariable
>>>>>>> 9ba95541


class BatchNormalization(Layer):
    """Batch normalization layer (Ioffe and Szegedy, 2014).
    Normalize the activations of the previous layer at each batch,
    i.e. applies a transformation that maintains the mean activation
    close to 0 and the activation standard deviation close to 1.
    Arguments:
      axis: Integer, the axis that should be normalized
          (typically the features axis).
          For instance, after a `Conv2D` layer with
          `data_format="channels_first"`,
          set `axis=1` in `BatchNormalization`.
      momentum: Momentum for the moving average.
      epsilon: Small float added to variance to avoid dividing by zero.
      center: If True, add offset of `beta` to normalized tensor.
          If False, `beta` is ignored.
      scale: If True, multiply by `gamma`.
          If False, `gamma` is not used.
          When the next layer is linear (also e.g. `nn.relu`),
          this can be disabled since the scaling
          will be done by the next layer.
      beta_initializer: Initializer for the beta weight.
      gamma_initializer: Initializer for the gamma weight.
      moving_mean_initializer: Initializer for the moving mean.
      moving_variance_initializer: Initializer for the moving variance.
      beta_regularizer: Optional regularizer for the beta weight.
      gamma_regularizer: Optional regularizer for the gamma weight.
      beta_constraint: Optional constraint for the beta weight.
      gamma_constraint: Optional constraint for the gamma weight.
      renorm: Whether to use Batch Renormalization
        (https://arxiv.org/abs/1702.03275). This adds extra variables during
        training. The inference is the same for either value of this parameter.
      renorm_clipping: A dictionary that may map keys 'rmax', 'rmin', 'dmax' to
        scalar `Tensors` used to clip the renorm correction. The correction
        `(r, d)` is used as `corrected_value = normalized_value * r + d`, with
        `r` clipped to [rmin, rmax], and `d` to [-dmax, dmax]. Missing rmax, rmin,
        dmax are set to inf, 0, inf, respectively.
      renorm_momentum: Momentum used to update the moving means and standard
        deviations with renorm. Unlike `momentum`, this affects training
        and should be neither too small (which would add noise) nor too large
        (which would give stale estimates). Note that `momentum` is still applied
        to get the means and variances for inference.
      fused: if `True`, use a faster, fused implementation, or raise a ValueError
        if the fused implementation cannot be used. If `None`, use the faster
        implementation if possible. If False, do not used the fused
        implementation.
      trainable: Boolean, if `True` also add variables to the graph collection
        `GraphKeys.TRAINABLE_VARIABLES` (see tf.Variable).
      virtual_batch_size: An `int`. By default, `virtual_batch_size` is `None`,
        which means batch normalization is performed across the whole batch. When
        `virtual_batch_size` is not `None`, instead perform "Ghost Batch
        Normalization", which creates virtual sub-batches which are each
        normalized separately (with shared gamma, beta, and moving statistics).
        Must divide the actual batch size during execution.
      adjustment: A function taking the `Tensor` containing the (dynamic) shape of
        the input tensor and returning a pair (scale, bias) to apply to the
        normalized values (before gamma and beta), only during training. For
        example, if axis==-1,
          `adjustment = lambda shape: (
            tf.random_uniform(shape[-1:], 0.93, 1.07),
            tf.random_uniform(shape[-1:], -0.1, 0.1))`
        will scale the normalized value by up to 7% up or down, then shift the
        result by up to 0.1 (with independent scaling and bias for each feature
        but shared across all examples), and finally apply gamma and/or beta. If
        `None`, no adjustment is applied. Cannot be specified if
        virtual_batch_size is specified.
    Input shape:
        Arbitrary. Use the keyword argument `input_shape`
        (tuple of integers, does not include the samples axis)
        when using this layer as the first layer in a model.
    Output shape:
        Same shape as input.
    References:
        - [Batch Normalization: Accelerating Deep Network Training by Reducing
          Internal Covariate Shift](https://arxiv.org/abs/1502.03167)
    """

    def __init__(
        self,
        axis=3,
        momentum=0.99,
        epsilon=1e-3,
        center=True,
        scale=True,
        beta_initializer="zeros",
        gamma_initializer="ones",
        moving_mean_initializer="zeros",
        moving_variance_initializer="ones",
        beta_regularizer=None,
        gamma_regularizer=None,
        beta_constraint=None,
        gamma_constraint=None,
        fused=None,  # pylint: disable=unused-argument
        trainable=False,
        name=None,
        **kwargs,
    ):
        super(BatchNormalization, self).__init__(
            name=name, trainable=trainable, **kwargs
        )

        self.beta_initializer = initializers.get(beta_initializer)
        self.gamma_initializer = initializers.get(gamma_initializer)
        self.moving_mean_initializer = initializers.get(moving_mean_initializer)
        self.moving_variance_initializer = initializers.get(moving_variance_initializer)

        default_args_check(
            beta_regularizer,
            "beta_regularizer",
            "BatchNormalization",
        )
        default_args_check(
            gamma_regularizer,
            "gamma_regularizer",
            "BatchNormalization",
        )
        default_args_check(
            beta_constraint,
            "beta_constraint",
            "BatchNormalization",
        )
        default_args_check(
            gamma_constraint,
            "gamma_constraint",
            "BatchNormalization",
        )

        # Axis from get_config can be in ListWrapper format even if
        # the layer is expecting an integer for the axis
        if isinstance(axis, list):
            axis = axis[0]

        # Axis -3 is equivalent to 1, and axis -1 is equivalent to 3, because the
        # input rank is required to be 4 (which is checked later).
        if axis not in (1, 3):
            raise ValueError("Axis of 1 or 3 is currently only supported")

        self.axis = axis
        self.scale = scale
        self.center = center
        self.epsilon = epsilon
        self.momentum = momentum

    def build(self, input_shape):
        c = input_shape[self.axis]
        if len(input_shape) == 2:
            param_shape = [1, 1]
        elif len(input_shape) == 4:
            param_shape = [1, 1, 1, 1]

        param_shape[self.axis] = int(c)

        if self.scale:
            gamma = self.gamma_initializer(param_shape)
            self.gamma = self.add_weight(gamma, make_private=False)
        else:
            self.gamma = None

        if self.center:
            beta = self.beta_initializer(param_shape)
            self.beta = self.add_weight(beta, make_private=False)
        else:
            self.beta = None

        moving_mean = self.moving_mean_initializer(param_shape)
        self.moving_mean = self.add_weight(moving_mean, make_private=False)

        moving_variance_init = self.moving_variance_initializer(param_shape)
        self.moving_variance = self.add_weight(moving_variance_init, make_private=False)

        denomtemp = 1.0 / tf.sqrt(moving_variance_init + self.epsilon)

        # We have two different public variables for moving_variance and
        # denomtemp to avoid calling tfe.sqrt everytime denom is used
        self.denom = tfe.define_public_variable(denomtemp)

        self.built = True

    def call(self, inputs):
        if self.beta is None and self.gamma is None:
            out = (inputs - self.moving_mean.read_value()) * self.denom.read_value()
        elif self.gamma is None:
            out = (
                inputs - self.moving_mean.read_value()
            ) * self.denom.read_value() + self.beta.read_value()
        elif self.beta is None:
            out = (
                self.gamma.read_value()
                * (inputs - self.moving_mean.read_value())
                * self.denom.read_value()
            )
        else:
            out = (
                self.gamma.read_value()
                * (inputs - self.moving_mean.read_value())
                * self.denom.read_value()
                + self.beta.read_value()
            )
        return out

    def backward(self, d_y):
        raise NotImplementedError("BatchNorm backward not implemented")

    def compute_output_shape(self, input_shape):
        return input_shape

    def set_weights(self, weights):
        """Update layer weights from numpy array or Public Tensors including denom.

        Arguments:
          weights: A list of Numpy arrays with shapes and types
          matching the output of layer.get_weights() or a list
          of private variables
        """

        weights_types = (np.ndarray, TFEPublicTensor)
        assert isinstance(weights[0], weights_types), type(weights[0])
        if isinstance(weights[0], np.ndarray):
<<<<<<< HEAD
            for i, w in enumerate(self.weights):
                if isinstance(w, TFEPublicTensor):
                    shape = w.shape.as_list()
                    tfe_weights_pl = tfe.define_public_placeholder(shape)
                    fd = tfe_weights_pl.feed(weights[i].reshape(shape))
                    sess.run(tfe.assign(w, tfe_weights_pl), feed_dict=fd)
                else:
                    raise TypeError(
                        (
                            "Don't know how to handle weights "
                            "of type {}. Batchnorm expects public tensors"
                            "as weights"
                        ).format(type(w))
                    )

        elif isinstance(weights[0], TFEPublicTensor):
            for i, w in enumerate(self.weights):
                shape = w.shape.as_list()
                sess.run(tfe.assign(w, weights[i].reshape(shape)))
=======
            for index, weight in enumerate(weights):
                weights[index] = tfe.define_public_variable(weight)
        if isinstance(weights[0], TFEPublicVariable):
            for index, weight in enumerate(weights):
                weights[index] = weights[index].read_value()
        for i, w in enumerate(self.weights):
            shape = w.shape.as_list()
            tfe.assign(w, weights[i].reshape(shape))
>>>>>>> 9ba95541

        # Compute denom on public tensors before being lifted to private tensor
        denomtemp = tfe.reciprocal(
            tfe.sqrt(tfe.add(self.moving_variance.read_value(), self.epsilon))
        )

        # Update denom as well when moving variance gets updated
        tfe.assign(self.denom, denomtemp)<|MERGE_RESOLUTION|>--- conflicted
+++ resolved
@@ -7,10 +7,7 @@
 from tf_encrypted.keras.engine import Layer
 from tf_encrypted.keras.layers.layers_utils import default_args_check
 from tf_encrypted.protocol import TFEPublicTensor
-<<<<<<< HEAD
-=======
 from tf_encrypted.protocol import TFEPublicVariable
->>>>>>> 9ba95541
 
 
 class BatchNormalization(Layer):
@@ -230,27 +227,6 @@
         weights_types = (np.ndarray, TFEPublicTensor)
         assert isinstance(weights[0], weights_types), type(weights[0])
         if isinstance(weights[0], np.ndarray):
-<<<<<<< HEAD
-            for i, w in enumerate(self.weights):
-                if isinstance(w, TFEPublicTensor):
-                    shape = w.shape.as_list()
-                    tfe_weights_pl = tfe.define_public_placeholder(shape)
-                    fd = tfe_weights_pl.feed(weights[i].reshape(shape))
-                    sess.run(tfe.assign(w, tfe_weights_pl), feed_dict=fd)
-                else:
-                    raise TypeError(
-                        (
-                            "Don't know how to handle weights "
-                            "of type {}. Batchnorm expects public tensors"
-                            "as weights"
-                        ).format(type(w))
-                    )
-
-        elif isinstance(weights[0], TFEPublicTensor):
-            for i, w in enumerate(self.weights):
-                shape = w.shape.as_list()
-                sess.run(tfe.assign(w, weights[i].reshape(shape)))
-=======
             for index, weight in enumerate(weights):
                 weights[index] = tfe.define_public_variable(weight)
         if isinstance(weights[0], TFEPublicVariable):
@@ -259,7 +235,6 @@
         for i, w in enumerate(self.weights):
             shape = w.shape.as_list()
             tfe.assign(w, weights[i].reshape(shape))
->>>>>>> 9ba95541
 
         # Compute denom on public tensors before being lifted to private tensor
         denomtemp = tfe.reciprocal(
