"""Includes base classes used by all layer types."""
import logging
from abc import ABC

import numpy as np
import tensorflow as tf
from tensorflow.python.keras.utils import generic_utils

import tf_encrypted as tfe
from tf_encrypted.keras.engine.base_layer_utils import unique_object_name
from tf_encrypted.protocol import TFEPrivateTensor
<<<<<<< HEAD
=======
from tf_encrypted.protocol import TFEPrivateVariable
>>>>>>> 9ba95541

logger = logging.getLogger("tf_encrypted")


class Layer(ABC):
    """
    Base layer class.
    This is the class from which all layers inherit.
    A layer is a class implementing common neural networks operations, such
    as convolution, batch norm, etc. These operations require managing weights,
    losses, updates, and inter-layer connectivity.
    Users will just instantiate a layer and then treat it as a callable.
    We recommend that descendants of `Layer` implement the following methods:
    * `__init__()`: Save configuration in member variables
    * `build()`: Called once from `__call__`, when we know the shapes of inputs
        and `dtype`.
    * `call()`: Called in `__call__` after making sure `build()` has been called
        once. Should actually perform the logic of applying the layer to the
        input tensors (which should be passed in as the first argument).
    """

    def __init__(self, trainable=True, name=None, **kwargs):

        allowed_kwargs = {
            "input_shape",
            "batch_input_shape",
            "batch_size",
            "weights",
            "activity_regularizer",
            "dtype",
            "lazy_normalization",
        }
        # Validate optional keyword arguments.
        for kwarg in kwargs:
            if kwarg not in allowed_kwargs:
                raise TypeError("Keyword argument not understood:", kwarg)

        if "input_shape" in kwargs:
            logger.warning(
                "Currently input_shape argument semantics include the "
                "batch dimension. Please construct you model "
                "accordingly."
            )
            self._batch_input_shape = kwargs["input_shape"]
        if "batch_input_shape" in kwargs:
            self._batch_input_shape = kwargs["batch_input_shape"]

        self.lazy_normalization = False
        if "lazy_normalization" in kwargs:
            self.lazy_normalization = kwargs["lazy_normalization"]

        self.trainable = trainable
        self._init_set_name(name)
        self.built = False
        self.weights = []

    def build(self, input_shape):  # pylint: disable=unused-argument
        """Creates the variables of the layer (optional, for subclass implementers).
        This is a method that implementers of subclasses of `Layer`
        can override if they need a state-creation step in-between
        layer instantiation and layer call.
        This is typically used to create the weights of `Layer` subclasses.
        Arguments:
        input_shape: Instance of `TensorShape`, or list of instances of
            `TensorShape` if the layer expects a list of inputs
            (one instance per input).
        """
        self.built = True

    def call(self, inputs):
        """This is where the layer's logic lives.
        Arguments:
            inputs: Input tensor, or list/tuple of input tensors.
        Returns:
            A tensor or list/tuple of tensors.
        """
        return inputs

    def compute_output_shape(self, input_shape):
        """Returns the layer's output shape"""

    def __call__(self, inputs, *args, **kargs):
        """Wraps `call`, applying pre- and post-processing steps.
        Arguments:
        inputs: input tensor(s).
        *args: additional positional arguments to be passed to `self.call`.
        **kwargs: additional keyword arguments to be passed to `self.call`.
        Returns:
        Output tensor(s).
        """
        if not self.built:
            input_shapes = inputs.shape
            self.build(input_shapes)

            self.built = True

        with tf.name_scope(self._name):
            outputs = self.call(inputs, *args, **kargs)

        return outputs

    def add_weight(self, variable, make_private=True):
        if make_private:
            variable = tfe.define_private_variable(variable)
            self.weights.append(variable)
        else:
            variable = tfe.define_public_variable(variable)
            self.weights.append(variable)

        return variable

    def set_weights(self, weights):
        """Sets the weights of the layer.
        Arguments:
        weights: A list of Numpy arrays with shapes and types
            matching the output of layer.get_weights() or a list
<<<<<<< HEAD
            of private variables
        sess: tfe session"""

=======
            of private tensors
        """
>>>>>>> 9ba95541
        weights_types = (np.ndarray, TFEPrivateTensor)
        assert isinstance(weights[0], weights_types), type(weights[0])

        if isinstance(weights[0], np.ndarray):
<<<<<<< HEAD
            for i, w in enumerate(self.weights):
                shape = w.shape.as_list()
                tfe_weights_pl = tfe.define_private_placeholder(shape)
                fd = tfe_weights_pl.feed(weights[i].reshape(shape))
                sess.run(tfe.assign(w, tfe_weights_pl), feed_dict=fd)
        elif isinstance(weights[0], TFEPrivateTensor):
            for i, w in enumerate(self.weights):
                shape = w.shape.as_list()
                sess.run(tfe.assign(w, weights[i].reshape(shape)))
=======
            for index, weight in enumerate(weights):
                weights[index] = tfe.define_private_variable(weight)
        if isinstance(weights[0], TFEPrivateVariable):
            for index, weight in enumerate(weights):
                weights[index] = weights[index].read_value()
        for i, w in enumerate(self.weights):
            shape = w.shape.as_list()
            tfe.assign(w, weights[i].reshape(shape))
>>>>>>> 9ba95541

    @property
    def name(self):
        return self._name

    def _init_set_name(self, name, zero_based=True):
        if not name:
            self._name = unique_object_name(
                generic_utils.to_snake_case(self.__class__.__name__),
                zero_based=zero_based,
            )
        else:
            self._name = name<|MERGE_RESOLUTION|>--- conflicted
+++ resolved
@@ -9,10 +9,7 @@
 import tf_encrypted as tfe
 from tf_encrypted.keras.engine.base_layer_utils import unique_object_name
 from tf_encrypted.protocol import TFEPrivateTensor
-<<<<<<< HEAD
-=======
 from tf_encrypted.protocol import TFEPrivateVariable
->>>>>>> 9ba95541
 
 logger = logging.getLogger("tf_encrypted")
 
@@ -129,29 +126,12 @@
         Arguments:
         weights: A list of Numpy arrays with shapes and types
             matching the output of layer.get_weights() or a list
-<<<<<<< HEAD
-            of private variables
-        sess: tfe session"""
-
-=======
             of private tensors
         """
->>>>>>> 9ba95541
         weights_types = (np.ndarray, TFEPrivateTensor)
         assert isinstance(weights[0], weights_types), type(weights[0])
 
         if isinstance(weights[0], np.ndarray):
-<<<<<<< HEAD
-            for i, w in enumerate(self.weights):
-                shape = w.shape.as_list()
-                tfe_weights_pl = tfe.define_private_placeholder(shape)
-                fd = tfe_weights_pl.feed(weights[i].reshape(shape))
-                sess.run(tfe.assign(w, tfe_weights_pl), feed_dict=fd)
-        elif isinstance(weights[0], TFEPrivateTensor):
-            for i, w in enumerate(self.weights):
-                shape = w.shape.as_list()
-                sess.run(tfe.assign(w, weights[i].reshape(shape)))
-=======
             for index, weight in enumerate(weights):
                 weights[index] = tfe.define_private_variable(weight)
         if isinstance(weights[0], TFEPrivateVariable):
@@ -160,7 +140,6 @@
         for i, w in enumerate(self.weights):
             shape = w.shape.as_list()
             tfe.assign(w, weights[i].reshape(shape))
->>>>>>> 9ba95541
 
     @property
     def name(self):
