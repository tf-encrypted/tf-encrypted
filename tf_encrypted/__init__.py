from __future__ import absolute_import
from typing import Optional, Any
import inspect
import tensorflow as tf

from .config import Config, LocalConfig, RemoteConfig, get_config
from .session import Session, setTFEDebugFlag, setMonitorStatsFlag, setTFETraceFlag
from .protocol import global_caches_updater, Pond, get_protocol
from .player import player
from . import protocol
from . import layers
from . import convert
from . import operations

all_prot_funcs = protocol.get_all_funcs()


def prot_func_not_implemented(*args: Any, **kwargs: Any) -> None:
    raise Exception(
        "This function is not implemented in protocol {}".format(inspect.stack()[1][3])
    )


def get_protocol_public_func(prot: protocol.Protocol) -> list:
    methods = inspect.getmembers(prot, predicate=inspect.ismethod)
    public_prot_methods = [method for method in methods if method[0][0] is not "_"]

    return public_prot_methods


def set_protocol(prot: Optional[protocol.Protocol] = None) -> None:
    """
    Sets the global protocol.  See :class:`~tensorflow_encrypted.protocol.protocol.Protocol` for
    more info.

    :param ~tensorflow_encrypted.protocol.protocol.Protocol prot: A protocol instance.
    """
    for func in all_prot_funcs:
        if func[0] in globals():
            del globals()[func[0]]

    protocol.set_protocol(prot)

    if prot is not None:
        funcs = get_protocol_public_func(prot)

        for func in funcs:
            globals()[func[0]] = func[1]

    for func in all_prot_funcs:
        if func[0] not in globals():
            globals()[func[0]] = prot_func_not_implemented


def set_config(config: Config) -> None:
    from .config import set_config as set_global_config

    set_global_config(config)
    set_protocol(None)


def global_variables_initializer() -> Optional[tf.Operation]:
    prot = protocol.get_protocol()
    if prot is not None:
        return prot.initializer
    else:
        return None


set_protocol(Pond())

__all__ = [
    "LocalConfig",
    "RemoteConfig",
    "setMonitorStatsFlag",
    "setTFETraceFlag",
    "setTFEDebugFlag",
    "get_config",
    "set_config",
    "get_protocol",
    "set_protocol",
    "Session",
    "io",
    "player",
    "protocol",
    "layers",
    "convert",
<<<<<<< HEAD
    "operations",
    "global_caches_updator",
    "global_variables_initializer"
=======
    "global_caches_updater",
    "global_variables_initializer",
>>>>>>> f5783482
]<|MERGE_RESOLUTION|>--- conflicted
+++ resolved
@@ -85,12 +85,7 @@
     "protocol",
     "layers",
     "convert",
-<<<<<<< HEAD
     "operations",
-    "global_caches_updator",
-    "global_variables_initializer"
-=======
     "global_caches_updater",
     "global_variables_initializer",
->>>>>>> f5783482
 ]