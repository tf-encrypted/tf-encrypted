import tensorflow as tf
import numpy as np
import array
from typing import Any, Dict, List, Union

from ..layers import Conv2D, Relu, Sigmoid, Dense, AveragePooling2D, MaxPooling2D
from .convert import Converter

from tf_encrypted.protocol.pond import PondPublicTensor


def register() -> Dict[str, Any]:
    tf.import_graph_def
    reg = {
<<<<<<< HEAD
        "Placeholder": placeholder,
        "Const": constant,
        "Conv2D": conv2d,
        "Relu": relu,
        "Sigmoid": sigmoid,
        "MatMul": matmul,
        "Shape": shape,
        "StridedSlice": strided_slice,
        "Add": add,
        "Sub": sub,
        "Transpose": transpose,
        "Reshape": reshape,
        "Pack": pack,
        "Rsqrt": rsqrt,
        "Mul": mul,
        "ExpandDims": expand_dims,
        "AvgPool": avgpool,
        "Squeeze": squeeze,
        "ConcatV2": concat,
        "BiasAdd": bias_add,
        "MaxPool": maxpool,
        "Pad": pad,
        "BatchToSpaceND": batch_to_space_nd,
        "SpaceToBatchND": space_to_batch_nd,
        "ArgMax": argmax,
=======
        'Placeholder': placeholder,
        'Const': constant,
        'Conv2D': conv2d,
        'Relu': relu,
        'Sigmoid': sigmoid,
        'MatMul': matmul,
        'Shape': shape,
        'StridedSlice': strided_slice,
        'Add': add,
        'Sub': sub,
        'Transpose': transpose,
        'Reshape': reshape,
        'Pack': pack,
        'Rsqrt': rsqrt,
        'Mul': mul,
        'ExpandDims': expand_dims,
        'AvgPool': avgpool,
        'Squeeze': squeeze,
        'ConcatV2': concat,
        'BiasAdd': bias_add,
        'MaxPool': maxpool,
        'Pad': pad,
        'BatchToSpaceND': batch_to_space_nd,
        'SpaceToBatchND': space_to_batch_nd,
>>>>>>> 6d679ba7
    }

    return reg


def placeholder(converter: Converter, node: Any, inputs: List[str]) -> Any:
    return tf.placeholder(node.attr["dtype"].type,
                          shape=node.attr["shape"].shape)


def constant(converter: Converter, node: Any, inputs: List[str]) -> Any:
    # need to able to access the underlying weights return the node
    return node


def matmul(converter: Converter, node: Any, inputs: List[str]) -> Any:
    a = converter.outputs[inputs[0]]
    b = converter.outputs[inputs[1]]

    tensor = b.attr["value"].tensor

    b_shape = [i.size for i in tensor.tensor_shape.dim]

    layer = Dense(a.shape.as_list(), b_shape[1])

    dtype = tensor.dtype

    if dtype == tf.float32:
        nums = array.array('f', tensor.tensor_content)
    elif dtype == tf.float64:
        nums = array.array('d', tensor.tensor_content)
    else:
        raise TypeError("Unsupported dtype for weights")

    inputter_fn = lambda: tf.constant(np.array(nums).reshape(b_shape))
    w = converter.protocol.define_private_input(converter.model_provider, inputter_fn)

    layer.initialize(initial_weights=w)

    return layer.forward(a)


def conv2d(converter: Converter, node: Any, inputs: List[str]) -> Any:
    input = converter.outputs[inputs[0]]
    filter = converter.outputs[inputs[1]]

    shape = [i.size for i in filter.attr["value"].tensor.tensor_shape.dim]
    dtype = filter.attr["dtype"].type
    format = node.attr["data_format"].s.decode('ascii')

    layer = Conv2D(
        input.shape.as_list(), shape,
        strides=int(node.attr["strides"].list.i[0]),
        padding=node.attr["padding"].s.decode('ascii'),
        channels_first=format == "NCHW"
    )

    if dtype == tf.float32:
        nums = array.array('f', filter.attr["value"].tensor.tensor_content)
    elif dtype == tf.float64:
        nums = array.array('d', filter.attr["value"].tensor.tensor_content)
    else:
        raise TypeError("Unsupported dtype for weights")

    inputter_fn = lambda: tf.constant(np.array(nums).reshape(shape))
    w = converter.protocol.define_private_input(converter.model_provider, inputter_fn)

    layer.initialize(initial_weights=w)

    out = layer.forward(input)

    return out


def relu(converter: Converter, node: Any, inputs: List[str]) -> Any:
    input = converter.outputs[inputs[0]]

    return Relu(input.shape.as_list()).forward(input)


def sigmoid(converter: Converter, node: Any, inputs: List[str]) -> Any:
    input = converter.outputs[inputs[0]]

    return Sigmoid(input.shape.as_list()).forward(input)


def strided_slice(converter: Converter, node: Any, inputs: List[str]) -> Any:
    input = converter.outputs[inputs[0]]
    begin = converter.outputs[inputs[1]]
    end = converter.outputs[inputs[2]]
    strides = converter.outputs[inputs[3]]

    begin_mask = node.attr["begin_mask"].i
    end_mask = node.attr["end_mask"].i
    ellipsis_mask = node.attr["ellipsis_mask"].i
    new_axis_mask = node.attr["new_axis_mask"].i
    shrink_axis_mask = node.attr["shrink_axis_mask"].i

    begin = tf.constant(begin.attr["value"].tensor)
    end = tf.constant(end.attr["value"].tensor)
    strides = tf.constant(strides.attr["value"].tensor)

    return converter.protocol.strided_slice(input, begin, end, strides=strides,
                                            begin_mask=begin_mask,
                                            end_mask=end_mask,
                                            ellipsis_mask=ellipsis_mask,
                                            new_axis_mask=new_axis_mask,
                                            shrink_axis_mask=shrink_axis_mask)


def pack(converter: Converter, node: Any, inputs: List[str]) -> Any:
    final_inputs = []

    for input in inputs:
        final_inputs.append(converter.outputs[input])

    return converter.protocol.stack(final_inputs, axis=node.attr["axis"].i)


def bias_add(converter: Converter, node: Any, inputs: List[str]) -> Any:
    a = converter.outputs[inputs[0]]
    b = converter.outputs[inputs[1]]

    if isinstance(a, tf.NodeDef):
        a_out = nodef_to_private_pond(converter, a)
    else:
        a_out = a

    if isinstance(b, tf.NodeDef):
        b_out = nodef_to_private_pond(converter, b)
    else:
        b_out = b

    return converter.protocol.add(a_out, b_out)


def maxpool(converter: Converter, node: Any, inputs: List[str]) -> Any:
    input = converter.outputs[inputs[0]]

    ksize = node.attr["ksize"].list.i
    s = node.attr["strides"].list.i

    padding = node.attr["padding"].s.decode('ascii')
    pool_size = [ksize[1], ksize[2]]
    strides = [s[1], s[2]]

    shape = [int(i) for i in input.shape]

    channels_first = node.attr["data_format"].s.decode('ascii') == "NCHW"

    max = MaxPooling2D(shape, pool_size, strides, padding, channels_first)

    out = max.forward(input)

    return out


def shape(converter: Converter, node: Any, inputs: List[str]) -> Any:
    input = converter.outputs[inputs[0]]

    return input.shape


def reshape(converter: Converter, node: Any, inputs: List[str]) -> Any:
    input = converter.outputs[inputs[0]]
    shape = converter.outputs[inputs[1]]

    tensor = shape.attr["value"].tensor
    dtype = shape.attr["dtype"].type
    if dtype == tf.int32:
        nums = array.array('i', tensor.tensor_content)
    elif dtype == tf.int64:
        nums = array.array('l', tensor.tensor_content)
    else:
        raise TypeError("Unsupported dtype for reshape shape")

    return converter.protocol.reshape(input, list(nums))


def transpose(converter: Converter, node: Any, inputs: List[str]) -> Any:
    input = converter.outputs[inputs[0]]
    perm = converter.outputs[inputs[1]]

    tensor = perm.attr["value"].tensor
    shape = [i.size for i in tensor.tensor_shape.dim]

    dtype = perm.attr["dtype"].type
    if dtype == tf.int32:
        nums = array.array('i', tensor.tensor_content)
    elif dtype == tf.int64:
        nums = array.array('l', tensor.tensor_content)
    else:
        raise TypeError("Unsupported dtype for transpose perm")

    return converter.protocol.transpose(input, np.array(nums).reshape(shape))


def expand_dims(converter: Converter, node: Any, inputs: List[str]) -> Any:
    input = converter.outputs[inputs[0]]
    # axis = converter.outputs[inputs[1]]

    axis_val = node.attr["axis"].i

    return converter.protocol.expand_dims(input, axis_val)


def squeeze(converter: Converter, node: Any, inputs: List[str]) -> Any:
    input = converter.outputs[inputs[0]]
    axis = node.attr["squeeze_dims"].list.i

    return converter.protocol.squeeze(input, list(axis))


def pad(converter: Converter, node: Any, inputs: List[str]) -> Any:
    input = converter.outputs[inputs[0]]
    p = (converter.outputs[inputs[1]])
    paddings_t = p.attr["value"].tensor

    paddings_arr = list(array.array('I', paddings_t.tensor_content))
    paddings_lst = [paddings_arr[i:i + 2] for i in range(0, len(paddings_arr), 2)]

    return converter.protocol.pad(input, paddings_lst)


def rsqrt(converter: Converter, node: Any, inputs: List[str]) -> Any:
    input = converter.outputs[inputs[0]]

    if isinstance(input, tf.NodeDef):
        tensor = input.attr["value"].tensor
        shape = [i.size for i in tensor.tensor_shape.dim]

        dtype = input.attr["dtype"].type
        if dtype == tf.float32:
            nums = array.array('f', tensor.tensor_content)
        elif dtype == tf.float64:
            nums = array.array('d', tensor.tensor_content)

        else:
            raise TypeError("Unsupported dtype for rsqrt")

        inputter_fn = lambda: tf.constant(1 / np.sqrt(np.array(nums).reshape(shape)))
    else:
        # XXX this is a little weird but the input into rsqrt is public and
        # being used only for batchnorm at the moment
        decoded = converter.protocol._decode(input.value_on_0, True)

        inputter_fn = lambda: tf.rsqrt(decoded)

    x = converter.protocol.define_public_input(converter.model_provider, inputter_fn)

    return x


def add(converter: Converter, node: Any, inputs: List[str]) -> Any:
    a = converter.outputs[inputs[0]]
    b = converter.outputs[inputs[1]]

    if isinstance(a, tf.NodeDef):
        a_out = nodef_to_public_pond(converter, a)
    else:
        a_out = a

    if isinstance(b, tf.NodeDef):
        b_out = nodef_to_public_pond(converter, b)
    else:
        b_out = b

    return converter.protocol.add(a_out, b_out)


def sub(converter: Converter, node: Any, inputs: List[str]) -> Any:
    a = converter.outputs[inputs[0]]
    b = converter.outputs[inputs[1]]

    if isinstance(a, tf.NodeDef):
        a_out = nodef_to_public_pond(converter, a)
    else:
        a_out = a

    if isinstance(b, tf.NodeDef):
        b_out = nodef_to_public_pond(converter, b)
    else:
        b_out = b

    return converter.protocol.sub(a_out, b_out)


def mul(converter: Converter, node: Any, inputs: List[str]) -> Any:
    a = converter.outputs[inputs[0]]
    b = converter.outputs[inputs[1]]

    if isinstance(a, tf.NodeDef):
        a_out = nodef_to_public_pond(converter, a)
    else:
        a_out = a

    if isinstance(b, tf.NodeDef):
        b_out = nodef_to_public_pond(converter, b)
    else:
        b_out = b

    return converter.protocol.mul(a_out, b_out)


def avgpool(converter: Converter, node: Any, inputs: List[str]) -> Any:
    input = converter.outputs[inputs[0]]

    ksize = node.attr["ksize"].list.i
    s = node.attr["strides"].list.i

    padding = node.attr["padding"].s.decode('ascii')
    pool_size = [ksize[1], ksize[2]]
    strides = [s[1], s[2]]

    shape = [int(i) for i in input.shape]

    channels_first = node.attr["data_format"].s.decode('ascii') == "NCHW"

    avg = AveragePooling2D(shape, pool_size, strides, padding, channels_first)

    out = avg.forward(input)

    return out


def concat(converter: Converter, node: Any, inputs: List[str]) -> Any:
    input0 = converter.outputs[inputs[0]]
    input1 = converter.outputs[inputs[1]]
    axis = converter.outputs[inputs[2]]

    return converter.protocol.concat([input0, input1], axis.attr["value"].tensor.int_val[0])


def batch_to_space_nd(converter, node, inputs):
    input = converter.outputs[inputs[0]]
    block_shape = converter.outputs[inputs[1]].attr["value"].tensor
    crops = converter.outputs[inputs[2]].attr["value"].tensor

    return converter.protocol.batch_to_space_nd(input, block_shape, crops)


def space_to_batch_nd(converter, node, inputs):
    input = converter.outputs[inputs[0]]
    block_shape = converter.outputs[inputs[1]].attr["value"].tensor
    paddings = converter.outputs[inputs[2]].attr["value"].tensor

    return converter.protocol.space_to_batch_nd(input, block_shape, paddings)


def argmax(converter, node, inputs):
    input = converter.outputs[inputs[0]]
    axis = converter.outputs[inputs[1]].attr["value"].tensor.int_val[0]

    return converter.protocol.argmax(input, axis=axis)


def nodef_to_public_pond(converter: Converter, x: Any) -> PondPublicTensor:
    dtype = x.attr["dtype"].type
    x_shape = [i.size for i in x.attr["value"].tensor.tensor_shape.dim]

    if len(x_shape) == 0:
        if dtype == tf.float32:
            nums = x.attr["value"].tensor.float_val
        elif dtype == tf.float64:
            nums = x.attr["value"].tensor.float_val
        else:
            raise TypeError("Unsupported dtype")

        inputter_fn = lambda: tf.constant(np.array(nums).reshape(1, 1))
    else:
        if dtype == tf.float32:
            nums = array.array('f', x.attr["value"].tensor.tensor_content)
        elif dtype == tf.float64:
            nums = array.array('d', x.attr["value"].tensor.tensor_content)
        else:
            raise TypeError("Unsupported dtype")

        inputter_fn = lambda: tf.constant(np.array(nums).reshape(x_shape))

    x_public = converter.protocol.define_public_input(converter.model_provider, inputter_fn)

    return x_public


def nodef_to_private_pond(
    converter: Converter,
    x: Any
) -> Union['tfe.protocol.pond.PondPrivateTensor', 'tfe.protocol.pond.PondMaskedTensor', List[Union['tfe.protocol.pond.PondPrivateTensor', 'tfe.protocol.pond.PondMaskedTensor']]]:
    dtype = x.attr["dtype"].type
    x_shape = [i.size for i in x.attr["value"].tensor.tensor_shape.dim]

    if len(x_shape) == 0:
        if dtype == tf.float32:
            nums = x.attr["value"].tensor.float_val
        elif dtype == tf.float64:
            nums = x.attr["value"].tensor.float_val
        else:
            raise TypeError("Unsupported dtype")

        inputter_fn = lambda: tf.constant(np.array(nums).reshape(1, 1))
    else:
        if dtype == tf.float32:
            nums = array.array('f', x.attr["value"].tensor.tensor_content)
        elif dtype == tf.float64:
            nums = array.array('d', x.attr["value"].tensor.tensor_content)
        else:
            raise TypeError("Unsupported dtype")

        inputter_fn = lambda: tf.constant(np.array(nums).reshape(x_shape))

    x_private = converter.protocol.define_private_input(converter.model_provider, inputter_fn)

    return x_private


def nodef_to_numpy_array(x: Any) -> np.ndarray:
    dtype = x.attr["dtype"].type
    x_shape = [i.size for i in x.attr["value"].tensor.tensor_shape.dim]

    if dtype == tf.float32:
        nums = array.array('f', x.attr["value"].tensor.tensor_content)
    elif dtype == tf.float64:
        nums = array.array('d', x.attr["value"].tensor.tensor_content)
    else:
        raise TypeError("Unsupported dtype")

    return np.array(nums).reshape(x_shape)<|MERGE_RESOLUTION|>--- conflicted
+++ resolved
@@ -12,33 +12,6 @@
 def register() -> Dict[str, Any]:
     tf.import_graph_def
     reg = {
-<<<<<<< HEAD
-        "Placeholder": placeholder,
-        "Const": constant,
-        "Conv2D": conv2d,
-        "Relu": relu,
-        "Sigmoid": sigmoid,
-        "MatMul": matmul,
-        "Shape": shape,
-        "StridedSlice": strided_slice,
-        "Add": add,
-        "Sub": sub,
-        "Transpose": transpose,
-        "Reshape": reshape,
-        "Pack": pack,
-        "Rsqrt": rsqrt,
-        "Mul": mul,
-        "ExpandDims": expand_dims,
-        "AvgPool": avgpool,
-        "Squeeze": squeeze,
-        "ConcatV2": concat,
-        "BiasAdd": bias_add,
-        "MaxPool": maxpool,
-        "Pad": pad,
-        "BatchToSpaceND": batch_to_space_nd,
-        "SpaceToBatchND": space_to_batch_nd,
-        "ArgMax": argmax,
-=======
         'Placeholder': placeholder,
         'Const': constant,
         'Conv2D': conv2d,
@@ -63,7 +36,7 @@
         'Pad': pad,
         'BatchToSpaceND': batch_to_space_nd,
         'SpaceToBatchND': space_to_batch_nd,
->>>>>>> 6d679ba7
+        'ArgMax': argmax,
     }
 
     return reg
