import array
import logging
import numpy as np
import tensorflow as tf
import os
import yaml
from typing import Any, Dict, List
from collections import OrderedDict


from ..layers import Conv2D, Relu, Sigmoid, Dense, AveragePooling2D, MaxPooling2D
from ..protocol.pond import PondPrivateTensor, PondMaskedTensor


def registry() -> Dict[str, Any]:
    reg = {
        'Placeholder': placeholder,
        'Const': constant,
        'Conv2D': conv2d,
        'Relu': relu,
        'Sigmoid': sigmoid,
        'MatMul': matmul,
        'Shape': shape,
        'StridedSlice': strided_slice,
        'Add': add,
        'Sub': sub,
        'Transpose': transpose,
        'Reshape': reshape,
        'Pack': pack,
        'Rsqrt': rsqrt,
        'Mul': mul,
        'ExpandDims': expand_dims,
        'AvgPool': avgpool,
        'Squeeze': squeeze,
        'ConcatV2': concat,
        'BiasAdd': bias_add,
        'MaxPool': maxpool,
        'Pad': pad,
        'BatchToSpaceND': batch_to_space_nd,
        'SpaceToBatchND': space_to_batch_nd,
        'ArgMax': argmax,
        'required_space_to_batch_paddings': required_space_to_batch_paddings,
        'flatten': flatten,
        'conv2d': keras_conv2d,
        'Slice': slice,
        'Neg': negative,
        'Split': split,
        'Identity': identity,
<<<<<<< HEAD
        'GatherV2': gather,
=======
        "GatherV2": gather,
>>>>>>> ffad4df3
    }

    return reg


convert_dir = os.path.dirname(os.path.abspath(__file__))
specops_path = os.path.join(convert_dir, "specops.yaml")
with open(specops_path, "r") as stream:
    loaded_yaml = yaml.load(stream, Loader=yaml.SafeLoader)
    sorted_yaml = sorted(loaded_yaml.items(), key=lambda kv: kv[0])
    REGISTERED_SPECOPS = OrderedDict(sorted_yaml)


def placeholder(converter, node: Any, inputs: List[str]) -> Any:
    return tf.placeholder(node.attr["dtype"].type,
                          shape=node.attr["shape"].shape)


def constant(converter, node: Any, inputs: List[str]) -> Any:
    # need to able to access the underlying weights return the node
    return node


def identity(converter, node: Any, inputs: List[str]) -> Any:
    # need to able to access the underlying weights return the node
    return converter.outputs[inputs[0]]


def matmul(converter, node: Any, inputs: List[str]) -> Any:
    a = converter.outputs[inputs[0]]
    b = converter.outputs[inputs[1]]

    tensor = b.attr["value"].tensor

    b_shape = [i.size for i in tensor.tensor_shape.dim]

    transpose_a = node.attr["transpose_a"].b
    transpose_b = node.attr["transpose_b"].b

    layer = Dense(a.shape.as_list(),
                  b_shape[1],
                  transpose_input=transpose_a,
                  transpose_weight=transpose_b)

    dtype = tensor.dtype

    if dtype == tf.float32:
        nums = array.array('f', tensor.tensor_content)
    elif dtype == tf.float64:
        nums = array.array('d', tensor.tensor_content)
    else:
        raise TypeError("Unsupported dtype for weights")

    inputter_fn = lambda: tf.constant(np.array(nums).reshape(b_shape))
    w = converter.protocol.define_private_input(converter.model_provider, inputter_fn)

    layer.initialize(initial_weights=w)

    return layer.forward(a)


def conv2d(converter, node, inputs):
    input = converter.outputs[inputs[0]]
    filter = converter.outputs[inputs[1]]

    if isinstance(filter, tf.NodeDef):
        shape = [i.size for i in filter.attr["value"].tensor.tensor_shape.dim]
        w = nodef_to_private_pond(converter, filter)
    else:
        shape = filter.shape.as_list()
        w = filter

    format = node.attr["data_format"].s.decode('ascii')

    layer = Conv2D(
        input.shape.as_list(), shape,
        strides=int(max(node.attr["strides"].list.i)),
        padding=node.attr["padding"].s.decode('ascii'),
        channels_first=format == "NCHW"
    )

    layer.initialize(initial_weights=w)

    out = layer.forward(input)

    return out


def keras_conv2d(converter, interiors, inputs):
    input = converter.outputs[inputs[0]]

    conv_op = interiors["Conv2D"]
    kernel = interiors["kernel"]
    k = nodef_to_private_pond(converter, kernel)
    try:
        bias = interiors["bias"]
        b = nodef_to_private_pond(converter, bias)
        for ax in [0, -1, -1]:
            b = b.expand_dims(axis=ax)
    except KeyError:
        b = None

    input_shape = input.shape.as_list()
    shape = [i.size for i in kernel.attr["value"].tensor.tensor_shape.dim]
    format = conv_op.attr["data_format"].s.decode('ascii')
    strides = int(max(conv_op.attr["strides"].list.i))
    padding = conv_op.attr["padding"].s.decode('ascii')

    layer = Conv2D(
        input_shape, shape,
        strides=strides,
        padding=padding,
        channels_first=format == "NCHW"
    )

    layer.initialize(initial_weights=k, initial_bias=b)
    out = layer.forward(input)

    return out


def relu(converter, node: Any, inputs: List[str]) -> Any:
    input = converter.outputs[inputs[0]]

    return Relu(input.shape.as_list()).forward(input)


def sigmoid(converter, node: Any, inputs: List[str]) -> Any:
    input = converter.outputs[inputs[0]]

    return Sigmoid(input.shape.as_list()).forward(input)


def strided_slice(converter, node: Any, inputs: List[str]) -> Any:
    input = converter.outputs[inputs[0]]

    if isinstance(input, tf.NodeDef):
        input_out = nodef_to_private_pond(converter, input)
    else:
        input_out = input

    begin = converter.outputs[inputs[1]]
    end = converter.outputs[inputs[2]]
    strides = converter.outputs[inputs[3]]

    begin_mask = node.attr["begin_mask"].i
    end_mask = node.attr["end_mask"].i
    ellipsis_mask = node.attr["ellipsis_mask"].i
    new_axis_mask = node.attr["new_axis_mask"].i
    shrink_axis_mask = node.attr["shrink_axis_mask"].i

    begin = tf.constant(begin.attr["value"].tensor)
    end = tf.constant(end.attr["value"].tensor)
    strides = tf.constant(strides.attr["value"].tensor)

    return converter.protocol.strided_slice(input_out, begin, end, strides=strides,
                                            begin_mask=begin_mask,
                                            end_mask=end_mask,
                                            ellipsis_mask=ellipsis_mask,
                                            new_axis_mask=new_axis_mask,
                                            shrink_axis_mask=shrink_axis_mask)


def pack(converter, node: Any, inputs: List[str]) -> Any:
    final_inputs = []

    for input in inputs:
        input_c = converter.outputs[input]
        if isinstance(input_c, tf.NodeDef):
            final_inputs.append(nodef_to_private_pond(converter, input_c))
        else:
            final_inputs.append(input_c)

    return converter.protocol.stack(final_inputs, axis=node.attr["axis"].i)


def bias_add(converter, node: Any, inputs: List[str]) -> Any:
    a = converter.outputs[inputs[0]]
    b = converter.outputs[inputs[1]]

    if isinstance(a, tf.NodeDef):
        a_out = nodef_to_private_pond(converter, a)
    else:
        a_out = a

    if isinstance(b, tf.NodeDef):
        b_out = nodef_to_private_pond(converter, b)
    else:
        b_out = b

    return converter.protocol.add(a_out, b_out)


def maxpool(converter, node: Any, inputs: List[str]) -> Any:
    input = converter.outputs[inputs[0]]

    ksize = node.attr["ksize"].list.i
    s = node.attr["strides"].list.i

    padding = node.attr["padding"].s.decode('ascii')
    pool_size = [ksize[1], ksize[2]]
    strides = [s[1], s[2]]

    shape = [int(i) for i in input.shape]

    channels_first = node.attr["data_format"].s.decode('ascii') == "NCHW"

    max = MaxPooling2D(shape, pool_size, strides, padding, channels_first)

    out = max.forward(input)

    return out


def shape(converter, node: Any, inputs: List[str]) -> Any:
    input = converter.outputs[inputs[0]]

    return input.shape


def reshape(converter, node: Any, inputs: List[str]) -> Any:
    input = converter.outputs[inputs[0]]
    shape = converter.outputs[inputs[1]]

    tensor = shape.attr["value"].tensor
    dtype = shape.attr["dtype"].type
    if dtype == tf.int32:
        nums = array.array('i', tensor.tensor_content)
    elif dtype == tf.int64:
        nums = array.array('l', tensor.tensor_content)
    else:
        raise TypeError("Unsupported dtype for reshape shape")

    return converter.protocol.reshape(input, list(nums))


def transpose(converter, node: Any, inputs: List[str]) -> Any:
    input = converter.outputs[inputs[0]]
    perm = converter.outputs[inputs[1]]

    tensor = perm.attr["value"].tensor
    shape = [i.size for i in tensor.tensor_shape.dim]

    dtype = perm.attr["dtype"].type
    if dtype == tf.int32:
        nums = array.array('i', tensor.tensor_content)
    elif dtype == tf.int64:
        nums = array.array('l', tensor.tensor_content)
    else:
        raise TypeError("Unsupported dtype for transpose perm")

    return converter.protocol.transpose(input, np.array(nums).reshape(shape))


def expand_dims(converter, node: Any, inputs: List[str]) -> Any:
    input = converter.outputs[inputs[0]]

    if isinstance(input, tf.NodeDef):
        input_out = nodef_to_private_pond(converter, input)
    else:
        input_out = input

    input_axis = converter.outputs[inputs[1]]
    axis_attr = input_axis.attr["value"].tensor.int_val
    axis_val = array.array('i', axis_attr)[0]

    return converter.protocol.expand_dims(input_out, axis_val)


def negative(converter, node: Any, inputs: List[str]) -> Any:
    input = converter.outputs[inputs[0]]

    if isinstance(input, tf.NodeDef):
        input_out = nodef_to_private_pond(converter, input)
    else:
        input_out = input

    return converter.protocol.negative(input_out)


def squeeze(converter, node: Any, inputs: List[str]) -> Any:
    input = converter.outputs[inputs[0]]

    axis = node.attr["squeeze_dims"].list.i

    return converter.protocol.squeeze(input, list(axis))


def gather(converter, node: Any, inputs: List[str]) -> Any:
    input = converter.outputs[inputs[0]]
    indices = converter.outputs[inputs[1]]
    axis = converter.outputs[inputs[2]]

    if isinstance(input, tf.NodeDef):
        input_out = nodef_to_private_pond(converter, input)
    else:
        input_out = input

    indices_out = list(nodef_to_numpy_array(indices))

    axis_val = axis.attr["value"].tensor.int_val[0]

    return converter.protocol.gather(input_out, indices_out, axis_val)


def split(converter, node: Any, inputs: List[str]) -> Any:
    axis = converter.outputs[inputs[0]]
    input = converter.outputs[inputs[1]]

    if isinstance(input, tf.NodeDef):
        input_out = nodef_to_private_pond(converter, input)
    else:
        input_out = input

    num_split = node.attr["num_split"].i
    axis_val = axis.attr["value"].tensor.int_val[0]

    return converter.protocol.split(input_out, num_split, axis_val)[0]


def pad(converter, node: Any, inputs: List[str]) -> Any:
    input = converter.outputs[inputs[0]]
    p = (converter.outputs[inputs[1]])

    paddings_t = p.attr["value"].tensor

    paddings_arr = list(array.array('I', paddings_t.tensor_content))
    paddings_lst = [paddings_arr[i:i + 2] for i in range(0, len(paddings_arr), 2)]

    return converter.protocol.pad(input, paddings_lst)


def rsqrt(converter, node: Any, inputs: List[str]) -> Any:
    input = converter.outputs[inputs[0]]

    if isinstance(input, tf.NodeDef):
        tensor = input.attr["value"].tensor
        shape = [i.size for i in tensor.tensor_shape.dim]

        dtype = input.attr["dtype"].type
        if dtype == tf.float32:
            nums = array.array('f', tensor.tensor_content)
        elif dtype == tf.float64:
            nums = array.array('d', tensor.tensor_content)

        else:
            raise TypeError("Unsupported dtype for rsqrt")

        inputter_fn = lambda: tf.constant(1 / np.sqrt(np.array(nums).reshape(shape)))
    else:
        # XXX this is a little weird but the input into rsqrt is public and
        # being used only for batchnorm at the moment
        decoded = converter.protocol._decode(input.value_on_0, True)

        inputter_fn = lambda: tf.rsqrt(decoded)

    x = converter.protocol.define_public_input(converter.model_provider, inputter_fn)

    return x


def add(converter, node: Any, inputs: List[str]) -> Any:
    a = converter.outputs[inputs[0]]
    b = converter.outputs[inputs[1]]

    if isinstance(a, tf.NodeDef):
        a_out = nodef_to_public_pond(converter, a)
    else:
        a_out = a

    if isinstance(b, tf.NodeDef):
        b_out = nodef_to_public_pond(converter, b)
    else:
        b_out = b

    return converter.protocol.add(a_out, b_out)


def sub(converter, node: Any, inputs: List[str]) -> Any:
    a = converter.outputs[inputs[0]]
    b = converter.outputs[inputs[1]]

    if isinstance(a, tf.NodeDef):
        a_out = nodef_to_public_pond(converter, a)
    else:
        a_out = a

    if isinstance(b, tf.NodeDef):
        b_out = nodef_to_public_pond(converter, b)
    else:
        b_out = b

    return converter.protocol.sub(a_out, b_out)


def mul(converter, node: Any, inputs: List[str]) -> Any:
    a = converter.outputs[inputs[0]]
    b = converter.outputs[inputs[1]]

    if isinstance(a, tf.NodeDef):
        a_out = nodef_to_public_pond(converter, a)
    else:
        a_out = a

    if isinstance(b, tf.NodeDef):
        b_out = nodef_to_public_pond(converter, b)
    else:
        b_out = b

    return converter.protocol.mul(a_out, b_out)


def avgpool(converter, node: Any, inputs: List[str]) -> Any:
    input = converter.outputs[inputs[0]]

    ksize = node.attr["ksize"].list.i
    s = node.attr["strides"].list.i

    padding = node.attr["padding"].s.decode('ascii')
    pool_size = [ksize[1], ksize[2]]
    strides = [s[1], s[2]]

    shape = [int(i) for i in input.shape]

    channels_first = node.attr["data_format"].s.decode('ascii') == "NCHW"

    avg = AveragePooling2D(shape, pool_size, strides, padding, channels_first)

    out = avg.forward(input)

    return out


def concat(converter, node: Any, inputs: List[str]) -> Any:
    input0 = converter.outputs[inputs[0]]
    input1 = converter.outputs[inputs[1]]
    axis = converter.outputs[inputs[2]]

    return converter.protocol.concat([input0, input1], axis.attr["value"].tensor.int_val[0])


def batch_to_space_nd(converter, node, inputs):
    input = converter.outputs[inputs[0]]
    block_shape = converter.outputs[inputs[1]].attr["value"].tensor
    crops = converter.outputs[inputs[2]].attr["value"].tensor

    return converter.protocol.batch_to_space_nd(input, block_shape, crops)


def space_to_batch_nd(converter, node, inputs):
    input = converter.outputs[inputs[0]]
    block_shape = converter.outputs[inputs[1]].attr["value"].tensor
    paddings = converter.outputs[inputs[2]].attr["value"].tensor

    return converter.protocol.space_to_batch_nd(input, block_shape, paddings)


def flatten(converter, node, inputs):
    input = converter.outputs[inputs[0]]

    shape = input.shape.as_list()
    non_batch = 1
    for dim in shape[1:]:
        non_batch *= dim

    return converter.protocol.reshape(input, [-1, non_batch])


def required_space_to_batch_paddings(converter, node, inputs: List[str]):

    inputs_node = [converter.outputs[inputs[i]] for i in range(len(inputs))]
    inputs_int32 = []
    for input in inputs_node:
        pvt_check = isinstance(input, PondPrivateTensor)
        msk_check = isinstance(input, PondMaskedTensor)
        if pvt_check or msk_check:
            msg = "Revealing private input: required_space_to_batch_paddings assumes public input."
            logging.warning(msg)
            inputs_int32.append(tf.cast(input.reveal().decode(), tf.int32))
        elif isinstance(input, tf.NodeDef):
            inputs_int32.append(nodef_to_numpy_array(input))
        else:
            msg = "Unexpected input of type {}."
            raise TypeError(msg.format(type(input)))

    if len(inputs_int32) == 2:
        input_shape, block_shape = inputs_int32

        def inputter_pad():
            pads, _ = tf.required_space_to_batch_paddings(input_shape, block_shape)
            return tf.cast(pads, tf.float64)

        def inputter_crop():
            _, crops = tf.required_space_to_batch_paddings(input_shape, block_shape)
            return tf.cast(crops, tf.float64)
    else:
        base_paddings, input_shape, block_shape = inputs_int32

        def inputter_pad():
            pads, _ = tf.required_space_to_batch_paddings(input_shape,
                                                          block_shape,
                                                          base_paddings=base_paddings)
            return tf.cast(pads, tf.float64)

        def inputter_crop():
            _, crops = tf.required_space_to_batch_paddings(input_shape,
                                                           block_shape,
                                                           base_paddings=base_paddings)
            return tf.cast(crops, tf.float64)

    pad_private = converter.protocol.define_public_input(converter.model_provider, inputter_pad)
    crop_private = converter.protocol.define_public_input(converter.model_provider, inputter_crop)

    return (pad_private, crop_private)


def argmax(converter, node, inputs):
    input = converter.outputs[inputs[0]]
    axis = converter.outputs[inputs[1]].attr["value"].tensor.int_val[0]

    return converter.protocol.argmax(input, axis=axis)


def slice(converter, node, inputs):
    input = converter.outputs[inputs[0]]
    begin = nodef_to_numpy_array(converter.outputs[inputs[1]])
    size = nodef_to_numpy_array(converter.outputs[inputs[2]])

    if isinstance(input, tf.NodeDef):
        input_out = nodef_to_private_pond(converter, input)
    else:
        input_out = input

    # Slice is a special case of strided_slice. Slice takes size (the number of
    # elements we want to slice) as an input. However strided_slice takes end
    # (integer until which the slicing takes place) as input.
    # We can infere the end parameter with : end[i] = begin[i] + size[i].
    # If size is negative, the stepping go towards smaller indices.
    # In this case we can infer the end parameter with: end[i] = input_shape[i] - size[i] + 1
    end = np.zeros(len(begin))
    input_shape = input.shape.as_list()

    # if size is negative take the input dimension
    for i in range(len(end)):
        if size[i] < 0:
            end[i] = input_shape[i] - size[i] + 1
        else:
            end[i] = begin[i] + size[i]

    return converter.protocol.strided_slice(input_out, begin, end)


def nodef_to_public_pond(converter, x):
    dtype = x.attr["dtype"].type
    x_shape = [i.size for i in x.attr["value"].tensor.tensor_shape.dim]

    if len(x_shape) == 0:
        if dtype == tf.float32:
            nums = x.attr["value"].tensor.float_val
        elif dtype == tf.float64:
            nums = x.attr["value"].tensor.float_val
        elif dtype == tf.int32:
            nums = x.attr["value"].tensor.int_val
        else:
            raise TypeError("Unsupported dtype")

        def inputter_fn():
            return tf.constant(np.array(nums).reshape(1, 1))

    else:
        if dtype == tf.float32:
            nums = array.array('f', x.attr["value"].tensor.tensor_content)
        elif dtype == tf.float64:
            nums = array.array('d', x.attr["value"].tensor.tensor_content)
        elif dtype == tf.int32:
            nums = array.array('i', x.attr["value"].tensor.tensor_content)
        else:
            raise TypeError("Unsupported dtype")

        def inputter_fn():
            return tf.constant(np.array(nums).reshape(x_shape))

    x_public = converter.protocol.define_public_input(converter.model_provider, inputter_fn)

    return x_public


def nodef_to_private_pond(converter, x):
    dtype = x.attr["dtype"].type
    warn_msg = "Unexpected dtype {} found at node {}"
    err_msg = "Unsupported dtype {} found at node {}"

    x_shape = [i.size for i in x.attr["value"].tensor.tensor_shape.dim]

    if len(x_shape) == 0:
        if dtype == tf.float32:
            nums = x.attr["value"].tensor.float_val
        elif dtype == tf.float64:
            nums = x.attr["value"].tensor.float_val
        elif dtype == tf.int32:
            logging.warn(warn_msg.format(dtype, x.name))
            nums = x.attr["value"].tensor.int_val
        else:
            raise TypeError(err_msg.format(dtype, x.name))

        def inputter_fn():
            return tf.constant(np.array(nums).reshape(1, 1))

    else:
        if dtype == tf.float32:
            nums = array.array('f', x.attr["value"].tensor.tensor_content)
        elif dtype == tf.float64:
            nums = array.array('d', x.attr["value"].tensor.tensor_content)
        elif dtype == tf.int32:
            logging.warn(warn_msg.format(dtype, x.name))
            nums = array.array('i', x.attr["value"].tensor.tensor_content)
        else:
            raise TypeError(err_msg.format(dtype, x.name))

        def inputter_fn():
            return tf.constant(np.array(nums).reshape(x_shape))

    x_private = converter.protocol.define_private_input(converter.model_provider, inputter_fn)

    return x_private


def nodef_to_numpy_array(x):
    dtype = x.attr["dtype"].type
    x_shape = [i.size for i in x.attr["value"].tensor.tensor_shape.dim]

    if dtype == tf.float32:
        nums = array.array('f', x.attr["value"].tensor.tensor_content)
    elif dtype == tf.float64:
        nums = array.array('d', x.attr["value"].tensor.tensor_content)
    elif dtype == tf.int32:
        nums = array.array('i', x.attr["value"].tensor.tensor_content)
    else:
        raise TypeError("Unsupported dtype")

    return np.array(nums).reshape(x_shape)<|MERGE_RESOLUTION|>--- conflicted
+++ resolved
@@ -46,11 +46,7 @@
         'Neg': negative,
         'Split': split,
         'Identity': identity,
-<<<<<<< HEAD
-        'GatherV2': gather,
-=======
         "GatherV2": gather,
->>>>>>> ffad4df3
     }
 
     return reg
