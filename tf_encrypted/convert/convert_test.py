--- conflicted
+++ resolved
@@ -391,12 +391,7 @@
   return export(x, filename)
 
 
-<<<<<<< HEAD
-
-def run_cnn(data, data_format="NCHW"):
-=======
 def run_conv2d(data, data_format="NCHW"):
->>>>>>> 2f637e13
   feed_me = tf.placeholder(tf.float32, shape=data.shape, name="input")
 
   x = feed_me
