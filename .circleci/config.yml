version: 2

variables:
  docker-caching: &docker-caching
    setup_remote_docker:
      docker_layer_caching: true
  bootstrap: &bootstrap
    run:
      name: Bootstrap the environment
      command: |
        python3 -m venv venv
        . venv/bin/activate
        make bootstrap
  docker-login: &docker-login
    run:
      name: Login to Docker
      command: make docker-login
  build-release: &build-release
    run:
      name: Build and push release artifacts (e.g. docker containers)
      command: RELEASE_CONFIRM=yes make push
  restore-cache: &restore-cache
    restore_cache:
      keys:
        - v1-dependencies-{{ checksum "requirements.txt" }}
        # fallback to using the latest cache if no exact match is found
        - v1-dependencies-
  save-cache: &save-cache
    save_cache:
      paths:
        - ./venv
      key: v1-dependencies-{{ checksum "requirements.txt" }}

jobs:
  build:
    docker:
      - image: circleci/python:3.6.4
    working_directory: ~/repo
    steps:
      - *docker-caching
      - checkout
      - *restore-cache
      - *bootstrap
      - *save-cache
      - run:
          name: run tests
          command: |
            . venv/bin/activate
            make test

<<<<<<< HEAD
      - run:
          name: run linting
          command: |
            . venv/bin/activate
            pycodestyle tests/ --max-line-length 100
            pycodestyle examples/api --max-line-length 100
=======
  deploy:
    docker:
      - image: circleci/python:3.6.4
    working_directory: ~/repo
    steps:
      - *docker-caching
      - checkout
      - *restore-cache
      - *bootstrap
      - *docker-login
      - *build-release
>>>>>>> 613e2a8f

workflows:
  version: 2
  build-and-deploy:
    jobs:
      - build:
          filters:
            tags:
              # In order for the 'deploy' job to run, we must first kick off
              # the build job on all tags. By default, Circle CI only kicks off
              # builds on tags if a filter is defined.
              only: /^(?:[0-9]+)\.(?:[0-9]+)\.(?:[0-9]+)(?:(\-rc\.[0-9]+)?)$/
      - deploy:
          requires:
            - build
          filters:
            branches:
              only: master
            tags:
              only: /^(?:[0-9]+)\.(?:[0-9]+)\.(?:[0-9]+)(?:(\-rc\.[0-9]+)?)$/<|MERGE_RESOLUTION|>--- conflicted
+++ resolved
@@ -47,15 +47,12 @@
           command: |
             . venv/bin/activate
             make test
-
-<<<<<<< HEAD
       - run:
           name: run linting
           command: |
             . venv/bin/activate
             pycodestyle tests/ --max-line-length 100
             pycodestyle examples/api --max-line-length 100
-=======
   deploy:
     docker:
       - image: circleci/python:3.6.4
@@ -67,7 +64,6 @@
       - *bootstrap
       - *docker-login
       - *build-release
->>>>>>> 613e2a8f
 
 workflows:
   version: 2
