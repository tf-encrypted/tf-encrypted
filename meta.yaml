package:
  name: tf-encrypted
<<<<<<< HEAD
  version: "0.9.0"
=======
  version: "0.8.1"
>>>>>>> f8159f2e

source:
  git_url: https://github.com/tf-encrypted/tf-encrypted.git

  about:
    home: https://github.com/tf-encrypted/tf-encrypted
    license: APACHE-2
    license_file: LICENSE
    summary: "Layer on top of TensorFlow for doing machine learning on encrypted data."

requirements:
  run:
    - python
    - tensorflow >= 2.9.1
    - numpy >= 1.22.4<|MERGE_RESOLUTION|>--- conflicted
+++ resolved
@@ -1,10 +1,6 @@
 package:
   name: tf-encrypted
-<<<<<<< HEAD
-  version: "0.9.0"
-=======
-  version: "0.8.1"
->>>>>>> f8159f2e
+  version: "0.9.1"
 
 source:
   git_url: https://github.com/tf-encrypted/tf-encrypted.git
