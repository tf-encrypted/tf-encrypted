# Global Variables used across many different rule types

# Definition of the default rule
all: test
.PHONY: all

# ###############################################
# Bootstrapping
#
# Rules for bootstrapping the Makefile such as checking for docker, python versions, etc.
# ###############################################
DOCKER_REQUIRED_VERSION=18.
PYTHON_REQUIRED_VERSION=3.5.
TENSORFLOW_REQUIRED_VERSION=1.9
SHELL := /bin/bash

CURRENT_DIR=$(shell pwd)
PIP_PATH=$(shell which pip)
DOCKER_PATH=$(shell which docker)
CURRENT_TF_VERSION=$(shell python -c 'import tensorflow as tf; print(tf.__version__)' 2>/dev/null)

<<<<<<< HEAD

# ###############################################
# libsodium and secure random custom op defines
# ###############################################
LIBSODIUM_VER_TAG=1.0.16
LIBSODIUM_DIR=build/libsodium-$(LIBSODIUM_VER_TAG)

TF_CFLAGS=$(shell python -c 'import tensorflow as tf; print(" ".join(tf.sysconfig.get_compile_flags()))' 2>/dev/null)
TF_LFLAGS=$(shell python -c 'import tensorflow as tf; print(" ".join(tf.sysconfig.get_link_flags()))' 2>/dev/null)
PACKAGE_DIR=tf_encrypted/operations

SODIUM_INSTALL = $(shell pwd)/build

SECURE_OUT = $(PACKAGE_DIR)/secure_random/secure_random_module.so
SECURE_IN = operations/secure_random/secure_random.cc
LIBSODIUM_OUT = $(SODIUM_INSTALL)/lib/libsodium.a

=======
# Default platform
# PYPI doesn't allow linux build tags to be pushed and doesn't support
# specific operating systems such a ubuntu. It only allows build tags for linux
# to be pushed as manylinux.
DEFAULT_PLATFORM=manylinux1_x86_64
>>>>>>> f5783482

dockercheck:
ifeq (,$(DOCKER_PATH))
ifeq (,$(findstring $(DOCKER_REQUIRED_VERSION),$(shell docker version)))
ifeq (,$(BYPASS_DOCKER_CHECK))
	$(error "Docker version $(DOCKER_REQUIRED_VERSION) is required.")
endif
endif
endif

pythoncheck:
ifeq (,$(findstring $(PYTHON_REQUIRED_VERSION),$(shell python -V 2>&1)))
ifeq (,$(BYPASS_PYTHON_CHECK))
	$(error "Python version $(PYTHON_REQUIRED_VERSION) is required.")
endif
endif

pipcheck:
ifeq (,$(PIP_PATH))
ifeq (,$(BYPASS_PIP_CHECK))
	$(error "Pip must be installed")
endif
endif

tensorflowcheck:
ifeq (,$(findstring $(TENSORFLOW_REQUIRED_VERSION),$(CURRENT_TF_VERSION)))
ifeq (,$(BYPASS_TENSORFLOW_CHECK))
	$(error "Tensorflow version $(TENSORFLOW_REQUIRED_VERSION) is required.")
endif
endif

bootstrap: pythoncheck pipcheck build
	pip install -r requirements.txt
	pip install -e .

# ###############################################
# Testing and Linting
#
# Rules for running our tests and for running various different linters
# ###############################################
test: lint pythoncheck
	python examples/convert.py
	python examples/inputs.py
	python examples/int32.py
	python examples/int100.py
	python examples/matmul.py
	python examples/pond-simple.py
	python examples/securenn-playground.py
	python examples/federated-average/run.py
	python -m unittest discover

lint: pythoncheck
	flake8 --exclude=venv,build

typecheck: pythoncheck
	MYPYPATH=$(CURRENT_DIR):$(CURRENT_DIR)/stubs mypy tf_encrypted


.PHONY: lint test typecheck

# ##############################################
# Documentation
#
# Rules for building our documentation
# ##############################################
SPHINXOPTS    =
SPHINXBUILD   = sphinx-build
SOURCEDIR     = docs/source
BUILDDIR      = build

docs:
	@$(SPHINXBUILD) -M html "$(SOURCEDIR)" "$(BUILDDIR)" $(SPHINXOPTS) $(O)

.PHONY: docs

# ###############################################
# Version Derivation
#
# Rules and variable definitions used to derive the current version of the
# source code. This information is also used for deriving the type of release
# to perform if `make push` is invoked.
# ###############################################
VERSION=$(shell [ -d .git ] && git describe --tags --abbrev=0 2> /dev/null | sed 's/^v//')
EXACT_TAG=$(shell [ -d .git ] && git describe --exact-match --tags HEAD 2> /dev/null | sed 's/^v//')
ifeq (,$(VERSION))
    VERSION=dev
endif
NOT_RC=$(shell git tag --points-at HEAD | grep -v -e -rc)

ifeq ($(EXACT_TAG),)
    PUSHTYPE=master
else
    ifeq ($(NOT_RC),)
	PUSHTYPE=release-candidate
    else
	PUSHTYPE=release
    endif
endif

releasecheck:
ifneq (yes,$(RELEASE_CONFIRM))
	$(error "Set RELEASE_CONFIRM=yes to really build and push release artifacts")
endif

.PHONY: releasecheck

# ###############################################
# Building Docker Image
#
# Builds a docker image for tf-encrypted that can be used to deploy and
# test.
# ###############################################
DOCKER_BUILD=docker build -t mortendahl/tf-encrypted:$(1) -f Dockerfile $(2) .
docker: Dockerfile dockercheck
	$(call DOCKER_BUILD,latest,)
	$(call DOCKER_BUILD,latest-int64,--build-arg TF_WHL_URL=https://storage.googleapis.com/dropoutlabs-tensorflow-builds/tensorflow-1.9.0-cp35-cp35m-linux_x86_64.whl)

.PHONY: docker

# ###############################################
# Releasing Docker Images
#
# Using the docker build infrastructure, this section is responsible for
# authenticating to docker hub and pushing built docker containers up with the
# appropriate tags.
# ###############################################
DOCKER_TAG=docker tag mortendahl/tf-encrypted:$(1) mortendahl/tf-encrypted:$(2)
DOCKER_PUSH=docker push mortendahl/tf-encrypted:$(1)

docker-logincheck:
ifeq (,$(DOCKER_USERNAME))
ifeq (,$(DOCKER_PASSWORD))
	$(error "Docker login DOCKER_USERNAME and DOCKER_PASSWORD environment variables missing")
endif
endif

docker-tag: dockercheck
	$(call DOCKER_TAG,latest,$(VERSION))
	$(call DOCKER_TAG,latest-int64,$(VERSION)-int64)

docker-push-tag: dockercheck
	$(call DOCKER_PUSH,$(VERSION))
	$(call DOCKER_PUSH,$(VERSION)-int64)

docker-push-latest: dockercheck
	$(call DOCKER_PUSH,latest)
	$(call DOCKER_PUSH,latest-int64)

# Rely on DOCKER_USERNAME and DOCKER_PASSWORD being set inside CI or equivalent
# environment
docker-login: dockercheck docker-logincheck
	@echo "Attempting to log into docker hub"
	@docker login -u="$(DOCKER_USERNAME)" -p="$(DOCKER_PASSWORD)"

.PHONY: docker-login docker-push-lateset docker-push-tag docker-tag

# ###############################################
# Targets for pushing docker images
#
# The following are that are called dependent on the push type of the release.
# They define what actions occur depending no whether this is simply a build of
# master (or a branch), release candidate, or a full release.
# ###############################################

# For all builds on the master branch, build the container
docker-push-master: docker

# For all builds onthe master branch, with an rc tag
docker-push-release-candidate: releasecheck docker-push-master docker-login docker-tag docker-push-tag

# For all builds on the master branch with a release tag
docker-push-release: docker-push-release-candidate docker-push-latest

# This command calls the right docker push rule based on the derived push type
docker-push: docker-push-$(PUSHTYPE)

.PHONY: docker-push docker-push-release docker-push-release-candidate docker-push-master

# ###############################################
# Targets for publishing to pypi
#
# These targets required a PYPI_USERNAME, PYPI_PASSWORD
# and PYPI_PLATFORM, environment variables to be set to be
# executed properly.
# ##############################################

pypicheck: pipcheck pythoncheck
ifeq (,$(PYPI_USERNAME))
ifeq (,$(PYPI_PASSWORD))
	$(error "Missing PYPI_USERNAME and PYPI_PASSWORD environment variables")
endif
endif

pypi-version-check:
ifeq (,$(shell grep -e $(VERSION) setup.py))
	$(error "Version specified in setup.py does not match $(VERSION)")
endif
ifeq (,$(shell grep -e $(VERSION) docs/source/conf.py))
	$(error "Version specified in docs/source/conf.py does not match $(VERSION)")
endif

# default to manylinux
pypi-platform-check:
ifeq (,$(PYPI_PLATFORM))
PYPI_PLATFORM=$(DEFAULT_PLATFORM)
endif

pypi-push-master: pypicheck pypi-version-check pypi-platform-check
	pip install --user --upgrade setuptools wheel twine
	rm -rf dist
	python setup.py sdist bdist_wheel --plat-name=$(PYPI_PLATFORM)

pypi-push-release-candidate: releasecheck pypi-push-master
	@echo "Attempting to upload to pypi"
	@PATH=\$PATH:~/.local/bin twine upload -u="$(PYPI_USERNAME)" -p="$(PYPI_PASSWORD)" dist/*

pypi-push-release: pypi-push-release-candidate

pypi-push: pypi-push-$(PUSHTYPE)

.PHONY: pypi-push-master pypi-push-release-candidate pypi-push-release pypi-push pypicheck pypi-version-check

# ###############################################
# Pushing Artifacts for a Release
#
# The following are meta-rules for building and pushing various different
# release artifacts to their intended destinations.
# ###############################################
push: pypi-version-check
	@echo "Attempting to build and push $(VERSION) with push type $(PUSHTYPE) - $(EXACT_TAG)"
	make docker-push
	make pypi-push
	@echo "Done building and pushing artifacts for $(VERSION)"

.PHONY: push

# ###############################################
# Secure Random Shared Object
#
# Rules for building libsodium and the shared object for secure random.
# ###############################################

$(LIBSODIUM_OUT):
	wget -nc https://github.com/jedisct1/libsodium/archive/$(LIBSODIUM_VER_TAG).tar.gz
	mkdir -p build
	tar -xvf $(LIBSODIUM_VER_TAG).tar.gz -C build
	cd $(LIBSODIUM_DIR) && ./autogen.sh && ./configure --disable-shared --enable-static \
		--disable-debug --disable-dependency-tracking --with-pic --prefix=$(SODIUM_INSTALL)
	$(MAKE) -C $(LIBSODIUM_DIR)
	$(MAKE) -C $(LIBSODIUM_DIR) install


$(SECURE_OUT): $(LIBSODIUM_OUT) $(SECURE_IN)
	mkdir -p $(PACKAGE_DIR)/secure_random
	g++ -std=c++11 -shared $(SECURE_IN) -o $(SECURE_OUT) \
		-fPIC $(TF_CFLAGS) $(TF_LFLAGS) -O2 -I$(SODIUM_INSTALL)/include -L$(SODIUM_INSTALL)/lib -lsodium

build: $(SECURE_OUT)

.PHONY: build

clean:
	$(MAKE) -C $(LIBSODIUM_DIR) uninstall
	rm -fR build
	rm -f $(SECURE_OUT)
	rm -f $(LIBSODIUM_VER_TAG).tar.gz

.PHONY: clean<|MERGE_RESOLUTION|>--- conflicted
+++ resolved
@@ -19,7 +19,6 @@
 DOCKER_PATH=$(shell which docker)
 CURRENT_TF_VERSION=$(shell python -c 'import tensorflow as tf; print(tf.__version__)' 2>/dev/null)
 
-<<<<<<< HEAD
 
 # ###############################################
 # libsodium and secure random custom op defines
@@ -37,13 +36,11 @@
 SECURE_IN = operations/secure_random/secure_random.cc
 LIBSODIUM_OUT = $(SODIUM_INSTALL)/lib/libsodium.a
 
-=======
 # Default platform
 # PYPI doesn't allow linux build tags to be pushed and doesn't support
 # specific operating systems such a ubuntu. It only allows build tags for linux
 # to be pushed as manylinux.
 DEFAULT_PLATFORM=manylinux1_x86_64
->>>>>>> f5783482
 
 dockercheck:
 ifeq (,$(DOCKER_PATH))
