# Global Variables used across many different rule types

# Definition of the default rule
all: test
.PHONY: all

# ###############################################
# Bootstrapping
#
# Rules for bootstrapping the Makefile such as checking for docker, python versions, etc.
# ###############################################
DOCKER_REQUIRED_VERSION=18.
PYTHON_REQUIRED_VERSION=3.8.
SHELL := /bin/bash

CURRENT_DIR=$(shell pwd)
PIP_PATH=$(shell which pip)
DOCKER_PATH=$(shell which docker)
CURRENT_TF_VERSION=$(shell python -c 'import tensorflow as tf; print(tf.__version__)' 2>/dev/null)

# Default platform
# PYPI doesn't allow linux build tags to be pushed and doesn't support
# specific operating systems such a ubuntu. It only allows build tags for linux
# to be pushed as manylinux.
DEFAULT_PLATFORM=manylinux1_x86_64

dockercheck:
ifeq (,$(DOCKER_PATH))
ifeq (,$(findstring $(DOCKER_REQUIRED_VERSION),$(shell docker version)))
ifeq (,$(BYPASS_DOCKER_CHECK))
	$(error "Docker version $(DOCKER_REQUIRED_VERSION) is required.")
endif
endif
endif

pythoncheck:
ifeq (,$(findstring $(PYTHON_REQUIRED_VERSION),$(shell python -V 2>&1)))
ifeq (,$(BYPASS_PYTHON_CHECK))
	$(error "Python version $(PYTHON_REQUIRED_VERSION) is required.")
endif
endif

pipcheck:
ifeq (,$(PIP_PATH))
ifeq (,$(BYPASS_PIP_CHECK))
	$(error "Pip must be installed")
endif
endif

bootstrap: pythoncheck pipcheck
	pip install -U pip setuptools
	pip install -r requirements.txt
	pip install -e .
	$(MAKE) build

# ###############################################
# Testing and Linting
#
# Rules for running our tests and for running various different linters
# ###############################################
test: pythoncheck
	pytest -n 8 -x -m "aby3" tf_encrypted
	pytest -n 8 -x -m "pond" tf_encrypted
	pytest -n 8 -x -m "securenn" tf_encrypted
	pytest -n 8 -x -m "layers" tf_encrypted
	pytest -n 8 -x -m "not aby3 and not pond and not securenn and not layers" tf_encrypted

lint: pythoncheck
	flake8 tf_encrypted primitives operations examples

fmt: pythoncheck
	isort --atomic --recursive tf_encrypted primitives operations examples
	black tf_encrypted primitives operations examples

typecheck: pythoncheck
	MYPYPATH=$(CURRENT_DIR):$(CURRENT_DIR)/stubs mypy tf_encrypted

.PHONY: lint fmt test typecheck

# ##############################################
# Documentation
#
# Rules for building our documentation
# ##############################################
SPHINXOPTS    =
SPHINXBUILD   = sphinx-build
SOURCEDIR     = docs/source
BUILDDIR      = build

SPHINX_BUILD_GOOGLE_DOCSTRINGS = sphinx-apidoc
SPHINX_NAPOLEAN_BUILD_DIR = docs/source/gen
SPHINX_PROJECT_DIR = tf_encrypted

docs:
	@$(SPHINX_BUILD_GOOGLE_DOCSTRINGS) -fMeET "$(SPHINX_PROJECT_DIR)" -o "$(SPHINX_NAPOLEAN_BUILD_DIR)"

.PHONY: docs

# ###############################################
# Version Derivation
#
# Rules and variable definitions used to derive the current version of the
# source code. This information is also used for deriving the type of release
# to perform if `make push` is invoked.
# ###############################################
VERSION=$(shell [ -d .git ] && git describe --tags --abbrev=0 2> /dev/null | sed 's/^v//')
EXACT_TAG=$(shell [ -d .git ] && git describe --exact-match --tags HEAD 2> /dev/null | sed 's/^v//')
ifeq (,$(VERSION))
    VERSION=dev
endif
NOT_RC=$(shell git tag --points-at HEAD | grep -v -e -rc)

ifeq ($(EXACT_TAG),)
    PUSHTYPE=master
else
    ifeq ($(NOT_RC),)
	PUSHTYPE=release-candidate
    else
	PUSHTYPE=release
    endif
endif

releasecheck:
ifneq (yes,$(RELEASE_CONFIRM))
	$(error "Set RELEASE_CONFIRM=yes to really build and push release artifacts")
endif

.PHONY: releasecheck

# ###############################################
# Building Docker Image
#
# Builds a docker image for TF Encrypted that can be used to deploy and
# test.
# ###############################################
DOCKER_BUILD=docker build -t tfencrypted/tf-encrypted:$(1) -f Dockerfile $(2) .
docker: Dockerfile dockercheck
	$(call DOCKER_BUILD,latest,)

.PHONY: docker

# ###############################################
# Releasing Docker Images
#
# Using the docker build infrastructure, this section is responsible for
# authenticating to docker hub and pushing built docker containers up with the
# appropriate tags.
# ###############################################
DOCKER_TAG=docker tag tfencrypted/tf-encrypted:$(1) tfencrypted/tf-encrypted:$(2)
DOCKER_PUSH=docker push tfencrypted/tf-encrypted:$(1)

docker-logincheck:
ifeq (,$(DOCKER_USERNAME))
ifeq (,$(DOCKER_PASSWORD))
	$(error "Docker login DOCKER_USERNAME and DOCKER_PASSWORD environment variables missing")
endif
endif

docker-tag: dockercheck
	$(call DOCKER_TAG,latest,$(VERSION))

docker-push-tag: dockercheck
	$(call DOCKER_PUSH,$(VERSION))

docker-push-latest: dockercheck
	$(call DOCKER_PUSH,latest)

# Rely on DOCKER_USERNAME and DOCKER_PASSWORD being set inside CI or equivalent
# environment
docker-login: dockercheck docker-logincheck
	@echo "Attempting to log into docker hub"
	@docker login -u="$(DOCKER_USERNAME)" -p="$(DOCKER_PASSWORD)"

.PHONY: docker-login docker-push-lateset docker-push-tag docker-tag

# ###############################################
# Targets for pushing docker images
#
# The following are that are called dependent on the push type of the release.
# They define what actions occur depending no whether this is simply a build of
# master (or a branch), release candidate, or a full release.
# ###############################################

# For all builds on the master branch, build the container
docker-push-master: docker

# For all builds on the master branch, with an rc tag
docker-push-release-candidate: releasecheck docker-push-master docker-login docker-tag docker-push-tag

# For all builds on the master branch with a release tag
docker-push-release: docker-push-release-candidate docker-push-latest

# This command calls the right docker push rule based on the derived push type
docker-push: docker-push-$(PUSHTYPE)

.PHONY: docker-push docker-push-release docker-push-release-candidate docker-push-master

# ###############################################
# Targets for building pip packages for pypi
# ##############################################

pypi-version-check:
ifeq (,$(shell grep -e $(VERSION) setup.py))
	$(error "Version specified in setup.py does not match $(VERSION)")
endif
ifeq (,$(shell grep -e $(VERSION) meta.yaml))
	$(error "Version specified in meta.yaml does not match $(VERSION)")
endif
ifeq (,$(shell grep -e $(VERSION) docs/source/conf.py))
	$(error "Version specified in docs/source/conf.py does not match $(VERSION)")
endif

# default to manylinux
pypi-platform-check:
ifeq (,$(PYPI_PLATFORM))
PYPI_PLATFORM=$(DEFAULT_PLATFORM)
endif

pypi-build: pythoncheck pipcheck pypi-platform-check pypi-version-check build-all
	pip install --upgrade setuptools wheel twine
	rm -rf dist
ifeq ($(PYPI_PLATFORM),$(DEFAULT_PLATFORM))
	python setup.py sdist bdist_wheel --plat-name=$(PYPI_PLATFORM)
else
	python setup.py bdist_wheel --plat-name=$(PYPI_PLATFORM)
endif

.PHONY: pypi-build pypi-platform-check pypi-version-check

# ###############################################
# Targets for publishing to pypi
#
# These targets requires a PYPI_USERNAME, PYPI_PASSWORD, and PYPI_PLATFORM
# environment variables to be set to be executed properly.
# ##############################################

pypi-credentials-check:
ifeq (,$(PYPI_USERNAME))
ifeq (,$(PYPI_PASSWORD))
	$(error "Missing PYPI_USERNAME and PYPI_PASSWORD environment variables")
endif
endif

pypi-push-master: pypi-credentials-check pypi-build

pypi-push-release-candidate: releasecheck pypi-credentials-check pypi-build
	@echo "Attempting to upload to pypi"
	twine upload -u="$(PYPI_USERNAME)" -p="$(PYPI_PASSWORD)" dist/*

pypi-push-release: pypi-push-release-candidate

pypi-push: pypi-push-$(PUSHTYPE)

.PHONY: pypi-push pypi-push-release pypi-push-release-candidate pypi-push-master pypi-credentials-check

# ###############################################
# Pushing Artifacts for a Release
#
# The following are meta-rules for building and pushing various different
# release artifacts to their intended destinations.
# ###############################################

push:
	@echo "Attempting to build and push $(VERSION) with push type $(PUSHTYPE) - $(EXACT_TAG)"
	# make docker-push
	make pypi-push
	@echo "Done building and pushing artifacts for $(VERSION)"

.PHONY: push

# ###############################################
# libsodium
# ###############################################

LIBSODIUM_VER_TAG=1.0.17
LIBSODIUM_DIR=build/libsodium-$(LIBSODIUM_VER_TAG)
LIBSODIUM_INSTALL = $(shell pwd)/build
LIBSODIUM_OUT = $(LIBSODIUM_INSTALL)/lib/libsodium.a

$(LIBSODIUM_OUT):
	curl -OL https://github.com/jedisct1/libsodium/archive/$(LIBSODIUM_VER_TAG).tar.gz
	mkdir -p build
	tar -xvf $(LIBSODIUM_VER_TAG).tar.gz -C build
	cd $(LIBSODIUM_DIR) && ./autogen.sh && ./configure --disable-shared --enable-static \
		--disable-debug --disable-dependency-tracking --with-pic --prefix=$(LIBSODIUM_INSTALL)
	$(MAKE) -C $(LIBSODIUM_DIR)
	$(MAKE) -C $(LIBSODIUM_DIR) install

# ###############################################
# Common TensorFlow flags for custom ops
# ###############################################

TF_CFLAGS=$(shell python -c 'import tensorflow as tf; print(" ".join(tf.sysconfig.get_compile_flags()))' 2>/dev/null)
TF_LFLAGS=$(shell python -c 'import tensorflow as tf; print(" ".join(tf.sysconfig.get_link_flags()))' 2>/dev/null)

UNAME_S := $(shell uname -s)
ifeq ($(UNAME_S),Linux)
	FINAL_TF_LFLAGS = $(TF_LFLAGS)
endif
ifeq ($(UNAME_S),Darwin)
	FINAL_TF_LFLAGS = $(word 1,$(TF_LFLAGS)) -ltensorflow_framework
endif

# ###############################################
# Secure Random Shared Object
#
# Rules for the shared object for secure random.
# ###############################################

SECURE_OUT_PRE = tf_encrypted/operations/secure_random/secure_random_module
SECURE_IN = operations/secure_random/secure_random.cc
SECURE_IN_H = operations/secure_random/generators.h

$(SECURE_OUT_PRE).so: $(LIBSODIUM_OUT) $(SECURE_IN) $(SECURE_IN_H)
	mkdir -p tf_encrypted/operations/secure_random

<<<<<<< HEAD
	g++ -std=c++14 -shared $(SECURE_IN) -o $(SECURE_OUT_PRE)$(CURRENT_TF_VERSION).so \
=======
	g++ -std=c++11 -shared $(SECURE_IN) -o $(SECURE_OUT_PRE).so \
>>>>>>> f8159f2e
		-fPIC $(TF_CFLAGS) $(FINAL_TF_LFLAGS) -O2 -I$(LIBSODIUM_INSTALL)/include -L$(LIBSODIUM_INSTALL)/lib -lsodium

secure_random : $(SECURE_OUT_PRE).so 

# ###############################################
# Aux ops 
# ###############################################
AUX_OUT_PRE = tf_encrypted/operations/aux/aux_module
AUX_IN = $(wildcard operations/aux/*.cc)

$(AUX_OUT_PRE).so: $(AUX_IN)
	mkdir -p tf_encrypted/operations/aux
<<<<<<< HEAD
	g++ -std=c++14 -shared $(AUX_IN) -o $(AUX_OUT_PRE)$(CURRENT_TF_VERSION).so \
=======
	g++ -std=c++11 -shared $(AUX_IN) -o $(AUX_OUT_PRE).so \
>>>>>>> f8159f2e
		-fPIC  $(TF_CFLAGS) $(FINAL_TF_LFLAGS) -O2

aux : $(AUX_OUT_PRE).so

.PHONY: aux


# ###############################################
# Build
# ###############################################

build: secure_random aux 

build-all:
<<<<<<< HEAD
	pip install tensorflow==2.9.1
	$(MAKE) $(SECURE_OUT_PRE)2.9.1.so
	$(MAKE) $(AUX_OUT_PRE)2.9.1.so
=======
	pip install tensorflow==1.15.2
	$(MAKE) $(SECURE_OUT_PRE).so
	$(MAKE) $(AUX_OUT_PRE).so
>>>>>>> f8159f2e

.PHONY: build build-all

clean:
	$(MAKE) -C $(LIBSODIUM_DIR) uninstall
	rm -fR build
	rm -f $(LIBSODIUM_VER_TAG).tar.gz
	find ./tf_encrypted/operations -name '*.so' -delete

clean-pycache:
	find . | grep -E "(__pycache__|\.pyc|\.pyo$)" | xargs rm -rf

.PHONY: clean clean-pycache<|MERGE_RESOLUTION|>--- conflicted
+++ resolved
@@ -314,11 +314,7 @@
 $(SECURE_OUT_PRE).so: $(LIBSODIUM_OUT) $(SECURE_IN) $(SECURE_IN_H)
 	mkdir -p tf_encrypted/operations/secure_random
 
-<<<<<<< HEAD
-	g++ -std=c++14 -shared $(SECURE_IN) -o $(SECURE_OUT_PRE)$(CURRENT_TF_VERSION).so \
-=======
-	g++ -std=c++11 -shared $(SECURE_IN) -o $(SECURE_OUT_PRE).so \
->>>>>>> f8159f2e
+	g++ -std=c++14 -shared $(SECURE_IN) -o $(SECURE_OUT_PRE).so \
 		-fPIC $(TF_CFLAGS) $(FINAL_TF_LFLAGS) -O2 -I$(LIBSODIUM_INSTALL)/include -L$(LIBSODIUM_INSTALL)/lib -lsodium
 
 secure_random : $(SECURE_OUT_PRE).so 
@@ -331,11 +327,7 @@
 
 $(AUX_OUT_PRE).so: $(AUX_IN)
 	mkdir -p tf_encrypted/operations/aux
-<<<<<<< HEAD
-	g++ -std=c++14 -shared $(AUX_IN) -o $(AUX_OUT_PRE)$(CURRENT_TF_VERSION).so \
-=======
-	g++ -std=c++11 -shared $(AUX_IN) -o $(AUX_OUT_PRE).so \
->>>>>>> f8159f2e
+	g++ -std=c++14 -shared $(AUX_IN) -o $(AUX_OUT_PRE).so \
 		-fPIC  $(TF_CFLAGS) $(FINAL_TF_LFLAGS) -O2
 
 aux : $(AUX_OUT_PRE).so
@@ -350,15 +342,9 @@
 build: secure_random aux 
 
 build-all:
-<<<<<<< HEAD
 	pip install tensorflow==2.9.1
-	$(MAKE) $(SECURE_OUT_PRE)2.9.1.so
-	$(MAKE) $(AUX_OUT_PRE)2.9.1.so
-=======
-	pip install tensorflow==1.15.2
 	$(MAKE) $(SECURE_OUT_PRE).so
 	$(MAKE) $(AUX_OUT_PRE).so
->>>>>>> f8159f2e
 
 .PHONY: build build-all
 
