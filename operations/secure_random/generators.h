--- conflicted
+++ resolved
@@ -60,14 +60,10 @@
   }
 
   void GenerateData(T minval, T maxval) {
-<<<<<<< HEAD
-    randombytes_buf(buf_, bytes_count_);
-=======
     unsigned char seeds[randombytes_SEEDBYTES];
     generate_seed(seeds);
 
     randombytes_buf_deterministic(buf_, bytes_count_, seeds);
->>>>>>> 5f3e0c31
 
     Uniform(minval, maxval - 1);
   }
