# pylint:  disable=redefined-outer-name
"""An example of performing secure inference with MNIST.

Reproduces Network B from SecureNN, Wagh et al.
"""
from __future__ import absolute_import
import math
import sys
from typing import List, Tuple

import tensorflow as tf
import tensorflow.keras as keras
import tf_encrypted as tfe

from examples.mnist.convert import get_data_from_tfrecord

# tfe.set_tfe_events_flag(True)

if len(sys.argv) >= 2:
  # config file was specified
  config_file = sys.argv[1]
  config = tfe.config.load(config_file)
else:
  # default to using local config
  config = tfe.LocalConfig([
      'server0',
      'server1',
      'crypto-producer',
      'model-trainer',
      'prediction-client'
  ])
tfe.set_config(config)
tfe.set_protocol(tfe.protocol.SecureNN(
    *tfe.get_config().get_players(['server0', 'server1', 'crypto-producer'])))

session_target = sys.argv[2] if len(sys.argv) > 2 else None

class ModelTrainer():
  """Contains code meant to be executed by a model training Player."""

  BATCH_SIZE = 256
  ITERATIONS = 60000 // BATCH_SIZE
  EPOCHS = 2
  LEARNING_RATE = 3e-3
  IN_DIM = 28
  KERNEL = 5
  STRIDE = 1
  IN_CHANNELS = 1
  HIDDEN_CHANNELS = 16
  HIDDEN_FC1 = 256
  HIDDEN_FC2 = 100
  OUT_N = 10

  def cond(self,
           i: tf.Tensor,
           max_iter: tf.Tensor,
           nb_epochs: tf.Tensor,
           avg_loss: tf.Tensor):
    """Check if training termination condition has been met."""
    is_end_epoch = tf.equal(i % max_iter, 0)
    to_continue = tf.cast(i < max_iter * nb_epochs, tf.bool)

    def true_fn() -> tf.Tensor:
      to_continue = tf.print("avg_loss: ", avg_loss)
      return to_continue

    def false_fn() -> tf.Tensor:
      return to_continue

    return tf.cond(is_end_epoch, true_fn, false_fn)

  def build_training_graph(self, training_data) -> List[tf.Tensor]:
    """Build a graph for plaintext model training.

    Returns a list of the trained model's parameters.
    """
    model = keras.Sequential()
    model.add(keras.layers.Conv2D(self.HIDDEN_CHANNELS,(self.KERNEL,self.KERNEL),
    batch_input_shape=(self.BATCH_SIZE,self.IN_DIM, self.IN_DIM, self.IN_CHANNELS)))
    model.add(keras.layers.Activation('relu'))
    model.add(keras.layers.AveragePooling2D())
    model.add(keras.layers.Conv2D(self.HIDDEN_CHANNELS,(self.KERNEL,self.KERNEL)))
    model.add(keras.layers.Activation('relu'))
    model.add(keras.layers.AveragePooling2D())
    model.add(keras.layers.Flatten())
    model.add(keras.layers.Dense(self.HIDDEN_FC2))
    model.add(keras.layers.Activation('relu'))
    model.add(keras.layers.Dense(self.OUT_N))

    # optimizer and data pipeline
    optimizer = tf.train.AdamOptimizer(learning_rate=self.LEARNING_RATE)

    def loss(model, inputs, targets):
      logits = model(inputs)
      per_element_loss = tf.losses.sparse_softmax_cross_entropy(
          labels=targets, logits=logits)
      return tf.reduce_mean(per_element_loss)

    def grad(model, inputs, targets):
      loss_value = loss(model, inputs, targets)
      return loss_value, tf.gradients(loss_value, model.trainable_variables)
      
    # training loop
    def loop_body(i: tf.Tensor,
                  max_iter: tf.Tensor,
                  nb_epochs: tf.Tensor,
                  avg_loss: tf.Tensor) -> Tuple[tf.Tensor, tf.Tensor]:
      """Main model training loop."""
      # get next batch
      x, y = training_data.get_next()
      x = tf.reshape(x, [-1, 28, 28, 1])
      loss, grads = grad(model, x, y)
      update_op = optimizer.apply_gradients(
          zip(grads, model.trainable_variables))
      
      is_end_epoch = tf.equal(i % max_iter, 0)

      def true_fn() -> tf.Tensor:
        return loss

      def false_fn() -> tf.Tensor:
        prev_loss = tf.cast(i - 1, tf.float32) * avg_loss
        return (prev_loss + loss) / tf.cast(i, tf.float32)

      with tf.control_dependencies([update_op]):
        terminal_cond = tf.cond(is_end_epoch, true_fn, false_fn)
        return i + 1, max_iter, nb_epochs, terminal_cond

    loop, _, _, _ = tf.while_loop(
        self.cond, loop_body, [0, self.ITERATIONS, self.EPOCHS, 0.])

    # return model parameters after training
    loop = tf.print("Training complete", loop)

    with tf.control_dependencies([loop]):
      return [tf.identity(x) for x in model.trainable_variables]

  def provide_input(self) -> List[tf.Tensor]:
    with tf.name_scope('loading'):
      training_data = get_data_from_tfrecord(
          "./data/train.tfrecord", self.BATCH_SIZE)

    with tf.name_scope('training'):
      parameters = self.build_training_graph(training_data)

    return parameters


class PredictionClient():
  """Contains methods meant to be executed by a prediction client.

  Args:
    player_name: `str`, name of the `tfe.player.Player`
                 representing the data owner
    build_update_step: `Callable`, the function used to construct
                       a local federated learning update.
  """

  BATCH_SIZE = 20
  HIDDEN_FC1 = 256

  def provide_input(self) -> List[tf.Tensor]:
    """Prepare input data for prediction."""
    with tf.name_scope('loading'):
      prediction_input, expected_result = get_data_from_tfrecord(
          "./data/test.tfrecord", self.BATCH_SIZE).get_next()

    with tf.name_scope('pre-processing'):
      prediction_input = tf.reshape(
          prediction_input, shape=(self.BATCH_SIZE, 28, 28, 1))
      expected_result = tf.reshape(expected_result, shape=(self.BATCH_SIZE,))

    return [prediction_input, expected_result]

  def receive_output(self, likelihoods: tf.Tensor, y_true: tf.Tensor):
    with tf.name_scope('post-processing'):
      prediction = tf.argmax(likelihoods, axis=1)
      eq_values = tf.equal(prediction, tf.cast(y_true, tf.int64))
      acc = tf.reduce_mean(tf.cast(eq_values, tf.float32))
      op = tf.print('Expected:', y_true, '\nActual:',
                    prediction, '\nAccuracy:', acc)

      return op


if __name__ == '__main__':
  model_trainer = ModelTrainer()
  prediction_client = PredictionClient()

  # get model parameters as private tensors from model owner
  params = tfe.define_private_input(
      'model-trainer', model_trainer.provide_input)  # pylint: disable=E0632

  # we'll use the same parameters for each prediction so we cache them to
  # avoid re-training each time
  cache_updater, params = tfe.cache(params)
<<<<<<< HEAD
=======
  print(params)
>>>>>>> 66f0dd61
  # get prediction input from client
  x, y = tfe.define_private_input(
      'prediction-client', prediction_client.provide_input)  # pylint: disable=E0632

  with tfe.protocol.SecureNN():
    model = tfe.keras.Sequential()
    model.add(tfe.keras.layers.Conv2D(ModelTrainer.HIDDEN_CHANNELS,(ModelTrainer.KERNEL,ModelTrainer.KERNEL),
    batch_input_shape=(PredictionClient.BATCH_SIZE,ModelTrainer.IN_DIM, ModelTrainer.IN_DIM, ModelTrainer.IN_CHANNELS)))
    model.add(tfe.keras.layers.Activation('relu'))
    model.add(tfe.keras.layers.AveragePooling2D())
    model.add(tfe.keras.layers.Conv2D(ModelTrainer.HIDDEN_CHANNELS,(ModelTrainer.KERNEL,ModelTrainer.KERNEL)))
    model.add(tfe.keras.layers.Activation('relu'))
    model.add(tfe.keras.layers.AveragePooling2D())
    model.add(tfe.keras.layers.Flatten())
    model.add(tfe.keras.layers.Dense(ModelTrainer.HIDDEN_FC2))
    model.add(tfe.keras.layers.Activation('relu'))
    model.add(tfe.keras.layers.Dense(ModelTrainer.OUT_N))

    logits = model(x)

  # send prediction output back to client
  prediction_op = tfe.define_output(
      'prediction-client', [logits, y], prediction_client.receive_output)

  sess = tfe.Session(target=session_target)
  sess.run(tf.global_variables_initializer(), tag='init')

  print("Training")
  sess.run(cache_updater, tag='training')

  print("Set trained weights")
  model.set_weights(params, sess)

  for _ in range(5):
    print("Predicting")
    sess.run(prediction_op, tag='prediction')

  sess.close()<|MERGE_RESOLUTION|>--- conflicted
+++ resolved
@@ -194,10 +194,7 @@
   # we'll use the same parameters for each prediction so we cache them to
   # avoid re-training each time
   cache_updater, params = tfe.cache(params)
-<<<<<<< HEAD
-=======
-  print(params)
->>>>>>> 66f0dd61
+
   # get prediction input from client
   x, y = tfe.define_private_input(
       'prediction-client', prediction_client.provide_input)  # pylint: disable=E0632
