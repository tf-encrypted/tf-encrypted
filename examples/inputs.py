import sys

import numpy as np
import tensorflow as tf
import tensorflow_encrypted as tfe

config = tfe.LocalConfig([
    'server0',
    'server1',
    'crypto_producer',
    'weights_provider',
    'prediction_client'
])

# config = tfe.RemoteConfig([
#     ('server0', 'localhost:4440'),
#     ('server1', 'localhost:4441'),
#     ('crypto_producer', 'localhost:4442'),
#     ('weights_provider', 'localhost:4443'),
#     ('prediction_client', 'localhost:4444')
# ])

if len(sys.argv) > 1:

    #
    # assume we're running as a server
    #

    player_name = str(sys.argv[1])

    server = config.server(player_name)
    server.start()
    server.join()

else:

    #
    # assume we're running as master
    #

    class WeightsInputProvider(tfe.io.InputProvider):

        def provide_input(self) -> tf.Tensor:
            raw_w = np.array([5, 5, 5, 5]).reshape((2,2))
            w = tf.constant(raw_w)
            return tf.Print(w, [w])

    class PredictionInputProvider(tfe.io.InputProvider):

        def provide_input(self) -> tf.Tensor:
            x = tf.constant([1, 2, 3, 4], shape=(2,2), dtype=tf.float32)
            return tf.Print(x, [x])

    class PredictionOutputReceiver(tfe.io.OutputReceiver):

        def receive_output(self, tensor: tf.Tensor) -> tf.Operation:
            return tf.Print(tensor, [tensor])

    weights_input = WeightsInputProvider(config.get_player('weights_provider'))
    prediction_input = PredictionInputProvider(config.get_player('prediction_client'))
    prediction_output = PredictionOutputReceiver(config.get_player('prediction_client'))

    with tfe.protocol.Pond(*config.get_players('server0, server1, crypto_producer')) as prot:

        # # treat weights as private
        # initial_w = prot.define_private_input(weights_input)
        # w = prot.define_private_variable(initial_w)

        # treat weights as private, but initial value as public
        # initial_w = prot.define_public_input(weights_input)
        # w = prot.define_private_variable(initial_w)

        # treat weights as public
        initial_w = prot.define_public_input(weights_input)
        w = prot.define_public_variable(initial_w)

        # load input for prediction
        x = prot.define_private_input(prediction_input)

        # compute prediction
        y = x.dot(w)

        # send output
        prediction_op = prot.define_output(y, prediction_output)

<<<<<<< HEAD
    # send output
    prediction_op = prot.define_output(y, prediction_output)

    with config.session() as sess:
        tfe.run(sess, tf.global_variables_initializer(), tag='init')
=======
        with config.session() as sess:
            tfe.run(sess, tf.global_variables_initializer(), tag='init')
>>>>>>> 6a401e84

            for _ in range(5):
                tfe.run(sess, prediction_op, tag='prediction')<|MERGE_RESOLUTION|>--- conflicted
+++ resolved
@@ -83,16 +83,8 @@
         # send output
         prediction_op = prot.define_output(y, prediction_output)
 
-<<<<<<< HEAD
-    # send output
-    prediction_op = prot.define_output(y, prediction_output)
-
-    with config.session() as sess:
-        tfe.run(sess, tf.global_variables_initializer(), tag='init')
-=======
         with config.session() as sess:
             tfe.run(sess, tf.global_variables_initializer(), tag='init')
->>>>>>> 6a401e84
 
             for _ in range(5):
                 tfe.run(sess, prediction_op, tag='prediction')