import numpy as np
import tensorflow as tf
import tensorflow_encrypted as tfe

from data import gen_training_input, gen_test_input

tf.set_random_seed(1)


input_provider = tfe.get_default_config().get_player('input-provider')

# Parameters
learning_rate = 0.01
training_set_size = 1000
test_set_size = 100
training_epochs = 10
batch_size = 100
nb_feats = 5

with tfe.protocol.Pond() as prot:
    assert(isinstance(prot, tfe.protocol.Pond))

    x, y = gen_training_input(training_set_size, nb_feats, batch_size)
    x_test, y_test, y_np_out = gen_test_input(test_set_size, nb_feats, batch_size)

    W = prot.define_private_variable(tf.random_uniform([nb_feats, 1], -0.01, 0.01))
    b = prot.define_private_variable(tf.zeros([1]))
    xp = prot.define_private_input(
        tfe.io.InputProvider(input_provider, lambda: gen_training_input(training_set_size, nb_feats, batch_size)[0])
    )
    yp = prot.define_private_input(
        tfe.io.InputProvider(input_provider, lambda: gen_training_input(training_set_size, nb_feats, batch_size)[1])
    )

    # Training model
    out = prot.matmul(xp, W) + b
    pred = prot.sigmoid(out)
    # Due to missing log function approximation, we need to compute the cost in numpy
    # cost = -prot.sum(y * prot.log(pred) + (1 - y) * prot.log(1 - pred)) * (1/train_batch_size)

    # Backprop
<<<<<<< HEAD
    dc_out = pred - yp
    dW = prot.matmul(prot.transpose(xp), dc_out)
    db = prot.reduce_sum(1. * dc_out, axis=0, keepdims=False)
=======
    dc_dout = pred - yp
    dW = prot.matmul(prot.transpose(xp), dc_dout) * (1 / batch_size)
    db = prot.reduce_sum(1. * dc_dout, axis=0) * (1 / batch_size)
>>>>>>> dc832134
    ops = [
        prot.assign(W, W - dW * learning_rate),
        prot.assign(b, b - db * learning_rate)
    ]

    # Testing model
<<<<<<< HEAD
    xp_test = consume(x_test, prot)  # We secure our inputs
    yp_test = consume(y_test, prot)
    pred_test = prot.sigmoid(prot.matmul(xp_test, W) + b)
=======
    xp_test = prot.define_private_input(
        tfe.io.InputProvider(input_provider, lambda: gen_test_input(training_set_size, nb_feats, batch_size)[0])
    )
    yp_test = prot.define_private_input(
        tfe.io.InputProvider(input_provider, lambda: gen_test_input(training_set_size, nb_feats, batch_size)[1])
    )
    pred_test = prot.sigmoid(prot.dot(xp_test, W) + b)
>>>>>>> dc832134

    total_batch = training_set_size // batch_size
    with tfe.Session() as sess:
        tfe.run(sess, prot.initializer, tag='init')

        for epoch in range(training_epochs):
            avg_cost = 0.

            for i in range(total_batch):
                # print(dc_dout.reveal().eval(sess))
                _, y_out = tfe.run(sess, [ops, y], tag='optimize')
                # Our sigmoid function is an approximation
                # it can have values outside of the range [0, 1], we remove them and add/substract an epsilon to compute the cost
                # p_out = p_out * (p_out > 0) + 0.001
                # p_out = p_out * (p_out < 1) + (p_out >= 1) * 0.999
                # c = -np.mean(y_out * np.log(p_out) + (1 - y_out) * np.log(1 - p_out))
                # avg_cost += c / total_batch

            print("Epoch:", '%04d' % (epoch + 1), "cost=", "{:.9f}".format(avg_cost))

        print("Optimization Finished!")

        out_test = pred_test.reveal().eval(sess)
        acc = np.mean(np.round(out_test) == y_np_out)
        print("Accuracy:", acc)<|MERGE_RESOLUTION|>--- conflicted
+++ resolved
@@ -39,26 +39,15 @@
     # cost = -prot.sum(y * prot.log(pred) + (1 - y) * prot.log(1 - pred)) * (1/train_batch_size)
 
     # Backprop
-<<<<<<< HEAD
-    dc_out = pred - yp
-    dW = prot.matmul(prot.transpose(xp), dc_out)
-    db = prot.reduce_sum(1. * dc_out, axis=0, keepdims=False)
-=======
     dc_dout = pred - yp
     dW = prot.matmul(prot.transpose(xp), dc_dout) * (1 / batch_size)
     db = prot.reduce_sum(1. * dc_dout, axis=0) * (1 / batch_size)
->>>>>>> dc832134
     ops = [
         prot.assign(W, W - dW * learning_rate),
         prot.assign(b, b - db * learning_rate)
     ]
 
     # Testing model
-<<<<<<< HEAD
-    xp_test = consume(x_test, prot)  # We secure our inputs
-    yp_test = consume(y_test, prot)
-    pred_test = prot.sigmoid(prot.matmul(xp_test, W) + b)
-=======
     xp_test = prot.define_private_input(
         tfe.io.InputProvider(input_provider, lambda: gen_test_input(training_set_size, nb_feats, batch_size)[0])
     )
@@ -66,7 +55,6 @@
         tfe.io.InputProvider(input_provider, lambda: gen_test_input(training_set_size, nb_feats, batch_size)[1])
     )
     pred_test = prot.sigmoid(prot.dot(xp_test, W) + b)
->>>>>>> dc832134
 
     total_batch = training_set_size // batch_size
     with tfe.Session() as sess:
