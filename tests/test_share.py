--- conflicted
+++ resolved
@@ -4,77 +4,47 @@
 import tensorflow as tf
 import tensorflow_encrypted as tfe
 from tensorflow_encrypted.tensor.prime import prime_factory
-<<<<<<< HEAD
-=======
 from tensorflow_encrypted.tensor.int100 import Int100Factory
->>>>>>> origin/master
 
 
 class TestShare(unittest.TestCase):
     def setUp(self):
         tf.reset_default_graph()
-<<<<<<< HEAD
-        self.config = config = tfe.LocalConfig([
-=======
         self.config = tfe.LocalConfig([
->>>>>>> origin/master
             'server0',
             'server1',
             'crypto_producer'
         ])
-<<<<<<< HEAD
-        self.tensor = [[1, 2, 3], [4, 5, 6]]
-
-=======
         t = np.array([[1, 2, 3], [4, 5, 6]])
         int100factory = Int100Factory()
         self.prime_factory = prime_factory(67)
         self.int100tensor = int100factory.Tensor.from_native(t)
         self.primetensor = self.prime_factory.Tensor.from_native(t)
->>>>>>> origin/master
 
     def test_share(self):
 
         with tfe.protocol.Pond(*self.config.get_players('server0, server1, crypto_producer')) as prot:
-<<<<<<< HEAD
-            shares = prot._share(np.array(self.tensor))
-            out = prot._reconstruct(shares)
-=======
             shares = prot._share(self.int100tensor)
             out = prot._reconstruct(*shares)
->>>>>>> origin/master
 
             with self.config.session() as sess:
                 sess.run(tf.global_variables_initializer())
                 final = out.eval(sess)
 
-<<<<<<< HEAD
-        np.testing.assert_array_equal(final, self.tensor)
-=======
         np.testing.assert_array_equal(final.to_native(), self.int100tensor.to_native())
->>>>>>> origin/master
 
     def test_factory_share(self):
 
         with tfe.protocol.Pond(*self.config.get_players('server0, server1, crypto_producer')) as prot:
-<<<<<<< HEAD
-            shares = prot._share(np.array(self.tensor), factory=prime_factory(67))
-            out = prot._reconstruct(shares)
-=======
             shares = prot._share(self.primetensor, factory=self.prime_factory)
             out = prot._reconstruct(*shares)
->>>>>>> origin/master
 
             with self.config.session() as sess:
                 sess.run(tf.global_variables_initializer())
                 final = out.eval(sess)
 
-<<<<<<< HEAD
-            np.testing.assert_array_equal(final, self.tensor)
-=======
             np.testing.assert_array_equal(final.value, self.primetensor.value)
 
 
 if __name__ == '__main__':
-    unittest.main()
->>>>>>> origin/master+    unittest.main()