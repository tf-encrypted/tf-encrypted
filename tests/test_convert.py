import unittest
import os
import logging

from typing import List, Tuple

import numpy as np
import tensorflow as tf
import tensorflow_encrypted as tfe
from tensorflow_encrypted.convert import Converter
from tensorflow_encrypted.convert.register import register

from tensorflow.python.platform import gfile
from tensorflow.python.framework import graph_util
from tensorflow.python.framework import graph_io


global_filename: str = ''


class TestConvert(unittest.TestCase):
    def setUp(self):
        tf.reset_default_graph()

    def tearDown(self):
        global global_filename

        logging.debug("Cleaning file: %s" % global_filename)
        os.remove(global_filename)

    def test_cnn_convert(self):
        tf.reset_default_graph()

        global global_filename
        global_filename = "cnn.pb"

        input_shape = [1, 1, 28, 28]

        path = export_cnn(global_filename, input_shape)

        tf.reset_default_graph()

        graph_def = read_graph(path)

        tf.reset_default_graph()

        actual = run_cnn(input_shape)

        tf.reset_default_graph()

        config = tfe.LocalConfig([
            'server0',
            'server1',
            'crypto_producer',
            'prediction_client',
            'weights_provider'
        ])

        with tfe.protocol.Pond(*config.get_players('server0, server1, crypto_producer')) as prot:
            prot.clear_initializers()

            class PredictionClient(tfe.io.InputProvider):
                def provide_input(self):
                    return tf.constant(np.ones(input_shape))

            input = PredictionClient(config.get_player('prediction_client'))

            converter = Converter(config, prot, config.get_player('weights_provider'))

            x = converter.convert(graph_def, input, register())

            with config.session() as sess:
                tfe.run(sess, prot.initializer, tag='init')

                output = x.reveal().eval(sess, tag='reveal')

        np.testing.assert_array_almost_equal(output, actual, decimal=3)

    def test_cnn_NHWC_convert(self):
        tf.reset_default_graph()

        global global_filename
        global_filename = "cnn_nhwc.pb"

        input_shape = [1, 28, 28, 1]

        path = export_cnn(global_filename, input_shape, data_format="NHWC")

        tf.reset_default_graph()

        graph_def = read_graph(path)

        tf.reset_default_graph()

        actual = run_cnn(input_shape, data_format="NHWC")

        tf.reset_default_graph()

        config = tfe.LocalConfig([
            'server0',
            'server1',
            'crypto_producer',
            'prediction_client',
            'weights_provider'
        ])

        with tfe.protocol.Pond(*config.get_players('server0, server1, crypto_producer')) as prot:
            prot.clear_initializers()

            class PredictionClient(tfe.io.InputProvider):
                def provide_input(self):
                    return tf.constant(np.ones(input_shape))

            input = PredictionClient(config.get_player('prediction_client'))

            converter = Converter(config, prot, config.get_player('weights_provider'))

            x = converter.convert(graph_def, input, register())

            with config.session() as sess:
                tfe.run(sess, prot.initializer, tag='init')

                output = x.reveal().eval(sess, tag='reveal')

        np.testing.assert_array_almost_equal(output, actual, decimal=3)

    def test_matmul_convert(self):
        tf.reset_default_graph()

        global global_filename
        global_filename = "matmul.pb"

        input_shape = [1, 28]

        path = export_matmul(global_filename, input_shape)

        tf.reset_default_graph()

        graph_def = read_graph(path)

        tf.reset_default_graph()

        actual = run_matmul(input_shape)

        tf.reset_default_graph()

        config = tfe.LocalConfig([
            'server0',
            'server1',
            'crypto_producer',
            'prediction_client',
            'weights_provider'
        ])

        with tfe.protocol.Pond(*config.get_players('server0, server1, crypto_producer')) as prot:
            prot.clear_initializers()

            class PredictionClient(tfe.io.InputProvider):
                def provide_input(self):
                    return tf.constant(np.ones(input_shape))

            input = PredictionClient(config.get_player('prediction_client'))

            converter = Converter(config, prot, config.get_player('weights_provider'))

            x = converter.convert(graph_def, input, register())

            with config.session() as sess:
                tfe.run(sess, prot.initializer, tag='init')

                output = x.reveal().eval(sess, tag='reveal')

        np.testing.assert_array_almost_equal(output, actual, decimal=3)

    def test_add_convert(self):
        tf.reset_default_graph()

        global global_filename
        global_filename = "add.pb"

        input_shape = [28, 1]

        path = export_add(global_filename, input_shape)

        tf.reset_default_graph()

        graph_def = read_graph(path)

        tf.reset_default_graph()

        actual = run_add(input_shape)

        tf.reset_default_graph()

        config = tfe.LocalConfig([
            'server0',
            'server1',
            'crypto_producer',
            'prediction_client',
            'weights_provider'
        ])

        with tfe.protocol.Pond(*config.get_players('server0, server1, crypto_producer')) as prot:
            prot.clear_initializers()

            class PredictionClient(tfe.io.InputProvider):
                def provide_input(self):
                    return tf.constant(np.ones(input_shape))

            input = PredictionClient(config.get_player('prediction_client'))

            converter = Converter(config, prot, config.get_player('weights_provider'))

            x = converter.convert(graph_def, input, register())

            with config.session() as sess:
                tfe.run(sess, prot.initializer, tag='init')

                output = x.reveal().eval(sess, tag='reveal')

        np.testing.assert_array_almost_equal(output, actual, decimal=3)

    def test_transpose_convert(self):
        tf.reset_default_graph()

        global global_filename
        global_filename = "transpose.pb"

        input_shape = [1, 2, 3, 4]

        path = export_transpose(global_filename, input_shape)

        tf.reset_default_graph()

        graph_def = read_graph(path)

        tf.reset_default_graph()

        actual = run_transpose(input_shape)

        tf.reset_default_graph()

        config = tfe.LocalConfig([
            'server0',
            'server1',
            'crypto_producer',
            'prediction_client',
            'weights_provider'
        ])

        with tfe.protocol.Pond(*config.get_players('server0, server1, crypto_producer')) as prot:
            prot.clear_initializers()

            class PredictionClient(tfe.io.InputProvider):
                def provide_input(self):
                    return tf.constant(np.ones(input_shape))

            input = PredictionClient(config.get_player('prediction_client'))

            converter = Converter(config, prot, config.get_player('weights_provider'))

            x = converter.convert(graph_def, input, register())

            with config.session() as sess:
                tfe.run(sess, prot.initializer, tag='init')

                output = x.reveal().eval(sess, tag='reveal')

        np.testing.assert_array_almost_equal(output, actual, decimal=3)

    def test_reshape_convert(self):
        tf.reset_default_graph()

        global global_filename
        global_filename = "reshape.pb"

        input_shape = [1, 2, 3, 4]

        path = export_reshape(global_filename, input_shape)

        tf.reset_default_graph()

        graph_def = read_graph(path)

        tf.reset_default_graph()

        actual = run_reshape(input_shape)

        tf.reset_default_graph()

        config = tfe.LocalConfig([
            'server0',
            'server1',
            'crypto_producer',
            'prediction_client',
            'weights_provider'
        ])

        with tfe.protocol.Pond(*config.get_players('server0, server1, crypto_producer')) as prot:
            prot.clear_initializers()

            class PredictionClient(tfe.io.InputProvider):
                def provide_input(self):
                    return tf.constant(np.ones(input_shape))

            input = PredictionClient(config.get_player('prediction_client'))

            converter = Converter(config, prot, config.get_player('weights_provider'))

            x = converter.convert(graph_def, input, register())

            with config.session() as sess:
                tfe.run(sess, prot.initializer, tag='init')

                output = x.reveal().eval(sess, tag='reveal')

            np.testing.assert_array_almost_equal(output, actual, decimal=3)

    def test_expand_dims_convert(self):
        tf.reset_default_graph()

        global global_filename
        global_filename = "expand_dims.pb"

        input_shape = [2, 3, 4]

        path = export_expand_dims(global_filename, input_shape)

        tf.reset_default_graph()

        graph_def = read_graph(path)

        tf.reset_default_graph()

        actual = run_expand_dims(input_shape)
        tf.reset_default_graph()

        config = tfe.LocalConfig([
            'server0',
            'server1',
            'crypto_producer',
            'prediction_client',
            'weights_provider'
        ])

        with tfe.protocol.Pond(*config.get_players('server0, server1, crypto_producer')) as prot:
            prot.clear_initializers()

            class PredictionClient(tfe.io.InputProvider):
                def provide_input(self):
                    return tf.constant(np.ones(input_shape))

            input = PredictionClient(config.get_player('prediction_client'))

            converter = Converter(config, prot, config.get_player('weights_provider'))

            x = converter.convert(graph_def, input, register())

            with config.session() as sess:
                tfe.run(sess, prot.initializer, tag='init')

                output = x.reveal().eval(sess, tag='reveal')

        np.testing.assert_array_almost_equal(output, actual, decimal=3)

    def test_sub_convert(self):
        tf.reset_default_graph()

        global global_filename
        global_filename = "sub.pb"

        input_shape = [28, 1]

        path = export_sub(global_filename, input_shape)

        tf.reset_default_graph()

        graph_def = read_graph(path)

        tf.reset_default_graph()

        actual = run_sub(input_shape)

        tf.reset_default_graph()

        config = tfe.LocalConfig([
            'server0',
            'server1',
            'crypto_producer',
            'prediction_client',
            'weights_provider'
        ])

        with tfe.protocol.Pond(*config.get_players('server0, server1, crypto_producer')) as prot:
            prot.clear_initializers()

            class PredictionClient(tfe.io.InputProvider):
                def provide_input(self):
                    return tf.constant(np.ones(input_shape))

            input = PredictionClient(config.get_player('prediction_client'))

            converter = Converter(config, prot, config.get_player('weights_provider'))

            x = converter.convert(graph_def, input, register())

            with config.session() as sess:
                tfe.run(sess, prot.initializer, tag='init')

                output = x.reveal().eval(sess, tag='reveal')

        np.testing.assert_array_almost_equal(output, actual, decimal=3)

    def test_mul_convert(self):
        tf.reset_default_graph()

        global global_filename
        global_filename = "mul.pb"

        input_shape = [4, 1]

        path = export_mul(global_filename, input_shape)

        tf.reset_default_graph()

        graph_def = read_graph(path)

        tf.reset_default_graph()

        actual = run_mul(input_shape)

        tf.reset_default_graph()

        config = tfe.LocalConfig([
            'server0',
            'server1',
            'crypto_producer',
            'prediction_client',
            'weights_provider'
        ])

        with tfe.protocol.Pond(*config.get_players('server0, server1, crypto_producer')) as prot:
            prot.clear_initializers()

            class PredictionClient(tfe.io.InputProvider):
                def provide_input(self):
                    return tf.constant(np.array([1.0, 2.0, 3.0, 4.0]).reshape(input_shape))

            input = PredictionClient(config.get_player('prediction_client'))

            converter = Converter(config, prot, config.get_player('weights_provider'))

            x = converter.convert(graph_def, input, register())

            with config.session() as sess:
                tfe.run(sess, prot.initializer, tag='init')

                output = x.reveal().eval(sess, tag='reveal')

        np.testing.assert_array_almost_equal(output, actual, decimal=3)

    def test_strided_slice_convert(self):
        tf.reset_default_graph()

        global global_filename
        global_filename = "strided_slice.pb"

        path = export_strided_slice(global_filename)

        tf.reset_default_graph()

        graph_def = read_graph(path)

        tf.reset_default_graph()

        input = [[[1, 1, 1], [2, 2, 2]],
                 [[3, 3, 3], [4, 4, 4]],
                 [[5, 5, 5], [6, 6, 6]]]

        actual = run_strided_slice(input)

        tf.reset_default_graph()

        config = tfe.LocalConfig([
            'server0',
            'server1',
            'crypto_producer',
            'prediction_client',
            'weights_provider',
        ])

        with tfe.protocol.Pond(*config.get_players('server0, server1, crypto_producer')) as prot:
            prot.clear_initializers()

            class PredictionClient(tfe.io.InputProvider):
                def provide_input(self):
                    return tf.constant([[[1, 1, 1], [2, 2, 2]],
                                        [[3, 3, 3], [4, 4, 4]],
                                        [[5, 5, 5], [6, 6, 6]]])

            input = PredictionClient(config.get_player('prediction_client'))

            converter = Converter(config, prot, config.get_player('weights_provider'))

            x = converter.convert(graph_def, input, register())

            with config.session() as sess:
                tfe.run(sess, prot.initializer, tag='init')

                output = x.reveal().eval(sess, tag='reveal')

        np.testing.assert_array_almost_equal(output, actual, decimal=3)

    def test_batchnorm_convert(self):
        tf.reset_default_graph()

        global global_filename
        global_filename = "batchnrom.pb"

        input_shape = [1, 1, 28, 28]

        path = export_batchnorm(global_filename, input_shape)

        tf.reset_default_graph()

        graph_def = read_graph(path)

        tf.reset_default_graph()

        actual = run_batchnorm(input_shape)

        tf.reset_default_graph()

        config = tfe.LocalConfig([
            'server0',
            'server1',
            'crypto_producer',
            'prediction_client',
            'weights_provider',
        ])

        with tfe.protocol.Pond(*config.get_players('server0, server1, crypto_producer')) as prot:
            prot.clear_initializers()

            class PredictionClient(tfe.io.InputProvider):
                def provide_input(self):
                    return tf.constant(np.ones(input_shape))

            input = PredictionClient(config.get_player('prediction_client'))

            converter = Converter(config, prot, config.get_player('weights_provider'))

            x = converter.convert(graph_def, input, register())

            with config.session() as sess:
                tfe.run(sess, prot.initializer, tag='init')

                output = x.reveal().eval(sess, tag='reveal')

        np.testing.assert_array_almost_equal(output, actual, decimal=3)

<<<<<<< HEAD
    def test_stack_convert(self):
        tf.reset_default_graph()

        global global_filename
        global_filename = "stack.pb"

        input1 = np.array([1, 4])
        input2 = np.array([2, 5])
        input3 = np.array([3, 6])

        path = export_stack(global_filename, input1.shape)
=======
    def test_avgpooling_convert(self):
        tf.reset_default_graph()

        global global_filename
        global_filename = "avgpool.pb"

        input_shape = [1, 28, 28, 1]

        path = export_avgpool(global_filename, input_shape)
>>>>>>> 7b66ee46

        tf.reset_default_graph()

        graph_def = read_graph(path)

        tf.reset_default_graph()

<<<<<<< HEAD
        actual = run_stack(input1, input2, input3)
=======
        actual = run_avgpool(input_shape)
>>>>>>> 7b66ee46

        tf.reset_default_graph()

        config = tfe.LocalConfig([
            'server0',
            'server1',
            'crypto_producer',
            'prediction_client',
            'weights_provider',
        ])

        with tfe.protocol.Pond(*config.get_players('server0, server1, crypto_producer')) as prot:
            prot.clear_initializers()

            class PredictionClient(tfe.io.InputProvider):
<<<<<<< HEAD
                self.input = None

                def provide_input(self):
                    return tf.constant(self.input)

            i1 = PredictionClient(config.get_player('prediction_client'))
            i1.input = input1
            i2 = PredictionClient(config.get_player('prediction_client'))
            i2.input = input2
            i3 = PredictionClient(config.get_player('prediction_client'))
            i3.input = input3

            input = [i1, i2, i3]
=======
                def provide_input(self):
                    return tf.constant(np.ones(input_shape))

            input = PredictionClient(config.get_player('prediction_client'))
>>>>>>> 7b66ee46

            converter = Converter(config, prot, config.get_player('weights_provider'))

            x = converter.convert(graph_def, input, register())

            with config.session() as sess:
                tfe.run(sess, prot.initializer, tag='init')

                output = x.reveal().eval(sess, tag='reveal')

        np.testing.assert_array_almost_equal(output, actual, decimal=3)


<<<<<<< HEAD
def run_stack(input1, input2, input3):
    x = tf.constant(input1)
    y = tf.constant(input2)
    z = tf.constant(input3)
    out = tf.stack([x, y, z])

    with tf.Session() as sess:
        out = sess.run(out)

    return out


def export_stack(filename: str, input_shape: Tuple[int]):
    x = tf.placeholder(tf.float32, shape=input_shape)
    y = tf.placeholder(tf.float32, shape=input_shape)
    z = tf.placeholder(tf.float32, shape=input_shape)

    out = tf.stack([x, y, z])

    return export(out, filename)
=======
def run_avgpool(input_shape: List[int]):
    input = tf.placeholder(tf.float32, shape=input_shape, name="input")

    x = tf.nn.avg_pool(input, [1, 2, 2, 1], [1, 2, 2, 1], 'VALID')

    with tf.Session() as sess:
        output = sess.run(x, feed_dict={input: np.ones(input_shape)})

    return output


def export_avgpool(filename: str, input_shape: List[int]):
    input = tf.placeholder(tf.float32, shape=input_shape, name="input")

    x = tf.nn.avg_pool(input, [1, 2, 2, 1], [1, 2, 2, 1], 'VALID')

    return export(x, filename)
>>>>>>> 7b66ee46


def run_batchnorm(input_shape: List[int]):
    input = tf.placeholder(tf.float32, shape=input_shape, name="input")

    mean = np.ones((1, 1, 1, input_shape[3])) * 1
    variance = np.ones((1, 1, 1, input_shape[3])) * 2
    offset = np.ones((1, 1, 1, input_shape[3])) * 3
    scale = np.ones((1, 1, 1, input_shape[3])) * 4

    x = tf.nn.batch_normalization(input, mean, variance, offset, scale, 0.00001)

    with tf.Session() as sess:
        output = sess.run(x, feed_dict={input: np.ones(input_shape)})

    return output


def export_batchnorm(filename: str, input_shape: List[int]):
    input = tf.placeholder(tf.float32, shape=input_shape, name="input")

    mean = np.ones((1, 1, 1, input_shape[3]), dtype=np.float32) * 1
    variance = np.ones((1, 1, 1, input_shape[3]), dtype=np.float32) * 2
    offset = np.ones((1, 1, 1, input_shape[3]), dtype=np.float32) * 3
    scale = np.ones((1, 1, 1, input_shape[3]), dtype=np.float32) * 4

    x = tf.nn.batch_normalization(input, mean, variance, offset, scale, 0.00001)

    return export(x, filename)


def run_cnn(input_shape: List[int], data_format="NCHW"):
    input = tf.placeholder(tf.float32, shape=input_shape, name="input")

    x = input
    if data_format == "NCHW":
        x = tf.transpose(input, (0, 2, 3, 1))

    filter = tf.constant(np.ones((5, 5, 1, 16)), dtype=tf.float32, name="weights")
    x = tf.nn.conv2d(x, filter, (1, 1, 1, 1), "SAME", name="conv2d")

    with tf.Session() as sess:
        output = sess.run(x, feed_dict={input: np.ones(input_shape)})

        if data_format == "NCHW":
            output = output.transpose(0, 3, 1, 2)

    return output


def export_cnn(filename: str, input_shape: List[int], data_format="NCHW"):
    input = tf.placeholder(tf.float32, shape=input_shape, name="input")

    filter = tf.constant(np.ones((5, 5, 1, 16)), dtype=tf.float32, name="weights")
    x = tf.nn.conv2d(input, filter, (1, 1, 1, 1), "SAME", data_format=data_format, name="conv2d")

    return export(x, filename)


def run_matmul(input_shape: List[int]):
    a = tf.placeholder(tf.float32, shape=input_shape, name="input")
    b = tf.constant(np.ones((input_shape[1], 1)), dtype=tf.float32)

    x = tf.matmul(a, b)

    with tf.Session() as sess:
        output = sess.run(x, feed_dict={a: np.ones(input_shape)})

    return output


def export_matmul(filename: str, input_shape: List[int]):
    a = tf.placeholder(tf.float32, shape=input_shape, name="input")
    b = tf.constant(np.ones((input_shape[1], 1)), dtype=tf.float32)

    x = tf.matmul(a, b)

    return export(x, filename)


def run_add(input_shape: List[int]):
    a = tf.placeholder(tf.float32, shape=input_shape, name="input")
    b = tf.constant(np.ones((input_shape[1], 1)), dtype=tf.float32)

    x = tf.add(a, b)

    with tf.Session() as sess:
        output = sess.run(x, feed_dict={a: np.ones(input_shape)})

    return output


def export_add(filename: str, input_shape: List[int]):
    a = tf.placeholder(tf.float32, shape=input_shape, name="input")
    b = tf.constant(np.ones((input_shape[0], 1)), dtype=tf.float32)

    x = tf.add(a, b)

    return export(x, filename)


def run_transpose(input_shape: List[int]):
    a = tf.placeholder(tf.float32, shape=input_shape, name="input")

    x = tf.transpose(a, perm=(0, 3, 1, 2))

    with tf.Session() as sess:
        output = sess.run(x, feed_dict={a: np.ones(input_shape)})

    return output


def export_transpose(filename: str, input_shape: List[int]):
    a = tf.placeholder(tf.float32, shape=input_shape, name="input")

    x = tf.transpose(a, perm=(0, 3, 1, 2))

    return export(x, filename)


def run_reshape(input_shape: List[int]):
    a = tf.placeholder(tf.float32, shape=input_shape, name="input")

    last_size = 1
    for i in input_shape[1:]:
        last_size *= i

    x = tf.reshape(a, [-1, last_size])

    with tf.Session() as sess:
        output = sess.run(x, feed_dict={a: np.ones(input_shape)})

    return output


def export_reshape(filename: str, input_shape: List[int]):
    a = tf.placeholder(tf.float32, shape=input_shape, name="input")

    last_size = 1
    for i in input_shape[1:]:
        last_size *= i

    x = tf.reshape(a, [-1, last_size])

    return export(x, filename)


def run_expand_dims(input_shape: List[int]):
    a = tf.placeholder(tf.float32, shape=input_shape, name="input")

    x = tf.expand_dims(a, axis=0)

    with tf.Session() as sess:
        output = sess.run(x, feed_dict={a: np.ones(input_shape)})

    return output


def export_expand_dims(filename: str, input_shape: List[int]):
    a = tf.placeholder(tf.float32, shape=input_shape, name="input")

    x = tf.expand_dims(a, axis=0)

    return export(x, filename)


def run_sub(input_shape: List[int]):
    a = tf.placeholder(tf.float32, shape=input_shape, name="input")
    b = tf.constant(np.ones((input_shape[0], 1)), dtype=tf.float32)

    x = tf.subtract(a, b)

    with tf.Session() as sess:
        output = sess.run(x, feed_dict={a: np.ones(input_shape)})

    return output


def export_sub(filename: str, input_shape: List[int]):
    a = tf.placeholder(tf.float32, shape=input_shape, name="input")
    b = tf.constant(np.ones((input_shape[0], 1)), dtype=tf.float32)

    x = tf.subtract(a, b)

    return export(x, filename)


def run_mul(input_shape: List[int]):
    a = tf.placeholder(tf.float32, shape=input_shape, name="input")
    b = tf.constant(np.array([1.0, 2.0, 3.0, 4.0]).reshape(input_shape), dtype=tf.float32)

    x = tf.multiply(a, b)

    with tf.Session() as sess:
        output = sess.run(x, feed_dict={a: np.array([1.0, 2.0, 3.0, 4.0]).reshape(input_shape)})

    return output


def export_mul(filename: str, input_shape: List[int]):
    a = tf.placeholder(tf.float32, shape=input_shape, name="input")
    b = tf.constant(np.array([1.0, 2.0, 3.0, 4.0]).reshape(input_shape), dtype=tf.float32)

    x = tf.multiply(a, b)

    return export(x, filename)


def export_strided_slice(filename: str, input_shape: List[int] = [3, 2, 3]):
    t = tf.placeholder(tf.float32, shape=input_shape, name="input")
    out = tf.strided_slice(t, [1, 0, 0], [2, 1, 3], [1, 1, 1])

    return export(out, filename)


def run_strided_slice(input):
    t = tf.constant(input, dtype=tf.float32)
    out = tf.strided_slice(t, [1, 0, 0], [2, 1, 3], [1, 1, 1])

    with tf.Session() as sess:
        output = sess.run(out)

    return output


def export(x: tf.Tensor, filename: str):
    with tf.Session() as sess:
        pred_node_names = ["output"]
        pred = [tf.identity(x, name=pred_node_names[0])]

        graph = graph_util.convert_variables_to_constants(sess,
                                                          sess.graph.as_graph_def(),
                                                          pred_node_names)

        graph = graph_util.remove_training_nodes(graph)

        path = graph_io.write_graph(graph, ".", filename, as_text=False)
        print('saved the frozen graph (ready for inference) at: ', filename)

    return path


def read_graph(path: str):
    with gfile.FastGFile(path, 'rb') as f:
        graph_def = tf.GraphDef()
        graph_def.ParseFromString(f.read())

    return graph_def


if __name__ == '__main__':
    unittest.main()<|MERGE_RESOLUTION|>--- conflicted
+++ resolved
@@ -559,7 +559,54 @@
 
         np.testing.assert_array_almost_equal(output, actual, decimal=3)
 
-<<<<<<< HEAD
+    def test_avgpooling_convert(self):
+        tf.reset_default_graph()
+
+        global global_filename
+        global_filename = "avgpool.pb"
+
+        input_shape = [1, 28, 28, 1]
+
+        path = export_avgpool(global_filename, input_shape)
+
+        tf.reset_default_graph()
+
+        graph_def = read_graph(path)
+
+        tf.reset_default_graph()
+
+        actual = run_avgpool(input_shape)
+
+        tf.reset_default_graph()
+
+        config = tfe.LocalConfig([
+            'server0',
+            'server1',
+            'crypto_producer',
+            'prediction_client',
+            'weights_provider',
+        ])
+
+        with tfe.protocol.Pond(*config.get_players('server0, server1, crypto_producer')) as prot:
+            prot.clear_initializers()
+
+            class PredictionClient(tfe.io.InputProvider):
+                def provide_input(self):
+                    return tf.constant(np.ones(input_shape))
+
+            input = PredictionClient(config.get_player('prediction_client'))
+
+            converter = Converter(config, prot, config.get_player('weights_provider'))
+
+            x = converter.convert(graph_def, input, register())
+
+            with config.session() as sess:
+                tfe.run(sess, prot.initializer, tag='init')
+
+                output = x.reveal().eval(sess, tag='reveal')
+
+        np.testing.assert_array_almost_equal(output, actual, decimal=3)
+
     def test_stack_convert(self):
         tf.reset_default_graph()
 
@@ -571,29 +618,14 @@
         input3 = np.array([3, 6])
 
         path = export_stack(global_filename, input1.shape)
-=======
-    def test_avgpooling_convert(self):
-        tf.reset_default_graph()
-
-        global global_filename
-        global_filename = "avgpool.pb"
-
-        input_shape = [1, 28, 28, 1]
-
-        path = export_avgpool(global_filename, input_shape)
->>>>>>> 7b66ee46
-
-        tf.reset_default_graph()
-
-        graph_def = read_graph(path)
-
-        tf.reset_default_graph()
-
-<<<<<<< HEAD
+
+        tf.reset_default_graph()
+
+        graph_def = read_graph(path)
+
+        tf.reset_default_graph()
+
         actual = run_stack(input1, input2, input3)
-=======
-        actual = run_avgpool(input_shape)
->>>>>>> 7b66ee46
 
         tf.reset_default_graph()
 
@@ -609,7 +641,6 @@
             prot.clear_initializers()
 
             class PredictionClient(tfe.io.InputProvider):
-<<<<<<< HEAD
                 self.input = None
 
                 def provide_input(self):
@@ -623,26 +654,19 @@
             i3.input = input3
 
             input = [i1, i2, i3]
-=======
-                def provide_input(self):
-                    return tf.constant(np.ones(input_shape))
-
-            input = PredictionClient(config.get_player('prediction_client'))
->>>>>>> 7b66ee46
-
-            converter = Converter(config, prot, config.get_player('weights_provider'))
-
-            x = converter.convert(graph_def, input, register())
-
-            with config.session() as sess:
-                tfe.run(sess, prot.initializer, tag='init')
-
-                output = x.reveal().eval(sess, tag='reveal')
-
-        np.testing.assert_array_almost_equal(output, actual, decimal=3)
-
-
-<<<<<<< HEAD
+
+            converter = Converter(config, prot, config.get_player('weights_provider'))
+
+            x = converter.convert(graph_def, input, register())
+
+            with config.session() as sess:
+                tfe.run(sess, prot.initializer, tag='init')
+
+                output = x.reveal().eval(sess, tag='reveal')
+
+        np.testing.assert_array_almost_equal(output, actual, decimal=3)
+
+
 def run_stack(input1, input2, input3):
     x = tf.constant(input1)
     y = tf.constant(input2)
@@ -663,7 +687,8 @@
     out = tf.stack([x, y, z])
 
     return export(out, filename)
-=======
+
+
 def run_avgpool(input_shape: List[int]):
     input = tf.placeholder(tf.float32, shape=input_shape, name="input")
 
@@ -681,7 +706,6 @@
     x = tf.nn.avg_pool(input, [1, 2, 2, 1], [1, 2, 2, 1], 'VALID')
 
     return export(x, filename)
->>>>>>> 7b66ee46
 
 
 def run_batchnorm(input_shape: List[int]):
