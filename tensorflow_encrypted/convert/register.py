import tensorflow as tf
import numpy as np
import array
from typing import Any, Dict, List

from ..layers import Conv2D, Relu, Sigmoid, Dense
from ..protocol.protocol import get_protocol
from .convert import Converter, ConvertInputProvider

from ..protocol.protocol import get_protocol

from tensorflow_encrypted.protocol.pond import PondPublicTensor


def register() -> Dict[str, Any]:
    reg = {
        'Placeholder': placeholder,
        'Const': constant,
        'Conv2D': conv2d,
        'Relu': relu,
        'Sigmoid': sigmoid,
        'MatMul': matmul,
        'Shape': shape,
        'StridedSlice': strided_slice,
        'Add': add,
        'Sub': sub,
<<<<<<< HEAD
        'Mul': mul,
=======
        'Transpose': transpose,
        'Reshape': reshape,
>>>>>>> 93aaa7f5
        # 'Pack': pack,
        # 'BiasAdd': bias_add,
        # 'MaxPool': maxpool,
    }

    return reg


def placeholder(converter: Converter, node: Any, inputs: List[str]) -> Any:
    return tf.placeholder(node.attr["dtype"].type,
                          shape=node.attr["shape"].shape)


def constant(converter: Converter, node: Any, inputs: List[str]) -> Any:
    # need to able to access the underlying weights return the node
    return node


def matmul(converter: Converter, node: Any, inputs: List[str]) -> Any:
    a = converter.outputs[inputs[0]]
    b = converter.outputs[inputs[1]]

    tensor = b.attr["value"].tensor

    b_shape = [i.size for i in tensor.tensor_shape.dim]

    layer = Dense(a.shape.as_list(), b_shape[1])

    dtype = tensor.dtype

    if dtype == tf.float32:
        nums = array.array('f', tensor.tensor_content)
    elif dtype == tf.float64:
        nums = array.array('d', tensor.tensor_content)
    else:
        raise TypeError("Unsupported dtype for weights")

    provider = ConvertInputProvider(converter.weights_provider,
                                    np.array(nums).reshape(b_shape))
    w = converter.protocol.define_private_input(provider)

    layer.initialize(initial_weights=w)

    return layer.forward(a)


def conv2d(converter: Converter, node: Any, inputs: List[str]) -> Any:
    input = converter.outputs[inputs[0]]
    filter = converter.outputs[inputs[1]]

    shape = [i.size for i in filter.attr["value"].tensor.tensor_shape.dim]
    dtype = filter.attr["dtype"].type
    format = node.attr["data_format"].s
    if format == "NHWC":
        raise AttributeError("Wrong data format for convolution only support NCHW for now")

    layer = Conv2D(
        input.shape.as_list(), shape,
        strides=int(node.attr["strides"].list.i[0]),
        padding=node.attr["padding"].s.decode('ascii')
    )

    if dtype == tf.float32:
        nums = array.array('f', filter.attr["value"].tensor.tensor_content)
    elif dtype == tf.float64:
        nums = array.array('d', filter.attr["value"].tensor.tensor_content)
    else:
        raise TypeError("Unsupported dtype for weights")

    provider = ConvertInputProvider(converter.weights_provider,
                                    np.array(nums).reshape(shape))
    w = converter.protocol.define_private_input(provider)

    layer.initialize(initial_weights=w)

    return layer.forward(input)


def relu(converter: Converter, node: Any, inputs: List[str]) -> Any:
    input = converter.outputs[inputs[0]]

    return Relu(input.shape.as_list()).forward(input)


def sigmoid(converter: Converter, node: Any, inputs: List[str]) -> Any:
    input = converter.outputs[inputs[0]]

    return Sigmoid(input.shape.as_list()).forward(input)


def strided_slice(converter: Converter, node: Any, inputs: List[str]) -> Any:
    input = converter.outputs[inputs[0]]
    begin = converter.outputs[inputs[1]]
    end = converter.outputs[inputs[2]]
    strides = converter.outputs[inputs[3]]

    begin_mask = node.attr["begin_mask"].i
    end_mask = node.attr["end_mask"].i
    ellipsis_mask = node.attr["ellipsis_mask"].i
    new_axis_mask = node.attr["new_axis_mask"].i
    shrink_axis_mask = node.attr["shrink_axis_mask"].i

    begin = tf.constant(begin.attr["value"].tensor)
    end = tf.constant(end.attr["value"].tensor)
    strides = tf.constant(strides.attr["value"].tensor)

    return converter.protocol.strided_slice(input, begin, end, strides=strides,
                                            begin_mask=begin_mask,
                                            end_mask=end_mask,
                                            ellipsis_mask=ellipsis_mask,
                                            new_axis_mask=new_axis_mask,
                                            shrink_axis_mask=shrink_axis_mask)


def pack(node: Any, inputs: List[str], output_lookup: Dict[str, Any]) -> Any:
    raise NotImplementedError()
    input1 = output_lookup[inputs[0]]
    input2 = output_lookup[inputs[1]]

    prot = get_protocol()

    return prot.stack([input1, input2], axis=node.attr["axis"].i)


def bias_add(converter: Converter, node: Any, inputs: List[str]) -> Any:
    raise NotImplementedError()

    input = converter.outputs[inputs[0]]
    bias = converter.outputs[inputs[1]]

    return input + bias


def maxpool(converter: Converter, node: Any, inputs: List[str]) -> Any:
    raise NotImplementedError()

    input = converter.outputs[inputs[0]]

    return tf.nn.max_pool(input, list(node.attr["ksize"].list.i),
                          list(node.attr["strides"].list.i),
                          node.attr["padding"].s)


def shape(converter: Converter, node: Any, inputs: List[str]) -> Any:
    input = converter.outputs[inputs[0]]

    return input.shape


def reshape(converter: Converter, node: Any, inputs: List[str]) -> Any:
    input = converter.outputs[inputs[0]]
    shape = converter.outputs[inputs[1]]

    tensor = shape.attr["value"].tensor
    dtype = shape.attr["dtype"].type
    if dtype == tf.int32:
        nums = array.array('i', tensor.tensor_content)
    elif dtype == tf.int64:
        nums = array.array('l', tensor.tensor_content)
    else:
        raise TypeError("Unsupported dtype for reshape shape")

    return converter.protocol.reshape(input, list(nums))


def transpose(converter: Converter, node: Any, inputs: List[str]) -> Any:
    input = converter.outputs[inputs[0]]
    perm = converter.outputs[inputs[1]]

    tensor = perm.attr["value"].tensor
    shape = [i.size for i in tensor.tensor_shape.dim]

    dtype = perm.attr["dtype"].type
    if dtype == tf.int32:
        nums = array.array('i', tensor.tensor_content)
    elif dtype == tf.int64:
        nums = array.array('l', tensor.tensor_content)
    else:
        raise TypeError("Unsupported dtype for transpose perm")

    return converter.protocol.transpose(input, np.array(nums).reshape(shape))


def add(converter: Converter, node: Any, inputs: List[str]) -> Any:
    a = converter.outputs[inputs[0]]
    b = converter.outputs[inputs[1]]

    if isinstance(a, tf.NodeDef):
        a_out = nodef_to_public_pond(converter, a)
    else:
        a_out = a

    if isinstance(b, tf.NodeDef):
        b_out = nodef_to_public_pond(converter, b)
    else:
        b_out = b

    return converter.protocol.add(a_out, b_out)


def sub(converter: Converter, node: Any, inputs: List[str]) -> Any:
    a = converter.outputs[inputs[0]]
    b = converter.outputs[inputs[1]]

    if isinstance(a, tf.NodeDef):
        a_out = nodef_to_public_pond(converter, a)
    else:
        a_out = a

    if isinstance(b, tf.NodeDef):
        b_out = nodef_to_public_pond(converter, b)
    else:
        b_out = b

    return converter.protocol.sub(a_out, b_out)


def mul(converter: Converter, node: Any, inputs: List[str]) -> Any:
    a = converter.outputs[inputs[0]]
    b = converter.outputs[inputs[1]]

    if isinstance(a, tf.NodeDef):
        a_out = nodef_to_public_pond(converter, a)
    else:
        a_out = a

    if isinstance(b, tf.NodeDef):
        b_out = nodef_to_public_pond(converter, b)
    else:
        b_out = b

    return converter.protocol.mul(a_out, b_out)


def nodef_to_public_pond(converter: Converter, x) -> 'PondPublicTensor':

    dtype = x.attr["dtype"].type
    x_shape = [i.size for i in x.attr["value"].tensor.tensor_shape.dim]

    if dtype == tf.float32:
        nums = array.array('f', x.attr["value"].tensor.tensor_content)
    elif dtype == tf.float64:
        nums = array.array('d', x.attr["value"].tensor.tensor_content)
    else:
        raise TypeError("Unsupported dtype")

    provider = ConvertInputProvider(converter.weights_provider,
                                    np.array(nums).reshape(x_shape))

    x_public = converter.protocol.define_public_input(provider)

    return x_public<|MERGE_RESOLUTION|>--- conflicted
+++ resolved
@@ -24,12 +24,9 @@
         'StridedSlice': strided_slice,
         'Add': add,
         'Sub': sub,
-<<<<<<< HEAD
-        'Mul': mul,
-=======
         'Transpose': transpose,
         'Reshape': reshape,
->>>>>>> 93aaa7f5
+        'Mul': mul,
         # 'Pack': pack,
         # 'BiasAdd': bias_add,
         # 'MaxPool': maxpool,
