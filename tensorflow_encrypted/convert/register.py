import tensorflow as tf
import numpy as np
import array
from typing import Any, Dict, List

from ..layers import Conv2D, Relu, Sigmoid, Dense, AveragePooling2D
from .convert import Converter, ConvertInputProvider

from tensorflow_encrypted.protocol.pond import PondPublicTensor


def register() -> Dict[str, Any]:
    reg = {
        'Placeholder': placeholder,
        'Const': constant,
        'Conv2D': conv2d,
        'Relu': relu,
        'Sigmoid': sigmoid,
        'MatMul': matmul,
        'Shape': shape,
        'StridedSlice': strided_slice,
        'Add': add,
        'Sub': sub,
        'Transpose': transpose,
        'Reshape': reshape,
        'Pack': pack,
        'Rsqrt': rsqrt,
<<<<<<< HEAD
        'Mul': mul
=======
        'Mul': mul,
        'ExpandDims': expand_dims,
        'AvgPool': avgpool
        # 'Pack': pack,
>>>>>>> 7b66ee46
        # 'BiasAdd': bias_add,
        # 'MaxPool': maxpool,
    }

    return reg


def placeholder(converter: Converter, node: Any, inputs: List[str]) -> Any:
    return tf.placeholder(node.attr["dtype"].type,
                          shape=node.attr["shape"].shape)


def constant(converter: Converter, node: Any, inputs: List[str]) -> Any:
    # need to able to access the underlying weights return the node
    return node


def matmul(converter: Converter, node: Any, inputs: List[str]) -> Any:
    a = converter.outputs[inputs[0]]
    b = converter.outputs[inputs[1]]

    tensor = b.attr["value"].tensor

    b_shape = [i.size for i in tensor.tensor_shape.dim]

    layer = Dense(a.shape.as_list(), b_shape[1])

    dtype = tensor.dtype

    if dtype == tf.float32:
        nums = array.array('f', tensor.tensor_content)
    elif dtype == tf.float64:
        nums = array.array('d', tensor.tensor_content)
    else:
        raise TypeError("Unsupported dtype for weights")

    provider = ConvertInputProvider(converter.weights_provider,
                                    np.array(nums).reshape(b_shape))
    w = converter.protocol.define_private_input(provider)

    layer.initialize(initial_weights=w)

    return layer.forward(a)


def conv2d(converter: Converter, node: Any, inputs: List[str]) -> Any:
    input = converter.outputs[inputs[0]]
    filter = converter.outputs[inputs[1]]

    shape = [i.size for i in filter.attr["value"].tensor.tensor_shape.dim]
    dtype = filter.attr["dtype"].type
    format = node.attr["data_format"].s.decode('ascii')

    layer = Conv2D(
        input.shape.as_list(), shape,
        strides=int(node.attr["strides"].list.i[0]),
        padding=node.attr["padding"].s.decode('ascii'),
        channels_first=format == "NCHW"
    )

    if dtype == tf.float32:
        nums = array.array('f', filter.attr["value"].tensor.tensor_content)
    elif dtype == tf.float64:
        nums = array.array('d', filter.attr["value"].tensor.tensor_content)
    else:
        raise TypeError("Unsupported dtype for weights")

    provider = ConvertInputProvider(converter.weights_provider,
                                    np.array(nums).reshape(shape))
    w = converter.protocol.define_private_input(provider)

    layer.initialize(initial_weights=w)

    out = layer.forward(input)

    return out


def relu(converter: Converter, node: Any, inputs: List[str]) -> Any:
    input = converter.outputs[inputs[0]]

    return Relu(input.shape.as_list()).forward(input)


def sigmoid(converter: Converter, node: Any, inputs: List[str]) -> Any:
    input = converter.outputs[inputs[0]]

    return Sigmoid(input.shape.as_list()).forward(input)


def strided_slice(converter: Converter, node: Any, inputs: List[str]) -> Any:
    input = converter.outputs[inputs[0]]
    begin = converter.outputs[inputs[1]]
    end = converter.outputs[inputs[2]]
    strides = converter.outputs[inputs[3]]

    begin_mask = node.attr["begin_mask"].i
    end_mask = node.attr["end_mask"].i
    ellipsis_mask = node.attr["ellipsis_mask"].i
    new_axis_mask = node.attr["new_axis_mask"].i
    shrink_axis_mask = node.attr["shrink_axis_mask"].i

    begin = tf.constant(begin.attr["value"].tensor)
    end = tf.constant(end.attr["value"].tensor)
    strides = tf.constant(strides.attr["value"].tensor)

    return converter.protocol.strided_slice(input, begin, end, strides=strides,
                                            begin_mask=begin_mask,
                                            end_mask=end_mask,
                                            ellipsis_mask=ellipsis_mask,
                                            new_axis_mask=new_axis_mask,
                                            shrink_axis_mask=shrink_axis_mask)


def pack(converter: Converter, node: Any, inputs: List[str]) -> Any:
    final_inputs = []

<<<<<<< HEAD
    for input in inputs:
        final_inputs.append(converter.outputs[input])

    return converter.protocol.stack(final_inputs, axis=node.attr["axis"].i)
=======
    return prot.stack([input1, input2], axis=node.attr["axis"].i)
>>>>>>> 7b66ee46


def bias_add(converter: Converter, node: Any, inputs: List[str]) -> Any:
    raise NotImplementedError()

    input = converter.outputs[inputs[0]]
    bias = converter.outputs[inputs[1]]

    return input + bias


def maxpool(converter: Converter, node: Any, inputs: List[str]) -> Any:
    raise NotImplementedError()

    input = converter.outputs[inputs[0]]

    return tf.nn.max_pool(input, list(node.attr["ksize"].list.i),
                          list(node.attr["strides"].list.i),
                          node.attr["padding"].s)


def shape(converter: Converter, node: Any, inputs: List[str]) -> Any:
    input = converter.outputs[inputs[0]]

    return input.shape


def reshape(converter: Converter, node: Any, inputs: List[str]) -> Any:
    input = converter.outputs[inputs[0]]
    shape = converter.outputs[inputs[1]]

    tensor = shape.attr["value"].tensor
    dtype = shape.attr["dtype"].type
    if dtype == tf.int32:
        nums = array.array('i', tensor.tensor_content)
    elif dtype == tf.int64:
        nums = array.array('l', tensor.tensor_content)
    else:
        raise TypeError("Unsupported dtype for reshape shape")

    return converter.protocol.reshape(input, list(nums))


def transpose(converter: Converter, node: Any, inputs: List[str]) -> Any:
    input = converter.outputs[inputs[0]]
    perm = converter.outputs[inputs[1]]

    tensor = perm.attr["value"].tensor
    shape = [i.size for i in tensor.tensor_shape.dim]

    dtype = perm.attr["dtype"].type
    if dtype == tf.int32:
        nums = array.array('i', tensor.tensor_content)
    elif dtype == tf.int64:
        nums = array.array('l', tensor.tensor_content)
    else:
        raise TypeError("Unsupported dtype for transpose perm")

    return converter.protocol.transpose(input, np.array(nums).reshape(shape))


def expand_dims(converter: Converter, node: Any, inputs: List[str]) -> Any:
    input = converter.outputs[inputs[0]]
    axis = converter.outputs[inputs[1]]

    axis_val = node.attr["axis"].i

    return converter.protocol.expand_dims(input, axis_val)


def rsqrt(converter: Converter, node: Any, inputs: List[str]) -> Any:
    input = converter.outputs[inputs[0]]

    tensor = input.attr["value"].tensor
    shape = [i.size for i in tensor.tensor_shape.dim]

    dtype = input.attr["dtype"].type
    if dtype == tf.float32:
        nums = array.array('f', tensor.tensor_content)
    elif dtype == tf.float64:
        nums = array.array('d', tensor.tensor_content)
    else:
        raise TypeError("Unsupported dtype for rsqrt")

    x = 1 / np.sqrt(np.array(nums).reshape(shape))

    provider = ConvertInputProvider(converter.weights_provider, x)

    x = converter.protocol.define_public_input(provider)

    return x


def add(converter: Converter, node: Any, inputs: List[str]) -> Any:
    a = converter.outputs[inputs[0]]
    b = converter.outputs[inputs[1]]

    if isinstance(a, tf.NodeDef):
        a_out = nodef_to_public_pond(converter, a)
    else:
        a_out = a

    if isinstance(b, tf.NodeDef):
        b_out = nodef_to_public_pond(converter, b)
    else:
        b_out = b

    return converter.protocol.add(a_out, b_out)


def sub(converter: Converter, node: Any, inputs: List[str]) -> Any:
    a = converter.outputs[inputs[0]]
    b = converter.outputs[inputs[1]]

    if isinstance(a, tf.NodeDef):
        a_out = nodef_to_public_pond(converter, a)
    else:
        a_out = a

    if isinstance(b, tf.NodeDef):
        b_out = nodef_to_public_pond(converter, b)
    else:
        b_out = b

    return converter.protocol.sub(a_out, b_out)


def mul(converter: Converter, node: Any, inputs: List[str]) -> Any:
    a = converter.outputs[inputs[0]]
    b = converter.outputs[inputs[1]]

    if isinstance(a, tf.NodeDef):
        a_out = nodef_to_public_pond(converter, a)
    else:
        a_out = a

    if isinstance(b, tf.NodeDef):
        b_out = nodef_to_public_pond(converter, b)
    else:
        b_out = b

    return converter.protocol.mul(a_out, b_out)


def avgpool(converter: Converter, node: Any, inputs: List[str]) -> Any:
    input = converter.outputs[inputs[0]]

    ksize = node.attr["ksize"].list.i
    s = node.attr["strides"].list.i

    padding = node.attr["padding"].s.decode('ascii')
    pool_size = [ksize[1], ksize[2]]
    strides = [s[1], s[2]]

    shape = [int(i) for i in input.shape]

    channels_first = node.attr["data_format"].s.decode('ascii') == "NCHW"

    avg = AveragePooling2D(shape, pool_size, strides, padding, channels_first)

    out = avg.forward(input)

    return out


def nodef_to_public_pond(converter: Converter, x: Any) -> 'PondPublicTensor':
    dtype = x.attr["dtype"].type
    x_shape = [i.size for i in x.attr["value"].tensor.tensor_shape.dim]

    if dtype == tf.float32:
        nums = array.array('f', x.attr["value"].tensor.tensor_content)
    elif dtype == tf.float64:
        nums = array.array('d', x.attr["value"].tensor.tensor_content)
    else:
        raise TypeError("Unsupported dtype")

    provider = ConvertInputProvider(converter.weights_provider,
                                    np.array(nums).reshape(x_shape))

    x_public = converter.protocol.define_public_input(provider)

    return x_public<|MERGE_RESOLUTION|>--- conflicted
+++ resolved
@@ -25,14 +25,10 @@
         'Reshape': reshape,
         'Pack': pack,
         'Rsqrt': rsqrt,
-<<<<<<< HEAD
-        'Mul': mul
-=======
         'Mul': mul,
         'ExpandDims': expand_dims,
         'AvgPool': avgpool
         # 'Pack': pack,
->>>>>>> 7b66ee46
         # 'BiasAdd': bias_add,
         # 'MaxPool': maxpool,
     }
@@ -150,14 +146,10 @@
 def pack(converter: Converter, node: Any, inputs: List[str]) -> Any:
     final_inputs = []
 
-<<<<<<< HEAD
     for input in inputs:
         final_inputs.append(converter.outputs[input])
 
     return converter.protocol.stack(final_inputs, axis=node.attr["axis"].i)
-=======
-    return prot.stack([input1, input2], axis=node.attr["axis"].i)
->>>>>>> 7b66ee46
 
 
 def bias_add(converter: Converter, node: Any, inputs: List[str]) -> Any:
