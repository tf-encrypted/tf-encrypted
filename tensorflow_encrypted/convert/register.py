--- conflicted
+++ resolved
@@ -108,12 +108,11 @@
     return Sigmoid().forward(input)
 
 
-<<<<<<< HEAD
-def strided_slice(node: Any, inputs: List[str], output_lookup: Dict[str, Any]) -> Any:
-    input = output_lookup[inputs[0]]
-    begin = output_lookup[inputs[1]]
-    end = output_lookup[inputs[2]]
-    strides = output_lookup[inputs[3]]
+def strided_slice(converter: Converter, node: Any, inputs: List[str]) -> Any:
+    input = converter.outputs[inputs[0]]
+    begin = converter.outputs[inputs[1]]
+    end = converter.outputs[inputs[2]]
+    strides = converter.outputs[inputs[3]]
 
     begin_mask = node.attr["begin_mask"].i
     end_mask = node.attr["end_mask"].i
@@ -121,17 +120,16 @@
     new_axis_mask = node.attr["new_axis_mask"].i
     shrink_axis_mask = node.attr["shrink_axis_mask"].i
 
-    prot = get_protocol()
-
     begin = tf.constant(begin.attr["value"].tensor)
     end = tf.constant(end.attr["value"].tensor)
     strides = tf.constant(strides.attr["value"].tensor)
 
-    return prot.strided_slice(input, begin, end, strides=strides,
-                              begin_mask=begin_mask, end_mask=end_mask,
-                              ellipsis_mask=ellipsis_mask,
-                              new_axis_mask=new_axis_mask,
-                              shrink_axis_mask=shrink_axis_mask)
+    return converter.protocol.strided_slice(input, begin, end, strides=strides,
+                                            begin_mask=begin_mask,
+                                            end_mask=end_mask,
+                                            ellipsis_mask=ellipsis_mask,
+                                            new_axis_mask=new_axis_mask,
+                                            shrink_axis_mask=shrink_axis_mask)
 
 
 def pack(node: Any, inputs: List[str], output_lookup: Dict[str, Any]) -> Any:
@@ -144,18 +142,8 @@
     return prot.stack([input1, input2], axis=node.attr["axis"].i)
 
 
-def bias_add(node: Any, inputs: List[str], output_lookup: Dict[str, Any]) -> Any:
+def bias_add(converter: Converter, node: Any, inputs: List[str]) -> Any:
     raise NotImplementedError()
-=======
-def shape(converter: Converter, node: Any, inputs: List[str]) -> Any:
-    input = converter.outputs[inputs[0]]
-
-    return input.shape
-
-
-def bias_add(converter: Converter, node: Any, inputs: List[str]) -> Any:
-    raise NotImplementedError
->>>>>>> 7dbb1387
 
     input = converter.outputs[inputs[0]]
     bias = converter.outputs[inputs[1]]
@@ -163,13 +151,8 @@
     return input + bias
 
 
-<<<<<<< HEAD
-def maxpool(node: Any, inputs: List[str], output_lookup: Dict[str, Any]) -> Any:
+def maxpool(converter: Converter, node: Any, inputs: List[str]) -> Any:
     raise NotImplementedError()
-=======
-def maxpool(converter: Converter, node: Any, inputs: List[str]) -> Any:
-    raise NotImplementedError
->>>>>>> 7dbb1387
 
     input = converter.outputs[inputs[0]]
 
@@ -178,49 +161,14 @@
                           node.attr["padding"].s)
 
 
-<<<<<<< HEAD
-def shape(node: Any, inputs: List[str], output_lookup: Dict[str, Any]) -> Any:
-    input = output_lookup[inputs[0]]
+def shape(converter: Converter, node: Any, inputs: List[str]) -> Any:
+    input = converter.outputs[inputs[0]]
 
     return input.shape
 
 
-def reshape(node: Any, inputs: List[str], output_lookup: Dict[str, Any]) -> Any:
+def reshape(converter: Converter, node: Any, inputs: List[str]) -> Any:
     raise NotImplementedError()
-=======
-def strided_slice(converter: Converter, node: Any, inputs: List[str]) -> Any:
-    raise NotImplementedError
-
-    input = converter.outputs[inputs[0]]
-    begin = converter.outputs[inputs[1]]
-    end = converter.outputs[inputs[2]]
-    strides = converter.outputs[inputs[3]]
-
-    begin_mask = node.attr["begin_mask"].i
-    end_mask = node.attr["end_mask"].i
-    ellipsis_mask = node.attr["ellipsis_mask"].i
-    new_axis_mask = node.attr["new_axis_mask"].i
-    shrink_axis_mask = node.attr["shrink_axis_mask"].i
-
-    return tf.strided_slice(input, begin, end, strides=strides,
-                            begin_mask=begin_mask, end_mask=end_mask,
-                            ellipsis_mask=ellipsis_mask,
-                            new_axis_mask=new_axis_mask,
-                            shrink_axis_mask=shrink_axis_mask)
-
-
-def pack(converter: Converter, node: Any, inputs: List[str]) -> Any:
-    raise NotImplementedError
-
-    input1 = converter.outputs[inputs[0]]
-    input2 = converter.outputs[inputs[1]]
-
-    return tf.stack([input1, input2], axis=node.attr["axis"].i)
-
-
-def reshape(converter: Converter, node: Any, inputs: List[str]) -> Any:
-    raise NotImplementedError
->>>>>>> 7dbb1387
 
     input = converter.outputs[inputs[0]]
     shape = converter.outputs[inputs[1]]
