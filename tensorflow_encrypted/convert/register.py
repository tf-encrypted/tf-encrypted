--- conflicted
+++ resolved
@@ -26,13 +26,9 @@
         'Sub': sub,
         'Transpose': transpose,
         'Reshape': reshape,
-<<<<<<< HEAD
         'Pack': pack,
-=======
         'Rsqrt': rsqrt,
         'Mul': mul
-        # 'Pack': pack,
->>>>>>> 8518ae41
         # 'BiasAdd': bias_add,
         # 'MaxPool': maxpool,
     }
