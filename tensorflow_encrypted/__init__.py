from __future__ import absolute_import

from .inputs import InputProvider, NumpyInputProvider
from . import estimator
from . import layers
from . import protocol
from .tensor import *
from .config import LocalConfig, RemoteConfig
from . import convert


__all__ = [
    'InputProvider',
    'NumpyInputProvider',
    'LocalConfig',
    'RemoteConfig',
    'estimator',
<<<<<<< HEAD
    'layer',
    'protocol',
    'convert',
=======
    'layers',
    'protocol'
>>>>>>> bde6ec26
]<|MERGE_RESOLUTION|>--- conflicted
+++ resolved
@@ -15,12 +15,7 @@
     'LocalConfig',
     'RemoteConfig',
     'estimator',
-<<<<<<< HEAD
-    'layer',
+    'layers',
     'protocol',
     'convert',
-=======
-    'layers',
-    'protocol'
->>>>>>> bde6ec26
 ]