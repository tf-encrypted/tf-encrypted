--- conflicted
+++ resolved
@@ -1,24 +1,12 @@
 from __future__ import absolute_import
 
-<<<<<<< HEAD
-class Player(object):
-    def __init__(self, device_name: str) -> None:
-        self.device_name = device_name
-
-=======
-from .inputs import InputProvider, NumpyInputProvider
-from . import estimator
-from . import layers
-from . import protocol
->>>>>>> 0d7e0a8e
 from .tensor import *
 from .config import LocalConfig, RemoteConfig
 from . import io
 from . import protocol
 from . import estimator
-from . import layer
+from . import layers
 
-<<<<<<< HEAD
 # __all__ = [
 #     'InputProvider',
 #     'LocalConfig',
@@ -26,16 +14,4 @@
 #     'estimator',
 #     'layer',
 #     'protocol'
-# ]
-=======
-
-__all__ = [
-    'InputProvider',
-    'NumpyInputProvider',
-    'LocalConfig',
-    'RemoteConfig',
-    'estimator',
-    'layers',
-    'protocol'
-]
->>>>>>> 0d7e0a8e
+# ]