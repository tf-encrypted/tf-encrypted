from __future__ import absolute_import

from .tensor import *
from .config import LocalConfig, RemoteConfig
<<<<<<< HEAD
from . import convert


__all__ = [
    'InputProvider',
    'NumpyInputProvider',
    'LocalConfig',
    'RemoteConfig',
    'estimator',
    'layers',
    'protocol',
    'convert',
]
=======
from . import io
from . import protocol
from . import estimator
from . import layers

# __all__ = [
#     'InputProvider',
#     'LocalConfig',
#     'RemoteConfig',
#     'estimator',
#     'layer',
#     'protocol'
# ]
>>>>>>> 1cc8608f
<|MERGE_RESOLUTION|>--- conflicted
+++ resolved
@@ -2,32 +2,8 @@
 
 from .tensor import *
 from .config import LocalConfig, RemoteConfig
-<<<<<<< HEAD
-from . import convert
-
-
-__all__ = [
-    'InputProvider',
-    'NumpyInputProvider',
-    'LocalConfig',
-    'RemoteConfig',
-    'estimator',
-    'layers',
-    'protocol',
-    'convert',
-]
-=======
 from . import io
 from . import protocol
 from . import estimator
 from . import layers
-
-# __all__ = [
-#     'InputProvider',
-#     'LocalConfig',
-#     'RemoteConfig',
-#     'estimator',
-#     'layer',
-#     'protocol'
-# ]
->>>>>>> 1cc8608f
+from . import convert