--- conflicted
+++ resolved
@@ -32,13 +32,9 @@
     Intended mostly for development/debugging use.
     """
 
-<<<<<<< HEAD
-    def __init__(self, player_names: List[str], job_name: str = 'localhost') -> None:
-        player_names = ['master'] + player_names
-=======
     def __init__(self, player_names:List[str], job_name:str='localhost') -> None:
+        #player_names = ['master'] + player_names # TODO[Morten] @Morgan why was this added?
         self._job_name = job_name
->>>>>>> c613a3e5
         self._players = {
             name: Player(
                 name=name,
@@ -121,11 +117,6 @@
             player_hostmap = list(sorted(player_hostmap.items()))
 
         player_names, player_hosts = zip(*player_hostmap)
-<<<<<<< HEAD
-        player_names = ('master',) + player_names
-        self._hostmap = (master_host,) + player_hosts
-        self._target = 'grpc://{}'.format(master_host)
-=======
 
         if master_host is None:
             # use first player as master so don't add any
@@ -139,7 +130,6 @@
             self._offset = 1
             self._hostmap = (master_host,) + player_hosts
             self._target = 'grpc://{}'.format(master_host)
->>>>>>> c613a3e5
 
         self._players = {
             name: Player(
