from typing import Dict, List, Optional, Any, Union, Tuple, NamedTuple
from collections import defaultdict

import tensorflow as tf
import numpy as np
from tensorflow.python.client import timeline

<<<<<<< HEAD
from . import Player
=======
from .protocol.player import Player

>>>>>>> 0d7e0a8e

class LocalConfig(object):
    """
    Configure tf-encrypted to use threads on the local CPU
    to simulate the different players.
    Intended mostly for development/debugging use.
    """

    def __init__(self, num_players: int, job_name: str='localhost') -> None:
        self.num_players = num_players
        self.job_name = job_name

    @property
    def players(self) -> List[Player]:
        return [
            Player(
                '/job:{job_name}/replica:0/task:0/device:CPU:{cpu_id}'.format(
                    job_name=self.job_name,
                    # swift by one to allow for master to be `CPU:0`
                    cpu_id=index+1
                )
            )
            for index in range(self.num_players)
        ]

    def session(self, log_device_placement: bool=False) -> tf.Session:
        # reserve one CPU for the player executing the script, to avoid
        # default pinning of operations to one of the actual players
        return tf.Session(
            '',
            None,
            config=tf.ConfigProto(
                log_device_placement=log_device_placement,
                allow_soft_placement=False,
                device_count={"CPU": self.num_players + 1},
                inter_op_parallelism_threads=1,
                intra_op_parallelism_threads=1
            )
        )


class RemoteConfig(object):
    """
    Configure tf-encrypted to use network hosts for the different players.
    """

    def __init__(self, player_hosts: List[str],
                 master_host: Optional[str]=None,
                 job_name: str='tfe') -> None:

        self.player_hosts = player_hosts
        self.master_host = master_host
        self.job_name = job_name

    @property
    def players(self) -> List[Player]:
        if self.master_host is None:
            offset = 0
        else:
            offset = 1

        return [
            Player('/job:{job_name}/replica:0/task:{task_id}/cpu:0'.format(
                job_name=self.job_name,
                task_id=index+offset
            ))
            for index in range(len(self.player_hosts))
        ]

    def server(self, player_index: int) -> tf.train.Server:
        if self.master_host is None:
            # use first player as master so don't add any
            cluster = tf.train.ClusterSpec({self.job_name: self.player_hosts})
            return tf.train.Server(cluster, job_name=self.job_name,
                                   task_index=player_index)
        else:
            # add explicit master to cluster
            cluster = tf.train.ClusterSpec(
                {self.job_name: [self.master_host] + self.player_hosts}
            )
            return tf.train.Server(cluster, job_name=self.job_name,
                                   task_index=player_index+1)

    def session(self, log_device_placement: bool=False) -> tf.Session:
        if self.master_host is None:
            # use first player as master
            target = 'grpc://{}'.format(self.player_hosts[0])
        else:
            # use specified master
            target = 'grpc://{}'.format(self.master_host)

        config = tf.ConfigProto(
            log_device_placement=log_device_placement,
            allow_soft_placement=False,
        )

        return tf.Session(
            target,
            config=config
        )


TENSORBOARD_DIR = '/tmp/tensorboard'
IGNORE_STATS = False
DEBUG = True

_run_counter: Any = defaultdict(int)


def run(
    sess: tf.Session,
    fetches: Any,
    feed_dict: Dict[str, np.ndarray]={},
    tag: Optional[str] = None
) -> Any:

    if not DEBUG and (tag is None or IGNORE_STATS):

        return sess.run(
            fetches,
            feed_dict=feed_dict
        )

    else:

        session_tag = '{}{}'.format(tag, _run_counter[tag])
        # run_tag = TENSORBOARD_DIR + ('/' + tag if tag is not None else '')
        run_tag = TENSORBOARD_DIR + ('/' + session_tag)
        _run_counter[tag] += 1

        writer = tf.summary.FileWriter(run_tag, sess.graph)
        run_options = tf.RunOptions(trace_level=tf.RunOptions.FULL_TRACE)
        run_metadata = tf.RunMetadata()

        results = sess.run(
            fetches,
            feed_dict=feed_dict,
            options=run_options,
            run_metadata=run_metadata
        )

        writer.add_run_metadata(run_metadata, session_tag)
        chrome_trace = timeline.Timeline(run_metadata.step_stats).generate_chrome_trace_format()
        with open('{}/{}.ctr'.format(TENSORBOARD_DIR, session_tag), 'w') as f:
            f.write(chrome_trace)

        return results<|MERGE_RESOLUTION|>--- conflicted
+++ resolved
@@ -5,12 +5,8 @@
 import numpy as np
 from tensorflow.python.client import timeline
 
-<<<<<<< HEAD
-from . import Player
-=======
 from .protocol.player import Player
 
->>>>>>> 0d7e0a8e
 
 class LocalConfig(object):
     """
