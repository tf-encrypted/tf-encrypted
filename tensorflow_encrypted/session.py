import os
from typing import Dict, List, Optional, Any, Union
from collections import defaultdict

import numpy as np
import tensorflow as tf
from tensorflow.python.client import timeline
from tensorflow.python import debug as tf_debug

from .config import Config, RemoteConfig, get_config
from .protocol.pond import PondPublicTensor
from .tensor.factory import AbstractTensor


__TFE_STATS__ = bool(os.getenv('TFE_STATS', False))
__TFE_TRACE__ = bool(os.getenv('TFE_TRACE', False))
__TFE_DEBUG__ = bool(os.getenv('TFE_DEBUG', False))
__TENSORBOARD_DIR__ = str(os.getenv('TFE_STATS_DIR', '/tmp/tensorboard'))

_run_counter = defaultdict(int)  # type: Any


class Session(tf.Session):
    """
    Wrap a Tensorflow Session.

    See :py:class:`tf.Session`

    :param Optional[tf.Graph] graph: A :class:`tf.Graph`.  Used in the same as in tensorflow.
            This is the graph to be launched.  If nothing is specified then the default session graph will
            be used.
    :param Optional[~tensorflow_encrypted.config.Config] config:  A :class:`Local <tensorflow_encrypted.config.LocalConfig>` or
            :class:`Remote <tensorflow_encrypted.config.RemoteConfig>` config to be used to execute the graph.
    """

    def __init__(
        self,
        graph=None,
        config=None
    ) -> None:
        if config is None:
            config = get_config()

        target, configProto = config.get_tf_config()

        if isinstance(config, RemoteConfig):
            print("Starting session on target '{}' using config {}".format(target, configProto))
        super(Session, self).__init__(target, graph, configProto)
        # self.sess = tf.Session(target, graph, configProto)

        global __TFE_DEBUG__
        if __TFE_DEBUG__:
            print('Session in debug mode')
            self = tf_debug.LocalCLIDebugWrapperSession(self)

    def sanitize_fetches(self, fetches: Any) -> Union[List[Any], tf.Tensor, tf.Operation]:

        if isinstance(fetches, (list, tuple)):
            return [self.sanitize_fetches(fetch) for fetch in fetches]
        else:
            if isinstance(fetches, (tf.Tensor, tf.Operation)):
                return fetches
            elif isinstance(fetches, PondPublicTensor):
                return fetches.decode()
            elif isinstance(fetches, AbstractTensor):
                return fetches.to_native()
            else:
                raise TypeError("Don't know how to fetch {}", type(fetches))

    def run(
        self,
<<<<<<< HEAD
        fetches,
        feed_dict={},
        tag=None,
=======
        fetches: Any,
        feed_dict: Dict[tf.Tensor, np.ndarray] = {},
        tag: Optional[str] = None,
>>>>>>> ad73acda
        write_trace: bool = False
    ):
        """
        See :meth:tf.Session.run

        This method functions just as the one from tensorflow.

        :param Any fetches: A single graph element, a list of graph elements, or a dictionary whose values are graph elements or lists of graph elements.
        :param Dict[str,np.ndarray] feed_dict: A dictionary that maps graph elements to values.
        :param Optional[str] tag: A namespace to run the session under.
        :param bool write_Trace: If true, the session logs will be dumped to be used in tensorboard.

        :rtype: Any
        :returns: Either a single value if `fetches` is a single graph element,
                  or a list of values if fetches is a list, or a dictionary with the
                  same keys as fetches if that is a dictionary (described above).
                  Order in which fetches operations are evaluated inside the call is undefined.
        """

        sanitized_fetches = self.sanitize_fetches(fetches)

        if not __TFE_STATS__ or tag is None:
            fetches_out = super(Session, self).run(
                sanitized_fetches,
                feed_dict=feed_dict
            )
        else:
            session_tag = "{}{}".format(tag, _run_counter[tag])
            run_tag = os.path.join(__TENSORBOARD_DIR__, session_tag)
            _run_counter[tag] += 1

            writer = tf.summary.FileWriter(run_tag, self.graph)
            run_options = tf.RunOptions(trace_level=tf.RunOptions.FULL_TRACE)
            run_metadata = tf.RunMetadata()

            fetches_out = super(Session, self).run(
                sanitized_fetches,
                feed_dict=feed_dict,
                options=run_options,
                run_metadata=run_metadata
            )

            writer.add_run_metadata(run_metadata, session_tag)
            writer.close()

            if __TFE_TRACE__ or write_trace:
                chrome_trace = timeline.Timeline(run_metadata.step_stats).generate_chrome_trace_format()
                with open('{}/{}.ctr'.format(__TENSORBOARD_DIR__, session_tag), 'w') as f:
                    f.write(chrome_trace)

        return fetches_out


def setMonitorStatsFlag(monitor_stats: bool = False) -> None:
    global __TFE_STATS__
    if monitor_stats is True:
        print("Tensorflow encrypted is monitoring statistics for each session.run() call using a tag")

    __TFE_STATS__ = monitor_stats


def setTFEDebugFlag(debug: bool = False) -> None:
    global __TFE_DEBUG__
    if debug is True:
        print("Tensorflow encrypted is running in DEBUG mode")

    __TFE_DEBUG__ = debug


def setTFETraceFlag(trace: bool = False) -> None:
    global __TFE_TRACE__
    if trace is True:
        print("Tensorflow encrypted is dumping computation traces")

    __TFE_TRACE__ = trace<|MERGE_RESOLUTION|>--- conflicted
+++ resolved
@@ -69,15 +69,9 @@
 
     def run(
         self,
-<<<<<<< HEAD
-        fetches,
-        feed_dict={},
-        tag=None,
-=======
         fetches: Any,
         feed_dict: Dict[tf.Tensor, np.ndarray] = {},
         tag: Optional[str] = None,
->>>>>>> ad73acda
         write_trace: bool = False
     ):
         """
