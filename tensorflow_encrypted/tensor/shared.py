import math
from typing import Union, Optional

import tensorflow as tf
import numpy as np

from .tensor import AbstractTensor
<<<<<<< HEAD
=======


def binarize(tensor: tf.Tensor, bitsize: Optional[int]=None) -> tf.Tensor:

    with tf.name_scope('binarize'):
        bitsize = bitsize or (tensor.dtype.size * 8)

        bit_indices_shape = [1] * len(tensor.shape) + [bitsize]
        bit_indices = tf.range(bitsize, dtype=tensor.dtype)
        bit_indices = tf.reshape(bit_indices, bit_indices_shape)

        val = tf.expand_dims(tensor, -1)
        val = tf.bitwise.bitwise_and(tf.bitwise.right_shift(val, bit_indices), 1)

        return val
>>>>>>> 80a7647e


def im2col(
    x: Union[tf.Tensor, np.ndarray],
    h_filter: int,
    w_filter: int,
    padding: str,
    strides: int
) -> tf.Tensor:

    with tf.name_scope('im2col'):

        # we need NHWC because tf.extract_image_patches expects this
        NHWC_tensor = tf.transpose(x, [0, 2, 3, 1])
        channels = int(NHWC_tensor.shape[3])

        # extract patches
        patch_tensor = tf.extract_image_patches(
            NHWC_tensor,
            ksizes=[1, h_filter, w_filter, 1],
            strides=[1, strides, strides, 1],
            rates=[1, 1, 1, 1],
            padding=padding
        )

        # change back to NCHW
        patch_tensor_NCHW = tf.reshape(
            tf.transpose(patch_tensor, [3, 1, 2, 0]),
            (h_filter, w_filter, channels, -1)
        )

        # reshape to x_col
        x_col_tensor = tf.reshape(
            tf.transpose(patch_tensor_NCHW, [2, 0, 1, 3]),
            (channels * h_filter * w_filter, -1)
        )

        return x_col_tensor


def conv2d(
    x: AbstractTensor,
    y: AbstractTensor,
    strides: int,
    padding: str
) -> AbstractTensor:

    h_filter, w_filter, d_filters, n_filters = map(int, y.shape)
    n_x, d_x, h_x, w_x = map(int, x.shape)
    if padding == 'SAME':
        h_out = int(math.ceil(float(h_x) / float(strides)))
        w_out = int(math.ceil(float(w_x) / float(strides)))
    elif padding == 'VALID':
        h_out = int(math.ceil(float(h_x - h_filter + 1) / float(strides)))
        w_out = int(math.ceil(float(w_x - w_filter + 1) / float(strides)))
    else:
        raise ValueError("Don't know padding method '{}'".format(padding))

    X_col = x.im2col(h_filter, w_filter, padding, strides)
    W_col = y.transpose([3, 2, 0, 1]).reshape([int(n_filters), -1])
    out = W_col.matmul(X_col)

    out = out.reshape([n_filters, h_out, w_out, n_x])
    out = out.transpose([3, 0, 1, 2])

    return out<|MERGE_RESOLUTION|>--- conflicted
+++ resolved
@@ -5,10 +5,9 @@
 import numpy as np
 
 from .tensor import AbstractTensor
-<<<<<<< HEAD
-=======
 
 
+# for int100
 def binarize(tensor: tf.Tensor, bitsize: Optional[int]=None) -> tf.Tensor:
 
     with tf.name_scope('binarize'):
@@ -22,7 +21,6 @@
         val = tf.bitwise.bitwise_and(tf.bitwise.right_shift(val, bit_indices), 1)
 
         return val
->>>>>>> 80a7647e
 
 
 def im2col(
