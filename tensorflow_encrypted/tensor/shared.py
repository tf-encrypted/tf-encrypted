--- conflicted
+++ resolved
@@ -5,24 +5,6 @@
 import numpy as np
 
 from .tensor import AbstractTensor
-<<<<<<< HEAD
-=======
-
-
-def binarize(tensor: tf.Tensor, bitsize: Optional[int]=None) -> tf.Tensor:
-
-    with tf.name_scope('binarize'):
-        bitsize = bitsize or (tensor.dtype.size * 8)
-
-        bit_indices_shape = [1] * len(tensor.shape) + [bitsize]
-        bit_indices = tf.range(bitsize, dtype=tensor.dtype)
-        bit_indices = tf.reshape(bit_indices, bit_indices_shape)
-
-        val = tf.expand_dims(tensor, -1)
-        val = tf.bitwise.bitwise_and(tf.bitwise.right_shift(val, bit_indices), 1)
-
-        return val
->>>>>>> 80a7647e
 
 
 def im2col(
