--- conflicted
+++ resolved
@@ -7,21 +7,6 @@
 from .prime import PrimeTensor
 
 
-<<<<<<< HEAD
-def binarize(tensor: AbstractTensor, prime: int = 37) -> PrimeTensor:
-    with tf.name_scope('binarize'):
-        BITS = tensor.int_type.size * 8
-        assert prime > BITS, prime
-
-        final_shape = [1] * len(tensor.shape) + [BITS]
-        bitwidths = tf.range(BITS, dtype=tf.int32)
-        bitwidths = tf.reshape(bitwidths, final_shape)
-
-        val = tf.expand_dims(tensor.value, -1)
-        val = tf.bitwise.bitwise_and(tf.bitwise.right_shift(val, bitwidths), 1)
-
-        return PrimeTensor.from_native(val, prime)
-=======
 def binarize(tensor: AbstractTensor, prime: int=37) -> PrimeTensor:
     with tf.name_scope('binarize'):
         BITS = tensor.int_type.size * 8
@@ -105,5 +90,4 @@
     out = out.reshape([n_filters, h_out, w_out, n_x])
     out = out.transpose(perm=(3, 0, 1, 2))
 
-    return out
->>>>>>> c25cf8df
+    return out