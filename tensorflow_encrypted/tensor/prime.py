from __future__ import absolute_import

import numpy as np
import tensorflow as tf
from typing import Union, Optional, List, Dict, Any, Tuple, Type, NewType
from ..types import Ellipse, Slice


from ..config import run
from .factory import AbstractFactory
from .tensor import AbstractTensor, AbstractConstant, AbstractVariable

INT_TYPE = tf.int32


class PrimeTensor(AbstractTensor):

    int_type = INT_TYPE

    def __init__(self, value: Union[np.ndarray, tf.Tensor], modulus: int) -> None:
        self.value = value
        self.modulus = modulus

    @staticmethod
    def from_native(value: Union[np.ndarray, tf.Tensor], modulus: int) -> 'PrimeTensor':
        assert isinstance(value, (np.ndarray, tf.Tensor)), type(value)
        return PrimeTensor(value, modulus)

    def to_bits(self, prime: int = 37) -> 'PrimeTensor':
        return PrimeTensor.binarize(self, prime=prime)

    @staticmethod
    def sample_uniform(shape: Union[Tuple[int, ...], tf.TensorShape], modulus: int) -> 'PrimeTensor':
        return PrimeTensor(tf.random_uniform(shape=shape, dtype=INT_TYPE, minval=0, maxval=modulus), modulus)

    @staticmethod
    def sample_bounded(shape: List[int], bitlength: int) -> 'PrimeTensor':
        raise NotImplementedError()

    @staticmethod
    def stack(x: List['PrimeTensor'], axis: int = 0) -> 'PrimeTensor':
        assert all(isinstance(i, PrimeTensor) for i in x)
        return PrimeTensor.from_native(tf.stack([v.value for v in x], axis=axis), x[0].modulus)

    @staticmethod
    def concat(x: List['PrimeTensor'], axis: int) -> 'PrimeTensor':
        assert all(isinstance(i, PrimeTensor) for i in x)
        return PrimeTensor.from_native(tf.concat([v.value for v in x], axis=axis), x[0].modulus)

<<<<<<< HEAD
    def eval(self, sess: tf.Session, feed_dict: Dict[Any, Any] = {},
             tag: Optional[str] = None) -> 'PrimeTensor':
=======
    @staticmethod
    def binarize(tensor: AbstractTensor, prime: int) -> 'PrimeTensor':
        with tf.name_scope('binarize'):
            BITS = tensor.int_type.size * 8
            assert prime > BITS, prime

            final_shape = [1] * len(tensor.shape) + [BITS]
            bitwidths = tf.range(BITS, dtype=tensor.value.dtype)
            bitwidths = tf.reshape(bitwidths, final_shape)

            val = tf.expand_dims(tensor.value, -1)
            val = tf.bitwise.bitwise_and(tf.bitwise.right_shift(val, bitwidths), 1)

            return PrimeTensor.from_native(val, prime)

    def eval(self, sess: tf.Session, feed_dict: Dict[Any, Any]={},
             tag: Optional[str]=None) -> 'PrimeTensor':
>>>>>>> 2bf5c3fa
        return PrimeTensor(run(sess, self.value, feed_dict=feed_dict, tag=tag), self.modulus)

    def __getitem__(self, slice: Union[Slice, Ellipse]) -> 'PrimeTensor':
        return PrimeTensor.from_native(self.value[slice], self.modulus)

    def __repr__(self) -> str:
        return 'PrimeTensor(shape={}, modulus={})'.format(self.shape, self.modulus)

    @property
    def shape(self) -> Union[Tuple[int, ...], tf.TensorShape]:
        return self.value.shape

    def __add__(self, other: Union['PrimeTensor', int]) -> 'PrimeTensor':
        return self.add(other)

    def __sub__(self, other: Union['PrimeTensor', int]) -> 'PrimeTensor':
        return self.sub(other)

    def __mul__(self, other: Union['PrimeTensor', int]) -> 'PrimeTensor':
        return self.mul(other)

    def __mod__(self, k: int) -> 'PrimeTensor':
        return self.mod(k)

    def add(self, other: Union['PrimeTensor', int]) -> 'PrimeTensor':
        x, y = _lift(self, self.modulus), _lift(other, self.modulus)
        return PrimeTensor((x.value + y.value) % self.modulus, self.modulus)

    def sub(self, other: Union['PrimeTensor', int]) -> 'PrimeTensor':
        x, y = _lift(self, self.modulus), _lift(other, self.modulus)
        return PrimeTensor((x.value - y.value) % self.modulus, self.modulus)

    def mul(self, other: Union['PrimeTensor', int]) -> 'PrimeTensor':
        x, y = _lift(self, self.modulus), _lift(other, self.modulus)
        return PrimeTensor(x.value * y.value % self.modulus, self.modulus)

    def dot(self, other: Union['PrimeTensor', int]) -> 'PrimeTensor':
        x, y = _lift(self, self.modulus), _lift(other, self.modulus)
        return PrimeTensor(tf.matmul(x.value, y.value) % self.modulus, self.modulus)

    def im2col(self, h_filter, w_filter, padding, strides) -> 'PrimeTensor':
        raise NotImplementedError()

    def conv2d(self, other, strides, padding='SAME') -> 'PrimeTensor':
        raise NotImplementedError()

    def mod(self, k: int) -> 'PrimeTensor':
        x = _lift(self, self.modulus)
        return PrimeTensor(x.value % k, self.modulus)

    def transpose(self, perm: Union[List[int], Tuple[int]]) -> 'PrimeTensor':
        return PrimeTensor(tf.transpose(self.value, perm), self.modulus)

    def strided_slice(self, args: Any, kwargs: Any) -> 'PrimeTensor':
        return PrimeTensor(tf.strided_slice(self.value, *args, **kwargs), self.modulus)

    def reshape(self, axes: Union[tf.Tensor, List[int]]) -> 'PrimeTensor':
        return PrimeTensor(tf.reshape(self.value, axes), self.modulus)

    def expand_dims(self, axis: int) -> 'PrimeTensor':
        expanded = tf.expand_dims(self.value, axis)
        return PrimeTensor(expanded, self.modulus)


def _lift(x: Union['PrimeTensor', int], modulus: int) -> 'PrimeTensor':
    if isinstance(x, PrimeTensor):
        return x

    if type(x) is int:
        return PrimeTensor.from_native(np.array([x]), modulus)

    raise TypeError("Unsupported type {}".format(type(x)))


class PrimeConstant(PrimeTensor):

    def __init__(self, value: Union[tf.Tensor, np.ndarray], modulus: int) -> None:
        v = tf.constant(value, dtype=INT_TYPE)
        super(PrimeConstant, self).__init__(v, modulus)

    @staticmethod
    def from_native(value: Union[np.ndarray, tf.Tensor], modulus: int) -> 'PrimeConstant':
        assert type(value) in [np.ndarray, tf.Tensor], type(value)
        return PrimeConstant(value, modulus)

    @staticmethod
    def from_same(value: PrimeTensor, modulus: int) -> 'PrimeConstant':
        assert type(value) in [PrimeTensor], type(value)
        return PrimeConstant(value.value, modulus)

    def __repr__(self) -> str:
        return 'PrimeConstant({})'.format(self.shape)


class PrimePlaceholder(PrimeTensor):

    def __init__(self, shape: List[int], modulus: int) -> None:
        placeholder = tf.placeholder(INT_TYPE, shape=shape)
        super(PrimePlaceholder, self).__init__(placeholder, modulus)
        self.placeholder = placeholder

    def feed_from_native(self, value: np.ndarray) -> Dict[tf.Tensor, np.ndarray]:
        assert type(value) in [np.ndarray], type(value)
        return {
            self.placeholder: value
        }

    def feed_from_backing(self, value: 'PrimeTensor') -> Dict[tf.Tensor, np.ndarray]:
        assert type(value) in [PrimeTensor], type(value)
        assert isinstance(value.value, np.ndarray)
        return {
            self.placeholder: value.value
        }

    def __repr__(self) -> str:
        return 'PrimePlaceholder({})'.format(self.shape)


class PrimeVariable(PrimeTensor, AbstractVariable):

    def __init__(self, initial_value: Union[tf.Tensor, np.ndarray], modulus: int) -> None:
        variable = tf.Variable(initial_value, dtype=INT_TYPE, trainable=False)
        value = variable.read_value()

        super(PrimeVariable, self).__init__(value, modulus)
        self.variable = variable
        self.initializer = variable.initializer

    @staticmethod
    def from_native(initial_value: Union[np.ndarray, tf.Tensor], modulus: int) -> 'PrimeVariable':
        assert type(initial_value) in [np.ndarray, tf.Tensor], type(initial_value)
        return PrimeVariable(initial_value, modulus)

    @staticmethod
    def from_same(initial_value: 'PrimeTensor', modulus: int) -> 'PrimeVariable':
        assert type(initial_value) in [PrimeTensor], type(initial_value)
        return PrimeVariable(initial_value.value, modulus)

    def __repr__(self) -> str:
        return 'PrimeVariable({})'.format(self.shape)

    def assign_from_native(self, value: np.ndarray) -> tf.Operation:
        assert type(value) in [np.ndarray], type(value)
        return tf.assign(self.variable, value).op

    def assign_from_backing(self, value: PrimeTensor) -> tf.Operation:
        assert isinstance(value, (PrimeTensor,)), type(value)
        return tf.assign(self.variable, value.value).op


def prime_factory(modulus: int) -> Any:

    class TensorWrap(AbstractTensor):
        @staticmethod
        def from_native(x: Union[tf.Tensor, np.ndarray]) -> PrimeTensor:
            return PrimeTensor.from_native(x, modulus)

        @staticmethod
        def sample_uniform(shape: Union[Tuple[int, ...], tf.TensorShape]) -> PrimeTensor:
            return PrimeTensor(tf.random_uniform(shape=shape, dtype=INT_TYPE, maxval=modulus), modulus)

    class ConstantWrap(TensorWrap, AbstractConstant):
        @staticmethod
        def from_native(x: Union[tf.Tensor, np.ndarray]) -> PrimeTensor:
            return PrimeConstant.from_native(x, modulus)

        @staticmethod
        def from_same(initial_value: PrimeTensor) -> PrimeConstant:
            return PrimeConstant.from_same(initial_value.value, modulus)

    class VariableWrap(TensorWrap, AbstractVariable):
        @staticmethod
        def from_native(x: Union[tf.Tensor, np.ndarray]) -> PrimeTensor:
            return PrimeVariable.from_native(x, modulus)

        @staticmethod
        def from_same(initial_value: PrimeTensor) -> PrimeVariable:
            return PrimeVariable.from_same(initial_value, modulus)

    class Factory(AbstractFactory):
        @property
        def Tensor(self) -> Type[TensorWrap]:
            return TensorWrap

        @property
        def Constant(self) -> Type[ConstantWrap]:
            return ConstantWrap

        @property
        def Variable(self) -> Type[VariableWrap]:
            return VariableWrap

        def Placeholder(self, shape: List[int]) -> PrimePlaceholder:  # type: ignore
            return PrimePlaceholder(shape, modulus)

        @property
        def modulus(self) -> int:
            return modulus

    return Factory()<|MERGE_RESOLUTION|>--- conflicted
+++ resolved
@@ -47,10 +47,6 @@
         assert all(isinstance(i, PrimeTensor) for i in x)
         return PrimeTensor.from_native(tf.concat([v.value for v in x], axis=axis), x[0].modulus)
 
-<<<<<<< HEAD
-    def eval(self, sess: tf.Session, feed_dict: Dict[Any, Any] = {},
-             tag: Optional[str] = None) -> 'PrimeTensor':
-=======
     @staticmethod
     def binarize(tensor: AbstractTensor, prime: int) -> 'PrimeTensor':
         with tf.name_scope('binarize'):
@@ -68,7 +64,6 @@
 
     def eval(self, sess: tf.Session, feed_dict: Dict[Any, Any]={},
              tag: Optional[str]=None) -> 'PrimeTensor':
->>>>>>> 2bf5c3fa
         return PrimeTensor(run(sess, self.value, feed_dict=feed_dict, tag=tag), self.modulus)
 
     def __getitem__(self, slice: Union[Slice, Ellipse]) -> 'PrimeTensor':
