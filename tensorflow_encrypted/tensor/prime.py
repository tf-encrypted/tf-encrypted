--- conflicted
+++ resolved
@@ -103,14 +103,10 @@
         x, y = _lift(self, self.modulus), _lift(other, self.modulus)
         return PrimeTensor(x.value * y.value % self.modulus, self.modulus)
 
-<<<<<<< HEAD
     def negative(self) -> 'PrimeTensor':
         return self.mul(-1)
 
-    def dot(self, other: Union['PrimeTensor', int]) -> 'PrimeTensor':
-=======
     def matmul(self, other: Union['PrimeTensor', int]) -> 'PrimeTensor':
->>>>>>> 80a7647e
         x, y = _lift(self, self.modulus), _lift(other, self.modulus)
         return PrimeTensor(tf.matmul(x.value, y.value) % self.modulus, self.modulus)
 
@@ -139,6 +135,10 @@
 
     def sum(self, axis, keepdims) -> 'PrimeTensor':
         return PrimeTensor(tf.reduce_sum(self.value, axis, keepdims), self.modulus)
+
+    def reduce_sum(self, axis, keepdims) -> 'PrimeTensor':
+        return PrimeTensor(tf.reduce_sum(self.value, axis, keepdims), self.modulus)
+
 
 
 def _lift(x: Union['PrimeTensor', int], modulus: int) -> 'PrimeTensor':
