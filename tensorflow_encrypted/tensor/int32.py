--- conflicted
+++ resolved
@@ -6,13 +6,9 @@
 from .tensor import AbstractTensor, AbstractVariable, AbstractConstant, AbstractPlaceholder
 from .prime import PrimeTensor
 from .factory import AbstractFactory
-<<<<<<< HEAD
+from .prime import PrimeTensor
 from .shared import conv2d, im2col
 from ..types import Slice, Ellipse
-=======
-from .prime import PrimeTensor
-from .shared import binarize, conv2d, im2col
->>>>>>> 80a7647e
 
 from ..config import run
 
@@ -42,13 +38,8 @@
     def to_native(self) -> Union[tf.Tensor, np.ndarray]:
         return self.value
 
-<<<<<<< HEAD
     def to_bits(self, prime: int = 37) -> 'PrimeTensor':
         return PrimeTensor.binarize(self, prime)
-=======
-    def to_bits(self, prime: int = 37) -> PrimeTensor:
-        return PrimeTensor.from_native(binarize(self.value), prime)
->>>>>>> 80a7647e
 
     @staticmethod
     def sample_uniform(shape: List[int]) -> 'Int32Tensor':
