from __future__ import absolute_import

import numpy as np
import tensorflow as tf

from .helpers import inverse, prod


def gen_crt_decompose(m):

    def crt_decompose(x):
<<<<<<< HEAD
        return tuple(x % mi for mi in m)

    return crt_decompose


def gen_crt_recombine_lagrange(m):

    # precomputation
    M = prod(m)
    n = [M // mi for mi in m]
    lambdas = [ni * inverse(ni, mi) % M for ni, mi in zip(n, m)]

    def crt_recombine_lagrange(x):

        with tf.name_scope('crt_recombine_lagrange'):
            res = sum(xi * li for xi, li in zip(x, lambdas)) % M
            res = res.astype(object)
            return res

    return crt_recombine_lagrange


def gen_crt_recombine_explicit(m, int_type):

    # precomputation
    M = prod(m)
    q = [inverse(M // mi, mi) for mi in m]

    def crt_recombine_explicit(x, bound):

        B = M % bound
        b = [(M // mi) % bound for mi in m]

        with tf.name_scope('crt_recombine_explicit'):

            if isinstance(x[0], np.ndarray):
                # backed by np.ndarray
                t = [(xi * qi) % mi for xi, qi, mi in zip(x, q, m)]
                alpha = np.round(
                    np.sum(
                        [ti.astype(float) / mi for ti, mi in zip(t, m)],
                        axis=0
                    ))
                u = np.sum((ti * bi for ti, bi in zip(t, b)), axis=0).astype(np.int64)
                v = alpha.astype(np.int64) * B
                w = u - v
                res = w % bound
                res = res.astype(np.int32)
                return res

            elif isinstance(x[0], tf.Tensor):
                # backed by tf.Tensor
                t = [(xi * qi) % mi for xi, qi, mi in zip(x, q, m)]
                alpha = tf.round(
                    tf.reduce_sum(
                        [tf.cast(ti, tf.float32) / mi for ti, mi in zip(t, m)],
                        axis=0
                    ))
                u = tf.cast(tf.reduce_sum([ti * bi for ti, bi in zip(t, b)], axis=0), tf.int64)
                v = tf.cast(alpha, tf.int64) * B
                w = u - v
                res = w % bound
                res = tf.cast(res, int_type)
                return res

            else:
                raise TypeError("Don't know how to recombine {}".format(type(x[0])))

=======
        return tuple( x % mi for mi in m )

    return crt_decompose

def gen_crt_recombine_lagrange(m):

    # precomputation
    M = prod(m)
    n = [ M // mi for mi in m ]
    lambdas = [ ni * inverse(ni, mi) % M for ni, mi in zip(n, m) ]

    def crt_recombine_lagrange(x):

        with tf.name_scope('crt_recombine_lagrange'):
            res = sum( xi * li for xi, li in zip(x, lambdas) ) % M
            res = res.astype(object)
            return res

    return crt_recombine_lagrange

def gen_crt_recombine_explicit(m, int_type):

    # precomputation
    M = prod(m)
    q = [ inverse(M // mi, mi) for mi in m ]

    def crt_recombine_explicit(x, bound):

        B = M % bound
        b = [ (M // mi) % bound for mi in m ]

        with tf.name_scope('crt_recombine_explicit'):

            if isinstance(x[0], np.ndarray):
                # backed by np.ndarray
                t = [ (xi * qi) % mi for xi, qi, mi in zip(x, q, m) ]
                alpha = np.round(
                    np.sum(
                        [ ti.astype(float) / mi for ti, mi in zip(t, m) ],
                        axis=0
                    ))
                u = np.sum( ( ti * bi for ti, bi in zip(t, b) ), axis=0).astype(np.int64)
                v = alpha.astype(np.int64) * B
                w = u - v
                res = w % bound
                res = res.astype(np.int32)
                return res

            elif isinstance(x[0], tf.Tensor):
                # backed by tf.Tensor
                t = [ (xi * qi) % mi for xi, qi, mi in zip(x, q, m) ]
                alpha = tf.round(
                    tf.reduce_sum(
                        [ tf.cast(ti, tf.float32) / mi for ti, mi in zip(t, m) ],
                        axis=0
                    ))
                u = tf.cast(tf.reduce_sum([ ti * bi for ti, bi in zip(t, b) ], axis=0), tf.int64)
                v = tf.cast(alpha, tf.int64) * B
                w = u - v
                res = w % bound
                res = tf.cast(res, int_type)
                return res

            else:
                raise TypeError("Don't know how to recombine {}".format(type(x[0])))

>>>>>>> c613a3e5
    return crt_recombine_explicit

# *** NOTE ***
# keeping mod operations in-lined here for simplicity;
# we should do them lazily


def gen_crt_add(m):

    def crt_add(x, y):
        with tf.name_scope('crt_add'):
            return [(xi + yi) % mi for xi, yi, mi in zip(x, y, m)]

    return crt_add


def gen_crt_sub(m):

    def crt_sub(x, y):
        with tf.name_scope('crt_sub'):
            return [(xi - yi) % mi for xi, yi, mi in zip(x, y, m)]

    return crt_sub


def gen_crt_mul(m):

    def crt_mul(x, y):
        with tf.name_scope('crt_mul'):
            return [(xi * yi) % mi for xi, yi, mi in zip(x, y, m)]

    return crt_mul


def gen_crt_dot(m):

    def crt_dot(x, y):
        with tf.name_scope('crt_dot'):
            return [tf.matmul(xi, yi) % mi for xi, yi, mi in zip(x, y, m)]

    return crt_dot


def gen_crt_im2col(m):

    def im2col(x, h_filter, w_filter, padding, strides):
        with tf.name_scope('crt_im2col'):

            # we need NHWC because tf.extract_image_patches expects this
            NHWC_tensors = [tf.transpose(xi, [0, 2, 3, 1]) for xi in x]
            channels = int(NHWC_tensors[0].shape[3])
            # extract patches
            patch_tensors = [
                tf.extract_image_patches(
                    xi,
                    ksizes=[1, h_filter, w_filter, 1],
                    strides=[1, strides, strides, 1],
                    rates=[1, 1, 1, 1],
                    padding=padding
                )
                for xi in NHWC_tensors
            ]

            # change back to NCHW
            patch_tensors_NCHW = [
                tf.reshape(
                    tf.transpose(patches, [3, 1, 2, 0]),
                    (h_filter, w_filter, channels, -1)
                )
                for patches in patch_tensors
            ]

            # reshape to x_col
            x_col_tensors = [
                tf.reshape(
                    tf.transpose(x_col_NHWC, [2, 0, 1, 3]),
                    (channels * h_filter * w_filter, -1)
                )
                for x_col_NHWC in patch_tensors_NCHW
            ]

            return x_col_tensors

    return im2col


def gen_crt_sample_uniform(m, int_type):

    def crt_sample_uniform(shape):
        with tf.name_scope('sample'):
            return [tf.random_uniform(shape, maxval=mi, dtype=int_type) for mi in m]

    return crt_sample_uniform

<<<<<<< HEAD

def gen_crt_mod(m, int_type, float_type):
=======
def gen_crt_mod(m, int_type):
>>>>>>> c613a3e5

    # outer precomputation
    M = prod(m)
    q = [inverse(M // mi, mi) for mi in m]
    redecompose = gen_crt_decompose(m)

    def crt_mod(x, k):
        assert type(k) in [int], type(k)

        # inner precomputations
        B = M % k
        b = [(M // mi) % k for mi in m]

        with tf.name_scope('crt_mod'):
<<<<<<< HEAD
            t = [(xi * qi) % mi for xi, qi, mi in zip(x, q, m)]
            alpha = tf.cast(
                tf.round(
                    tf.reduce_sum(
                        [tf.cast(ti, float_type) / mi for ti, mi in zip(t, m)],
                        axis=0
                    )
                ),
                int_type
            )
            v = tf.reduce_sum(
                [ti * bi for ti, bi in zip(t, b)],
                axis=0
            ) - B * alpha
            return redecompose(v % k)
=======
            t = [ (xi * qi) % mi for xi, qi, mi in zip(x, q, m) ]
            alpha = tf.round(
                tf.reduce_sum(
                    [ tf.cast(ti, tf.float32) / mi for ti, mi in zip(t, m) ],
                    axis=0
                )
            )
            u = tf.reduce_sum([ ti * bi for ti, bi in zip(t, b) ], axis=0)
            v = tf.cast(alpha, int_type) * B
            w = u - v
            return redecompose(w % k)
>>>>>>> c613a3e5

    return crt_mod


def gen_crt_sum(m):
    def crt_sum(x, axis, keepdims=None):
        with tf.name_scope('crt_sum'):
            dims = x[0].shape.dims.copy()
            ax_len = dims.pop(axis)
            begins = [0] * len(dims)
            ends = [x.value for x in dims]
            perm = [axis, *[i for i in range(len(dims) + 1) if i != axis]]
            x = [tf.transpose(xi, perm=perm) for xi in x]
            y = [tf.zeros(dims, dtype=xi.dtype) for xi in x]
            for i in range(ax_len):
                for j in range(len(x)):
                    sl = x[j][i]
                    y[j] += sl
                    y[j] %= m[j]
                begins[0] += 1
                ends[0] += 1
            if keepdims:
                return [tf.expand_dims(yi, axis) for yi in y]
            return y

    return crt_sum


class CrtTensor(object):
    pass<|MERGE_RESOLUTION|>--- conflicted
+++ resolved
@@ -9,11 +9,9 @@
 def gen_crt_decompose(m):
 
     def crt_decompose(x):
-<<<<<<< HEAD
-        return tuple(x % mi for mi in m)
+        return tuple( x % mi for mi in m )
 
     return crt_decompose
-
 
 def gen_crt_recombine_lagrange(m):
 
@@ -30,7 +28,6 @@
             return res
 
     return crt_recombine_lagrange
-
 
 def gen_crt_recombine_explicit(m, int_type):
 
@@ -50,7 +47,7 @@
                 t = [(xi * qi) % mi for xi, qi, mi in zip(x, q, m)]
                 alpha = np.round(
                     np.sum(
-                        [ti.astype(float) / mi for ti, mi in zip(t, m)],
+                        [ ti.astype(float) / mi for ti, mi in zip(t, m) ],
                         axis=0
                     ))
                 u = np.sum((ti * bi for ti, bi in zip(t, b)), axis=0).astype(np.int64)
@@ -78,74 +75,6 @@
             else:
                 raise TypeError("Don't know how to recombine {}".format(type(x[0])))
 
-=======
-        return tuple( x % mi for mi in m )
-
-    return crt_decompose
-
-def gen_crt_recombine_lagrange(m):
-
-    # precomputation
-    M = prod(m)
-    n = [ M // mi for mi in m ]
-    lambdas = [ ni * inverse(ni, mi) % M for ni, mi in zip(n, m) ]
-
-    def crt_recombine_lagrange(x):
-
-        with tf.name_scope('crt_recombine_lagrange'):
-            res = sum( xi * li for xi, li in zip(x, lambdas) ) % M
-            res = res.astype(object)
-            return res
-
-    return crt_recombine_lagrange
-
-def gen_crt_recombine_explicit(m, int_type):
-
-    # precomputation
-    M = prod(m)
-    q = [ inverse(M // mi, mi) for mi in m ]
-
-    def crt_recombine_explicit(x, bound):
-
-        B = M % bound
-        b = [ (M // mi) % bound for mi in m ]
-
-        with tf.name_scope('crt_recombine_explicit'):
-
-            if isinstance(x[0], np.ndarray):
-                # backed by np.ndarray
-                t = [ (xi * qi) % mi for xi, qi, mi in zip(x, q, m) ]
-                alpha = np.round(
-                    np.sum(
-                        [ ti.astype(float) / mi for ti, mi in zip(t, m) ],
-                        axis=0
-                    ))
-                u = np.sum( ( ti * bi for ti, bi in zip(t, b) ), axis=0).astype(np.int64)
-                v = alpha.astype(np.int64) * B
-                w = u - v
-                res = w % bound
-                res = res.astype(np.int32)
-                return res
-
-            elif isinstance(x[0], tf.Tensor):
-                # backed by tf.Tensor
-                t = [ (xi * qi) % mi for xi, qi, mi in zip(x, q, m) ]
-                alpha = tf.round(
-                    tf.reduce_sum(
-                        [ tf.cast(ti, tf.float32) / mi for ti, mi in zip(t, m) ],
-                        axis=0
-                    ))
-                u = tf.cast(tf.reduce_sum([ ti * bi for ti, bi in zip(t, b) ], axis=0), tf.int64)
-                v = tf.cast(alpha, tf.int64) * B
-                w = u - v
-                res = w % bound
-                res = tf.cast(res, int_type)
-                return res
-
-            else:
-                raise TypeError("Don't know how to recombine {}".format(type(x[0])))
-
->>>>>>> c613a3e5
     return crt_recombine_explicit
 
 # *** NOTE ***
@@ -240,12 +169,7 @@
 
     return crt_sample_uniform
 
-<<<<<<< HEAD
-
-def gen_crt_mod(m, int_type, float_type):
-=======
 def gen_crt_mod(m, int_type):
->>>>>>> c613a3e5
 
     # outer precomputation
     M = prod(m)
@@ -260,23 +184,6 @@
         b = [(M // mi) % k for mi in m]
 
         with tf.name_scope('crt_mod'):
-<<<<<<< HEAD
-            t = [(xi * qi) % mi for xi, qi, mi in zip(x, q, m)]
-            alpha = tf.cast(
-                tf.round(
-                    tf.reduce_sum(
-                        [tf.cast(ti, float_type) / mi for ti, mi in zip(t, m)],
-                        axis=0
-                    )
-                ),
-                int_type
-            )
-            v = tf.reduce_sum(
-                [ti * bi for ti, bi in zip(t, b)],
-                axis=0
-            ) - B * alpha
-            return redecompose(v % k)
-=======
             t = [ (xi * qi) % mi for xi, qi, mi in zip(x, q, m) ]
             alpha = tf.round(
                 tf.reduce_sum(
@@ -288,7 +195,6 @@
             v = tf.cast(alpha, int_type) * B
             w = u - v
             return redecompose(w % k)
->>>>>>> c613a3e5
 
     return crt_mod
 
