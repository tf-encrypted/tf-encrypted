from __future__ import absolute_import

import numpy as np
import tensorflow as tf
from typing import Union, Optional, List, Dict, Any, Type

from .crt import (
    gen_crt_decompose, gen_crt_recombine_lagrange, gen_crt_recombine_explicit,
    gen_crt_add, gen_crt_sub, gen_crt_mul, gen_crt_dot, gen_crt_mod,
<<<<<<< HEAD
    gen_crt_sum, gen_crt_rsqrt,
=======
    gen_crt_sum, gen_crt_im2col,
>>>>>>> 0712a8f0
    gen_crt_sample_uniform, gen_crt_sample_bounded, crt_matmul_split
)
from .helpers import prod, log2
from ..config import run
from .factory import AbstractFactory
from .tensor import AbstractTensor, AbstractConstant, AbstractVariable, AbstractPlaceholder
from .shared import conv2d, im2col


#
# 32 bit CRT
# - we need this to do dot product as int32 is the only supported type for that
# - tried tf.float64 but didn't work out of the box
# - 10 components for modulus ~100 bits
#

INT_TYPE = tf.int32

m = [1201, 1433, 1217, 1237, 1321, 1103, 1129, 1367, 1093, 1039]
M = prod(m)

# make sure we have room for lazy reductions:
# - 1 multiplication followed by 1024 additions
for mi in m:
    assert 2 * log2(mi) + log2(1024) < log2(INT_TYPE.max)

DOT_THRESHOLD = 1024

_crt_decompose = gen_crt_decompose(m)
_crt_recombine_lagrange = gen_crt_recombine_lagrange(m)
_crt_recombine_explicit = gen_crt_recombine_explicit(m, INT_TYPE)

_crt_add = gen_crt_add(m)
_crt_sum = gen_crt_sum(m)
_crt_sub = gen_crt_sub(m)
_crt_mul = gen_crt_mul(m)
_crt_dot = gen_crt_dot(m)
_crt_mod = gen_crt_mod(m, INT_TYPE)

_crt_sample_uniform = gen_crt_sample_uniform(m, INT_TYPE)
_crt_sample_bounded = gen_crt_sample_bounded(m, INT_TYPE)


class Int100Tensor(AbstractTensor):

    modulus = M
    int_type = INT_TYPE

    def __init__(
        self,
        native_value: Optional[Union[np.ndarray, tf.Tensor]],
        decomposed_value: Optional[Union[List[np.ndarray], List[tf.Tensor]]] = None
    ) -> None:
        if decomposed_value is None:
            decomposed_value = _crt_decompose(native_value)

        # TODO[Morten] turn any np.ndarray into a tf.Constant to only store tf.Tensors?
        assert type(decomposed_value) in [tuple, list], type(decomposed_value)

        self.backing = decomposed_value

    @staticmethod
    def from_native(value: Union[np.ndarray, tf.Tensor]) -> 'Int100Tensor':
        # TODO[Morten] rename to `from_natural` to highlight that you can feed: int32, int64, bigint
        assert isinstance(value, (np.ndarray, tf.Tensor)), type(value)
        return Int100Tensor(value, None)

    @staticmethod
    def from_same(value: 'Int100Tensor') -> 'Int100Tensor':
        return Int100Tensor.from_decomposed(value.backing)

    @staticmethod
    def from_decomposed(value: Union[List[np.ndarray], List[tf.Tensor]]) -> 'Int100Tensor':
        assert type(value) in [tuple, list], type(value)
        return Int100Tensor(None, value)

    @staticmethod
    def stack(xs: List['Int100Tensor'], axis: int=0) -> 'Int100Tensor':
        assert all(isinstance(x, Int100Tensor) for x in xs)
        backing = [
            tf.stack([x.backing[i] for x in xs], axis=axis)
            for i in range(len(xs[0].backing))
        ]
        return Int100Tensor.from_decomposed(backing)

    @staticmethod
    def concat(xs: List['Int100Tensor'], axis: int = 0) -> 'Int100Tensor':
        assert all(isinstance(x, Int100Tensor) for x in xs)
        backing = [
            tf.concat([x.backing[i] for x in xs], axis=axis)
            for i in range(len(xs[0].backing))
        ]
        return Int100Tensor.from_decomposed(backing)

    @staticmethod
    def zero() -> 'Int100Tensor':
        return Int100Tensor.from_decomposed(np.array([0]) * len(m))

    @staticmethod
    def one() -> 'Int100Tensor':
        return Int100Tensor.from_decomposed(np.array([1]) * len(m))

    @property
    def value(self) -> Union[List[tf.Tensor], List[np.ndarray]]:
        return self.backing

    def eval(self, sess: tf.Session, feed_dict: Dict[Any, Any]={}, tag: Optional[str]=None) -> 'Int100Tensor':
        evaluated_backing = run(sess, self.backing, feed_dict=feed_dict, tag=tag)
        return Int100Tensor.from_decomposed(evaluated_backing)

    def to_native(self) -> Union[tf.Tensor, np.ndarray]:
        return _crt_recombine_explicit(self.backing, 2**31)

    def to_bigint(self) -> np.ndarray:
        return _crt_recombine_lagrange(self.backing)

    @staticmethod
    def sample_uniform(shape: List[int]) -> 'Int100Tensor':
        return _sample_uniform(shape)

    @staticmethod
    def sample_bounded(shape: List[int], bitlength: int) -> 'Int100Tensor':
        return _sample_bounded(shape, bitlength)

    def __getitem__(self, slice):
        return self.from_decomposed([x[slice] for x in self.backing])

    def __repr__(self) -> str:
        return 'Int100Tensor({})'.format(self.shape)

    @property
    def shape(self) -> List[int]:
        return self.backing[0].shape

    def __add__(self, other: 'Int100Tensor') -> 'Int100Tensor':
        return _add(self, other)

    def sum(self, axis, keepdims=None):
        return _sum(self, axis, keepdims)

    def __sub__(self, other: 'Int100Tensor') -> 'Int100Tensor':
        return _sub(self, other)

    def __mul__(self, other: 'Int100Tensor') -> 'Int100Tensor':
        return _mul(self, other)

    def dot(self, other: 'Int100Tensor') -> 'Int100Tensor':
        return _dot(self, other)

    def im2col(self, h_filter, w_filter, padding, strides) -> 'Int100Tensor':
        return im2col(self, h_filter, w_filter, padding, strides)

    def conv2d(self, other, strides, padding='SAME') -> 'Int100Tensor':
        return _conv2d(self, other, strides, padding)

    def __mod__(self, k) -> 'Int100Tensor':
        return _mod(self, k)

    def transpose(self, perm=None) -> 'Int100Tensor':
        return _transpose(self, perm=perm)

    def strided_slice(self, args: Any, kwargs: Any) -> 'Int100Tensor':
        return _strided_slice(self, args, kwargs)

    def reshape(self, axes: List[int]) -> 'Int100Tensor':
        return _reshape(self, axes)

    def expand_dims(self, axis: int) -> 'Int100Tensor':
        return _expand_dims(self, axis)

    def squeeze(self, axis: List[int]) -> 'Int100Tensor':
        return _squeeze(self, axis)

    def negative(self) -> 'Int100Tensor':
        # TODO[Morten] there's probably a more efficient way
        return Int100Tensor.zero() - self


def _lift(x: Union[Int100Tensor, int]) -> Int100Tensor:
    # TODO[Morten] support other types of `x`

    if isinstance(x, Int100Tensor):
        return x

    if type(x) is int:
        return Int100Tensor.from_native(np.array([x]))

    raise TypeError("Unsupported type {}".format(type(x)))


def _add(x, y):
    x, y = _lift(x), _lift(y)
    z_backing = _crt_add(x.backing, y.backing)
    return Int100Tensor.from_decomposed(z_backing)


def _sum(x, axis, keepdims):
    y_backing = _crt_sum(x.backing, axis, keepdims)
    return Int100Tensor.from_decomposed(y_backing)


def _sub(x, y):
    x, y = _lift(x), _lift(y)
    z_backing = _crt_sub(x.backing, y.backing)
    return Int100Tensor.from_decomposed(z_backing)


def _mul(x, y):
    x, y = _lift(x), _lift(y)
    z_backing = _crt_mul(x.backing, y.backing)
    return Int100Tensor.from_decomposed(z_backing)


def _dot(x: Union[Int100Tensor, int], y: Union[Int100Tensor, int]) -> Int100Tensor:
    x, y = _lift(x), _lift(y)

    if x.shape[1] > DOT_THRESHOLD:
        split_backing = crt_matmul_split(x.backing, y.backing, DOT_THRESHOLD)

        backings = [_crt_dot(xi, yi) for xi, yi in split_backing]

        z_backing = backings[0]
        for i in range(1, len(backings)):
            z_backing = _crt_add(z_backing, backings[i])
    else:
        z_backing = _crt_dot(x.backing, y.backing)

    return Int100Tensor.from_decomposed(z_backing)


def _conv2d(x, y, strides, padding):
    return conv2d(x, y, strides, padding)


def _mod(x: Int100Tensor, k: int) -> Int100Tensor:
    y_backing = _crt_mod(x.backing, k)
    return Int100Tensor.from_decomposed(y_backing)


def _sample_uniform(shape: List[int]) -> Int100Tensor:
    backing = _crt_sample_uniform(shape)
    return Int100Tensor.from_decomposed(backing)


def _sample_bounded(shape: List[int], bitlength: int) -> Int100Tensor:
    backing = _crt_sample_bounded(shape, bitlength)
    return Int100Tensor.from_decomposed(backing)


def _transpose(x: Int100Tensor, perm: Optional[List[int]]=None) -> Int100Tensor:
    assert isinstance(x, Int100Tensor), type(x)
    backing = [tf.transpose(xi, perm=perm) for xi in x.backing]
    return Int100Tensor.from_decomposed(backing)


def _strided_slice(x: Int100Tensor, args: Any, kwargs: Any) -> Int100Tensor:
    assert isinstance(x, Int100Tensor), type(x)
    backing = [tf.strided_slice(xi, *args, **kwargs) for xi in x.backing]
    return Int100Tensor.from_decomposed(backing)


def _reshape(x: Int100Tensor, axes: List[int]) -> Int100Tensor:
    assert isinstance(x, Int100Tensor), type(x)
    backing = [tf.reshape(xi, axes) for xi in x.backing]
    return Int100Tensor.from_decomposed(backing)


def _expand_dims(x: Int100Tensor, axis: Optional[int]=None) -> Int100Tensor:
    assert isinstance(x, Int100Tensor), type(x)
    backing = [tf.expand_dims(xi, axis) for xi in x.backing]
    return Int100Tensor.from_decomposed(backing)


def _squeeze(x: Int100Tensor, axis: Optional[List[int]]=None) -> Int100Tensor:
    assert isinstance(x, Int100Tensor), type(x)
    backing = [tf.squeeze(xi, axis=axis) for xi in x.backing]
    return Int100Tensor.from_decomposed(backing)


class Int100Constant(Int100Tensor, AbstractConstant):

    def __init__(self, native_value: Optional[Union[np.ndarray, tf.Tensor]],
                 int100_value: Optional[Int100Tensor]=None) -> None:
        if int100_value is None and native_value is not None:
            int100_value = Int100Tensor.from_native(native_value)

        assert type(int100_value) in [Int100Tensor], type(int100_value)

        backing = [tf.constant(vi, dtype=INT_TYPE) for vi in int100_value.backing]

        super(Int100Constant, self).__init__(None, backing)

    @staticmethod
    def from_native(value: Union[np.ndarray, tf.Tensor]) -> 'Int100Constant':
        assert type(value) in [np.ndarray, tf.Tensor], type(value)
        return Int100Constant(value, None)

    @staticmethod
    def from_same(value: Int100Tensor) -> 'Int100Constant':
        assert type(value) in [Int100Tensor], type(value)
        return Int100Constant(None, value)

    def __repr__(self) -> str:
        return 'Int100Constant({})'.format(self.shape)


class Int100Placeholder(Int100Tensor, AbstractPlaceholder):

    def __init__(self, shape: List[int]) -> None:
        placeholders = [tf.placeholder(INT_TYPE, shape=shape) for _ in m]

        super(Int100Placeholder, self).__init__(None, placeholders)
        self.placeholders = placeholders

    def feed_from_native(self, value):
        assert type(value) in [np.ndarray], type(value)
        return _feed(self, value, None)

    def feed_from_same(self, value):
        assert type(value) in [Int100Tensor], type(value)
        return _feed(self, None, value)

    def __repr__(self):
        return 'Int100Placeholder({})'.format(self.shape)


def _feed(placeholder, native_value, int100_value=None):
    if int100_value is None:
        int100_value = Int100Tensor.from_native(native_value)

    assert type(placeholder) is Int100Placeholder, type(placeholder)
    assert type(int100_value) is Int100Tensor, type(int100_value)

    return {
        p: v for p, v in zip(placeholder.placeholders, int100_value.backing)
    }


class Int100Variable(Int100Tensor, AbstractVariable):

    def __init__(self, native_initial_value, int100_initial_value=None):
        if int100_initial_value is None:
            int100_initial_value = Int100Tensor.from_native(native_initial_value)

        assert type(int100_initial_value) in [Int100Tensor], type(int100_initial_value)

        variables = [tf.Variable(vi, dtype=Int100Tensor.int_type, trainable=False)
                     for vi in int100_initial_value.backing]
        backing = [vi.read_value() for vi in variables]

        super(Int100Variable, self).__init__(None, backing)
        self.variables = variables
        self.initializer = tf.group(*[var.initializer for var in variables])

    @staticmethod
    def from_native(initial_value):
        assert type(initial_value) in [np.ndarray, tf.Tensor], type(initial_value)
        return Int100Variable(initial_value, None)

    @staticmethod
    def from_same(initial_value):
        assert type(initial_value) in [Int100Tensor], type(initial_value)
        return Int100Variable(None, initial_value)

    def __repr__(self):
        return 'Int100Variable({})'.format(self.shape)

    def assign_from_native(self, value):
        assert type(value) in [np.ndarray], type(value)
        return _assign(self, value, None)

    def assign_from_same(self, value):
        assert isinstance(value, Int100Tensor), type(value)
        return _assign(self, None, value)


def _assign(variable, native_value, decomposed_value=None) -> tf.Operation:
    if decomposed_value is None:
        decomposed_value = Int100Tensor.from_native(native_value)

    assert type(variable) in (Int100Variable,), type(variable)
    assert isinstance(decomposed_value, (Int100Tensor,)), type(decomposed_value)

    ops = [tf.assign(xi, vi).op for xi, vi in zip(variable.variables, decomposed_value.backing)]
    return tf.group(*ops)


class Int100Factory(AbstractFactory):
    @property
    def Tensor(self) -> Type[Int100Tensor]:
        return Int100Tensor

    @property
    def Constant(self) -> Type[Int100Constant]:
        return Int100Constant

    @property
    def Variable(self) -> Type[Int100Variable]:
        return Int100Variable

    def Placeholder(self, shape: List[int]) -> Int100Placeholder:
        return Int100Placeholder(shape)

    @property
    def modulus(self) -> int:
        return M<|MERGE_RESOLUTION|>--- conflicted
+++ resolved
@@ -7,11 +7,7 @@
 from .crt import (
     gen_crt_decompose, gen_crt_recombine_lagrange, gen_crt_recombine_explicit,
     gen_crt_add, gen_crt_sub, gen_crt_mul, gen_crt_dot, gen_crt_mod,
-<<<<<<< HEAD
-    gen_crt_sum, gen_crt_rsqrt,
-=======
     gen_crt_sum, gen_crt_im2col,
->>>>>>> 0712a8f0
     gen_crt_sample_uniform, gen_crt_sample_bounded, crt_matmul_split
 )
 from .helpers import prod, log2
