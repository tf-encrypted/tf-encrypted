--- conflicted
+++ resolved
@@ -7,18 +7,14 @@
 from .crt import (
     gen_crt_decompose, gen_crt_recombine_lagrange, gen_crt_recombine_explicit,
     gen_crt_add, gen_crt_sub, gen_crt_mul, gen_crt_dot, gen_crt_mod,
-    gen_crt_sum, gen_crt_sample_uniform, gen_crt_sample_bounded, crt_matmul_split,
-    crt_im2col
+    gen_crt_sum, crt_im2col,
+    gen_crt_sample_uniform, gen_crt_sample_bounded, crt_matmul_split
 )
 from .helpers import prod, log2
 from ..config import run
 from .factory import AbstractFactory
 from .tensor import AbstractTensor, AbstractConstant, AbstractVariable, AbstractPlaceholder
-<<<<<<< HEAD
 from .shared import conv2d
-=======
-from .shared import conv2d, im2col
->>>>>>> 7b95409f
 
 
 #
@@ -115,10 +111,6 @@
     def one() -> 'Int100Tensor':
         return Int100Tensor.from_decomposed(np.array([1]) * len(m))
 
-    @property
-    def value(self) -> Union[List[tf.Tensor], List[np.ndarray]]:
-        return self.backing
-
     def eval(self, sess: tf.Session, feed_dict: Dict[Any, Any]={}, tag: Optional[str]=None) -> 'Int100Tensor':
         evaluated_backing = run(sess, self.backing, feed_dict=feed_dict, tag=tag)
         return Int100Tensor.from_decomposed(evaluated_backing)
@@ -163,7 +155,7 @@
         return _dot(self, other)
 
     def im2col(self, h_filter, w_filter, padding, strides) -> 'Int100Tensor':
-        return im2col(self, h_filter, w_filter, padding, strides)
+        return _im2col(self, h_filter, w_filter, padding, strides)
 
     def conv2d(self, other, strides, padding='SAME') -> 'Int100Tensor':
         return _conv2d(self, other, strides, padding)
@@ -244,14 +236,11 @@
     return Int100Tensor.from_decomposed(z_backing)
 
 
-<<<<<<< HEAD
 def _im2col(x, h_filter, w_filter, padding, strides):
     backing = crt_im2col(x.backing, h_filter, w_filter, padding, strides)
     return Int100Tensor.from_decomposed(backing)
 
 
-=======
->>>>>>> 7b95409f
 def _conv2d(x, y, strides, padding):
     return conv2d(x, y, strides, padding)
 
