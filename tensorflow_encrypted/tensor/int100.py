from __future__ import absolute_import

import math
import numpy as np
import tensorflow as tf
from typing import Union, Optional, List, Dict, Any, Type

from .crt import (
    gen_crt_decompose, gen_crt_recombine_lagrange, gen_crt_recombine_explicit,
    gen_crt_add, gen_crt_sub, gen_crt_mul, gen_crt_dot, gen_crt_mod,
    gen_crt_sum, gen_crt_im2col,
    gen_crt_sample_uniform, gen_crt_sample_bounded, crt_matmul_split
)
from .helpers import prod, log2
from ..config import run
from .factory import AbstractFactory
from .tensor import AbstractTensor, AbstractConstant, AbstractVariable, AbstractPlaceholder


#
# 32 bit CRT
# - we need this to do dot product as int32 is the only supported type for that
# - tried tf.float64 but didn't work out of the box
# - 10 components for modulus ~100 bits
#

INT_TYPE = tf.int32

m = [1201, 1433, 1217, 1237, 1321, 1103, 1129, 1367, 1093, 1039]
M = prod(m)

# make sure we have room for lazy reductions:
# - 1 multiplication followed by 1024 additions
for mi in m:
    assert 2 * log2(mi) + log2(1024) < log2(INT_TYPE.max)

DOT_THRESHOLD = 1024

_crt_decompose = gen_crt_decompose(m)
_crt_recombine_lagrange = gen_crt_recombine_lagrange(m)
_crt_recombine_explicit = gen_crt_recombine_explicit(m, INT_TYPE)

_crt_add = gen_crt_add(m)
_crt_sum = gen_crt_sum(m)
_crt_sub = gen_crt_sub(m)
_crt_mul = gen_crt_mul(m)
_crt_dot = gen_crt_dot(m)
_crt_im2col = gen_crt_im2col(m)
_crt_mod = gen_crt_mod(m, INT_TYPE)

_crt_sample_uniform = gen_crt_sample_uniform(m, INT_TYPE)
_crt_sample_bounded = gen_crt_sample_bounded(m, INT_TYPE)


class Int100Tensor(AbstractTensor):

    modulus = M
    int_type = INT_TYPE
    backing: Union[List[np.ndarray], List[tf.Tensor]]

    def __init__(
        self,
        native_value: Optional[Union[np.ndarray, tf.Tensor]],
        decomposed_value: Optional[Union[List[np.ndarray], List[tf.Tensor]]] = None
    ) -> None:
        if decomposed_value is None:
            decomposed_value = _crt_decompose(native_value)

        # TODO[Morten] turn any np.ndarray into a tf.Constant to only store tf.Tensors?
        assert type(decomposed_value) in [tuple, list], type(decomposed_value)

        self.backing = decomposed_value

    @staticmethod
    def from_native(value: Union[np.ndarray, tf.Tensor]) -> 'Int100Tensor':
        # TODO[Morten] rename to `from_natural` to highlight that you can feed: int32, int64, bigint
        assert isinstance(value, (np.ndarray, tf.Tensor)), type(value)
        return Int100Tensor(value, None)

    @staticmethod
    def from_same(value: 'Int100Tensor') -> 'Int100Tensor':
        return Int100Tensor.from_decomposed(value.backing)

    @staticmethod
    def from_decomposed(value: Union[List[np.ndarray], List[tf.Tensor]]) -> 'Int100Tensor':
        assert type(value) in [tuple, list], type(value)
        return Int100Tensor(None, value)

    @staticmethod
    def stack(xs: List['Int100Tensor'], axis: int=0) -> 'Int100Tensor':
        assert all(isinstance(x, Int100Tensor) for x in xs)
        backing = [
            tf.stack([x.backing[i] for x in xs], axis=axis)
            for i in range(len(xs[0].backing))
        ]
        return Int100Tensor.from_decomposed(backing)

    @staticmethod
    def concat(xs: List['Int100Tensor'], axis: int = 0) -> 'Int100Tensor':
        assert all(isinstance(x, Int100Tensor) for x in xs)
        backing = [
            tf.concat([x.backing[i] for x in xs], axis=axis)
            for i in range(len(xs[0].backing))
        ]
        return Int100Tensor.from_decomposed(backing)

    @staticmethod
    def zero() -> 'Int100Tensor':
        return Int100Tensor.from_decomposed(np.array([0]) * len(m))

    @staticmethod
    def one() -> 'Int100Tensor':
        return Int100Tensor.from_decomposed(np.array([1]) * len(m))

    def eval(self, sess: tf.Session, feed_dict: Dict[Any, Any]={}, tag: Optional[str]=None) -> 'Int100Tensor':
        evaluated_backing = run(sess, self.backing, feed_dict=feed_dict, tag=tag)
        return Int100Tensor.from_decomposed(evaluated_backing)

    def to_int32(self) -> Union[tf.Tensor, np.ndarray]:
        return _crt_recombine_explicit(self.backing, 2**31)

    def to_bigint(self) -> np.ndarray:
        return _crt_recombine_lagrange(self.backing)

    @staticmethod
    def sample_uniform(shape: List[int]) -> 'Int100Tensor':
        return _sample_uniform(shape)

    @staticmethod
    def sample_bounded(shape: List[int], bitlength: int) -> 'Int100Tensor':
        return _sample_bounded(shape, bitlength)

    def __getitem__(self, slice):
        return self.from_decomposed([x[slice] for x in self.decomposed_value])

    def __repr__(self) -> str:
        return 'Int100Tensor({})'.format(self.shape)

    @property
    def shape(self) -> List[int]:
        return self.backing[0].shape

    def __add__(self, other: 'Int100Tensor') -> 'Int100Tensor':
        return _add(self, other)

    def sum(self, axis, keepdims=None):
        return _sum(self, axis, keepdims)

    def __sub__(self, other: 'Int100Tensor') -> 'Int100Tensor':
        return _sub(self, other)

    def __mul__(self, other: 'Int100Tensor') -> 'Int100Tensor':
        return _mul(self, other)

    def dot(self, other: 'Int100Tensor') -> 'Int100Tensor':
        return _dot(self, other)

    def im2col(self, h_filter, w_filter, padding, strides) -> 'Int100Tensor':
        return _im2col(self, h_filter, w_filter, padding, strides)

    def conv2d(self, other, strides, padding='SAME') -> 'Int100Tensor':
        return _conv2d(self, other, strides, padding)

    def conv2d_bw(self, other, w_shape, strides, padding) -> 'Int100Tensor':
        return _conv2d_bw(self, other, w_shape, strides, padding)

    def __mod__(self, k) -> 'Int100Tensor':
        return _mod(self, k)

    def transpose(self, perm=None) -> 'Int100Tensor':
        return _transpose(self, perm=perm)

    def strided_slice(self, args: Any, kwargs: Any) -> 'Int100Tensor':
        return _strided_slice(self, args, kwargs)

    def reshape(self, axes: List[int]) -> 'Int100Tensor':
        return _reshape(self, axes)

    def expand_dims(self, axis: int) -> 'Int100Tensor':
        return _expand_dims(self, axis)

    def squeeze(self, axis: List[int]) -> 'Int100Tensor':
        return _squeeze(self, axis)

    def negative(self) -> 'Int100Tensor':
        # TODO[Morten] there's probably a more efficient way
        return Int100Tensor.zero() - self


def _lift(x: Union[Int100Tensor, int]) -> Int100Tensor:
    # TODO[Morten] support other types of `x`

    if isinstance(x, Int100Tensor):
        return x

    if type(x) is int:
        return Int100Tensor.from_native(np.array([x]))

    raise TypeError("Unsupported type {}".format(type(x)))


def _add(x, y):
    x, y = _lift(x), _lift(y)
    z_backing = _crt_add(x.backing, y.backing)
    return Int100Tensor.from_decomposed(z_backing)


def _sum(x, axis, keepdims):
    y_backing = _crt_sum(x.backing, axis, keepdims)
    return Int100Tensor.from_decomposed(y_backing)


def _sub(x, y):
    x, y = _lift(x), _lift(y)
    z_backing = _crt_sub(x.backing, y.backing)
    return Int100Tensor.from_decomposed(z_backing)


def _mul(x, y):
    x, y = _lift(x), _lift(y)
    z_backing = _crt_mul(x.backing, y.backing)
    return Int100Tensor.from_decomposed(z_backing)


def _dot(x: Union[Int100Tensor, int], y: Union[Int100Tensor, int]) -> Int100Tensor:
    x, y = _lift(x), _lift(y)

    if x.shape[1] > DOT_THRESHOLD:
        split_backing = crt_matmul_split(x.backing, y.backing, DOT_THRESHOLD)

        backings = [_crt_dot(xi, yi) for xi, yi in split_backing]

        z_backing = backings[0]
        for i in range(1, len(backings)):
            z_backing = _crt_add(z_backing, backings[i])
    else:
        z_backing = _crt_dot(x.backing, y.backing)

    return Int100Tensor.from_decomposed(z_backing)


def _im2col(x, h_filter, w_filter, padding, strides):
    assert isinstance(x, Int100Tensor), type(x)
    backing = _crt_im2col(x.backing, h_filter, w_filter, padding, strides)
    return Int100Tensor.from_decomposed(backing)


def _conv2d(x, y, strides, padding):
    assert isinstance(x, Int100Tensor), type(x)
    assert isinstance(y, Int100Tensor), type(y)

    h_filter, w_filter, d_filters, n_filters = map(int, y.shape)
    n_x, d_x, h_x, w_x = map(int, x.shape)
    if padding == "SAME":
        h_out = int(math.ceil(float(h_x) / float(strides)))
        w_out = int(math.ceil(float(w_x) / float(strides)))
    if padding == "VALID":
        h_out = int(math.ceil(float(h_x - h_filter + 1) / float(strides)))
        w_out = int(math.ceil(float(w_x - w_filter + 1) / float(strides)))

    X_col = x.im2col(h_filter, w_filter, padding, strides)
    W_col = y.transpose(perm=(3, 2, 0, 1)).reshape([int(n_filters), -1])
    out = W_col.dot(X_col)

    out = out.reshape([n_filters, h_out, w_out, n_x])
    out = out.transpose(perm=(3, 0, 1, 2))

    return out


<<<<<<< HEAD
def _conv2d_bw(x, d_y, w_shape, strides, padding):
    # TODO: also accept NHWC
    assert isinstance(x, Int100Tensor), type(x)
    assert isinstance(d_y, Int100Tensor), type(d_y)

    h_filter, w_filter, d_filters, n_filters = tuple(map(int, w_shape))
    x_col = x.im2col(h_filter, w_filter, padding, strides)
    dout_reshaped = d_y.transpose((1, 2, 3, 0)).reshape([n_filters, -1])
    d_w = dout_reshaped.dot(x_col.transpose())
    d_w = d_w.reshape([n_filters, d_filters, h_filter, w_filter]).transpose([2, 3, 1, 0])
    return d_w


def _mod(x, k):
=======
def _mod(x: Int100Tensor, k: int) -> Int100Tensor:
>>>>>>> f8faa045
    y_backing = _crt_mod(x.backing, k)
    return Int100Tensor.from_decomposed(y_backing)


def _sample_uniform(shape: List[int]) -> Int100Tensor:
    backing = _crt_sample_uniform(shape)
    return Int100Tensor.from_decomposed(backing)


def _sample_bounded(shape: List[int], bitlength: int) -> Int100Tensor:
    backing = _crt_sample_bounded(shape, bitlength)
    return Int100Tensor.from_decomposed(backing)


def _transpose(x: Int100Tensor, perm: Optional[List[int]]=None) -> Int100Tensor:
    assert isinstance(x, Int100Tensor), type(x)
    backing = [tf.transpose(xi, perm=perm) for xi in x.backing]
    return Int100Tensor.from_decomposed(backing)


def _strided_slice(x: Int100Tensor, args: Any, kwargs: Any) -> Int100Tensor:
    assert isinstance(x, Int100Tensor), type(x)
    backing = [tf.strided_slice(xi, *args, **kwargs) for xi in x.backing]
    return Int100Tensor.from_decomposed(backing)


def _reshape(x: Int100Tensor, axes: List[int]) -> Int100Tensor:
    assert isinstance(x, Int100Tensor), type(x)
    backing = [tf.reshape(xi, axes) for xi in x.backing]
    return Int100Tensor.from_decomposed(backing)


def _expand_dims(x: Int100Tensor, axis: Optional[int]=None) -> Int100Tensor:
    assert isinstance(x, Int100Tensor), type(x)
    backing = [tf.expand_dims(xi, axis) for xi in x.backing]
    return Int100Tensor.from_decomposed(backing)


def _squeeze(x: Int100Tensor, axis: Optional[List[int]]=None) -> Int100Tensor:
    assert isinstance(x, Int100Tensor), type(x)
    backing = [tf.squeeze(xi, axis=axis) for xi in x.backing]
    return Int100Tensor.from_decomposed(backing)


class Int100Constant(Int100Tensor, AbstractConstant):

    def __init__(self, native_value: Optional[Union[np.ndarray, tf.Tensor]],
                 int100_value: Optional[Int100Tensor]=None) -> None:
        if int100_value is None and native_value is not None:
            int100_value = Int100Tensor.from_native(native_value)

        assert type(int100_value) in [Int100Tensor], type(int100_value)

        backing = [tf.constant(vi, dtype=INT_TYPE) for vi in int100_value.backing]

        super(Int100Constant, self).__init__(None, backing)

    @staticmethod
    def from_native(value: Union[np.ndarray, tf.Tensor]) -> 'Int100Constant':
        assert type(value) in [np.ndarray, tf.Tensor], type(value)
        return Int100Constant(value, None)

    @staticmethod
    def from_same(value: Int100Tensor) -> 'Int100Constant':
        assert type(value) in [Int100Tensor], type(value)
        return Int100Constant(None, value)

    def __repr__(self) -> str:
        return 'Int100Constant({})'.format(self.shape)


class Int100Placeholder(Int100Tensor, AbstractPlaceholder):

    def __init__(self, shape: List[int]) -> None:
        placeholders = [tf.placeholder(INT_TYPE, shape=shape) for _ in m]

        super(Int100Placeholder, self).__init__(None, placeholders)
        self.placeholders = placeholders

    def feed_from_native(self, value):
        assert type(value) in [np.ndarray], type(value)
        return _feed(self, value, None)

    def feed_from_same(self, value):
        assert type(value) in [Int100Tensor], type(value)
        return _feed(self, None, value)

    def __repr__(self):
        return 'Int100Placeholder({})'.format(self.shape)


def _feed(placeholder, native_value, int100_value=None):
    if int100_value is None:
        int100_value = Int100Tensor.from_native(native_value)

    assert type(placeholder) is Int100Placeholder, type(placeholder)
    assert type(int100_value) is Int100Tensor, type(int100_value)

    return {
        p: v for p, v in zip(placeholder.placeholders, int100_value.backing)
    }


class Int100Variable(Int100Tensor, AbstractVariable):

    def __init__(self, native_initial_value, int100_initial_value=None):
        if int100_initial_value is None:
            int100_initial_value = Int100Tensor.from_native(native_initial_value)

        assert type(int100_initial_value) in [Int100Tensor], type(int100_initial_value)

        variables = [tf.Variable(vi, dtype=Int100Tensor.int_type, trainable=False)
                     for vi in int100_initial_value.backing]
        backing = [vi.read_value() for vi in variables]

        super(Int100Variable, self).__init__(None, backing)
        self.variables = variables
        self.initializer = tf.group(*[var.initializer for var in variables])

    @staticmethod
    def from_native(initial_value):
        assert type(initial_value) in [np.ndarray, tf.Tensor], type(initial_value)
        return Int100Variable(initial_value, None)

    @staticmethod
    def from_same(initial_value):
        assert type(initial_value) in [Int100Tensor], type(initial_value)
        return Int100Variable(None, initial_value)

    def __repr__(self):
        return 'Int100Variable({})'.format(self.shape)

    def assign_from_native(self, value):
        assert type(value) in [np.ndarray], type(value)
        return _assign(self, value, None)

    def assign_from_same(self, value):
        assert isinstance(value, Int100Tensor), type(value)
        return _assign(self, None, value)


def _assign(variable, native_value, decomposed_value=None) -> tf.Operation:
    if decomposed_value is None:
        decomposed_value = Int100Tensor.from_native(native_value)

    assert type(variable) in (Int100Variable,), type(variable)
    assert isinstance(decomposed_value, (Int100Tensor,)), type(decomposed_value)

    ops = [tf.assign(xi, vi).op for xi, vi in zip(variable.variables, decomposed_value.backing)]
    return tf.group(*ops)


class Int100Factory(AbstractFactory):
    @property
    def Tensor(self) -> Type[Int100Tensor]:
        return Int100Tensor

    @property
    def Constant(self) -> Type[Int100Constant]:
        return Int100Constant

    @property
    def Variable(self) -> Type[Int100Variable]:
        return Int100Variable

    def Placeholder(self, shape: List[int]) -> Int100Placeholder:
        return Int100Placeholder(shape)

    @property
    def modulus(self) -> int:
        return M<|MERGE_RESOLUTION|>--- conflicted
+++ resolved
@@ -268,7 +268,6 @@
     return out
 
 
-<<<<<<< HEAD
 def _conv2d_bw(x, d_y, w_shape, strides, padding):
     # TODO: also accept NHWC
     assert isinstance(x, Int100Tensor), type(x)
@@ -282,10 +281,7 @@
     return d_w
 
 
-def _mod(x, k):
-=======
 def _mod(x: Int100Tensor, k: int) -> Int100Tensor:
->>>>>>> f8faa045
     y_backing = _crt_mod(x.backing, k)
     return Int100Tensor.from_decomposed(y_backing)
 
