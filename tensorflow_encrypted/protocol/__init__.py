from __future__ import absolute_import

# from unencrypted_native import UnencryptedNative
# from unencrypted_fixedpoint import UnencryptedFixedpoint
from .pond import Pond
# from .securenn import SecureNN

from .protocol import Protocol
from ..player import Player
<<<<<<< HEAD

__all__ = [
    'Protocol',
    'Player',
    'Pond',
]
=======
from .types import TFEVariable
>>>>>>> 0eb3ed6c
<|MERGE_RESOLUTION|>--- conflicted
+++ resolved
@@ -7,13 +7,11 @@
 
 from .protocol import Protocol
 from ..player import Player
-<<<<<<< HEAD
+from .types import TFEVariable
 
 __all__ = [
     'Protocol',
     'Player',
     'Pond',
-]
-=======
-from .types import TFEVariable
->>>>>>> 0eb3ed6c
+    'TFEVariable',
+]