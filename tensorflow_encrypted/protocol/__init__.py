--- conflicted
+++ resolved
@@ -5,16 +5,11 @@
 from .pond import Pond
 # from .securenn import SecureNN
 
-<<<<<<< HEAD
 from .protocol import Protocol, global_caches_updator
-from ..player import Player
-=======
-from .protocol import Protocol
 from ..player import Player
 
 __all__ = [
     'Protocol',
     'Player',
     'Pond',
-]
->>>>>>> 538e4857
+]