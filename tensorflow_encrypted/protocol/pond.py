from __future__ import absolute_import
from typing import Tuple, List, Union, Optional, Any, NewType
import abc
import sys
import math

import numpy as np
import tensorflow as tf

from ..tensor.helpers import (
    log2,
    gcd,
    inverse
)

from ..tensor.factory import AbstractFactory
from ..tensor.int100 import Int100Factory
from ..tensor.tensor import AbstractTensor, AbstractConstant, AbstractVariable, AbstractPlaceholder

from ..io import InputProvider, OutputReceiver
from ..player import Player
from .protocol import Protocol, global_cache_updators, memoize, nodes

TFEData = Union[np.ndarray, tf.Tensor]
TFEVariable = Union['PondPublicVariable', 'PondPrivateVariable', tf.Variable]
TFEPublicTensor = NewType('TFEPublicTensor', 'PondPublicTensor')
TFETensor = Union[TFEPublicTensor, 'PondPrivateTensor', 'PondMaskedTensor']

# the assumption in encoding/decoding is that encoded numbers will fit into signed int32
BITPRECISION_INTEGRAL = 14
BITPRECISION_FRACTIONAL = 16
TRUNCATION_GAP = 20
BOUND = 2**30  # bound on magnitude of encoded numbers: x in [-BOUND, +BOUND)
STATISTICAL_SECURITY = 40  # number of bit for statistical security TODO[Morten] write assertions


_initializers = list()
_thismodule = sys.modules[__name__]


class Pond(Protocol):

    def __init__(
            self,
            server_0: Player,
            server_1: Player,
            crypto_producer: Player,
            use_noninteractive_truncation: bool=False,
            tensor_factory: AbstractFactory=Int100Factory(),
            verify_precision: bool=True) -> None:
        self.server_0 = server_0
        self.server_1 = server_1
        self.crypto_producer = crypto_producer
        self.use_noninteractive_truncation = use_noninteractive_truncation
        self.tensor_factory = tensor_factory

        # modulus
        self.M = tensor_factory.modulus

        # truncation factor for going from double to single precision
        self.K = 2 ** BITPRECISION_FRACTIONAL

        self.K_inv_wrapped = self.tensor_factory.Tensor.from_native(np.array([inverse(self.K, self.M)]))

        self.M_wrapped = self.tensor_factory.Tensor.from_native(np.array([self.M]))

        if verify_precision:
            assert log2(BITPRECISION_INTEGRAL + BITPRECISION_FRACTIONAL) <= log2(BOUND)
            assert log2(self.M) >= 2 * (BITPRECISION_INTEGRAL + BITPRECISION_FRACTIONAL) + log2(1024) + TRUNCATION_GAP
            assert gcd(self.K, self.M) == 1

    def define_constant(self, value: np.ndarray, apply_scaling: bool = True, name: Optional[str] = None) -> 'PondConstant':
        assert isinstance(value, (np.ndarray,)), type(value)

        v = self._encode(value, apply_scaling)

        with tf.name_scope('constant{}'.format('-' + name if name else '')):

            with tf.device(self.server_0.device_name):
                x_on_0 = self.tensor_factory.Constant.from_same(v)

            with tf.device(self.server_1.device_name):
                x_on_1 = self.tensor_factory.Constant.from_same(v)

        return PondConstant(self, x_on_0, x_on_1, apply_scaling)

    def define_public_placeholder(self, shape, apply_scaling: bool = True, name: Optional[str] = None):

        with tf.name_scope('public-placeholder{}'.format('-' + name if name else '')):

            with tf.device(self.server_0.device_name):
                x_on_0 = self.tensor_factory.Placeholder(shape)

            with tf.device(self.server_1.device_name):
                x_on_1 = self.tensor_factory.Placeholder(shape)

        return PondPublicPlaceholder(self, x_on_0, x_on_1, apply_scaling)

    def define_private_placeholder(self, shape, apply_scaling: bool = True, name: Optional[str] = None):

        pl = self.tensor_factory.Placeholder(shape)
        v0, v1 = self._share(pl)
        assert type(v0) is self.tensor_factory.Tensor, type(v0)
        assert type(v1) is self.tensor_factory.Tensor, type(v1)

        with tf.name_scope('private-placeholder{}'.format('-' + name if name else '')):

            with tf.device(self.server_0.device_name):
                x0 = self.tensor_factory.Tensor.from_decomposed(v0.backing)

            with tf.device(self.server_1.device_name):
                x1 = self.tensor_factory.Tensor.from_decomposed(v1.backing)

        return PondPrivatePlaceholder(self, pl, x0, x1, apply_scaling)

    def define_public_variable(
        self,
        initial_value,
        apply_scaling: bool = True,
        name: Optional[str] = None
    ) -> 'PondPublicVariable':
        assert isinstance(initial_value, (np.ndarray, tf.Tensor, PondPublicTensor)), type(initial_value)

        with tf.name_scope('public-var{}'.format('-' + name if name else '')):

            if isinstance(initial_value, (np.ndarray, tf.Tensor)):
                v = self._encode(initial_value, apply_scaling)
                v_on_0, v_on_1 = v, v

            elif isinstance(initial_value, PondPublicTensor):
                v_on_0, v_on_1 = initial_value.unwrapped

            else:
                raise TypeError("Don't know how to turn {} into public variable".format(type(initial_value)))

            with tf.device(self.server_0.device_name):
                x_on_0 = self.tensor_factory.Variable.from_same(v_on_0)

            with tf.device(self.server_1.device_name):
                x_on_1 = self.tensor_factory.Variable.from_same(v_on_1)

        x = PondPublicVariable(self, x_on_0, x_on_1, apply_scaling)
        _initializers.append(x.initializer)
        return x

    def define_private_variable(
        self,
        initial_value,
        apply_scaling: bool = True,
        name: Optional[str] = None
    ) -> 'PondPrivateVariable':
        assert isinstance(initial_value, (np.ndarray, tf.Tensor, PondPublicTensor,
                                          PondPrivateTensor)), type(initial_value)

        with tf.name_scope('private-var{}'.format('-' + name if name else '')):

            if isinstance(initial_value, (np.ndarray, tf.Tensor)):
                v = self._encode(initial_value, apply_scaling)
                v0, v1 = self._share(v)

            elif isinstance(initial_value, PondPublicTensor):
                v_on_0, _ = initial_value.unwrapped
                with tf.device(self.server_0.device_name):
                    # NOTE[Morten]
                    # we can alternatively avoid transfer of v1 from server0 and server1
                    # by having the crypto producer (pre-)generate sharings of zero
                    v0, v1 = self._share(v_on_0)

            elif isinstance(initial_value, PondPrivateTensor):
                v0, v1 = initial_value.unwrapped

            else:
                raise TypeError(
                    "Don't know how to turn {} into private variable".format(type(initial_value)))

            with tf.device(self.server_0.device_name):
                x0 = self.tensor_factory.Variable.from_same(v0)

            with tf.device(self.server_1.device_name):
                x1 = self.tensor_factory.Variable.from_same(v1)

        x = PondPrivateVariable(self, x0, x1, apply_scaling)
        _initializers.append(x.initializer)
        return x

    def define_public_input(
        self,
        provider: InputProvider,
        apply_scaling: bool=True,
        name: str=None
    ) -> Union['PondPublicTensor', List['PondPublicTensor']]:

        def helper(v: tf.Tensor) -> 'PondPublicTensor':
            assert v.shape.is_fully_defined(), "Shape of input '{}' on '{}' is not fully defined".format(name if name else '', provider.player.name)
            w = self._encode(v, apply_scaling)
            return PondPublicTensor(self, w, w, apply_scaling)

        with tf.name_scope('public-input{}'.format('-' + name if name else '')):

            with tf.device(provider.player.device_name):

                inputs = provider.provide_input()

                if isinstance(inputs, tf.Tensor):
                    # single input -> single output
                    v = inputs
                    return helper(v)

                elif isinstance(inputs, (list, tuple)):
                    # multiple inputs -> multiple outputs
                    return [helper(v) for v in inputs]

                else:
                    raise TypeError(
                        "Don't know how to handle inputs of type {}".format(type(inputs)))

    def define_private_input(
        self,
        provider: InputProvider,
        apply_scaling: bool=True,
        name: str=None,
        masked: bool=False
    ) -> Union['PondPrivateTensor', 'PondMaskedTensor', List['PondPrivateTensor'], List['PondMaskedTensor']]:

        def helper(v: tf.Tensor):
            assert v.shape.is_fully_defined(), "Shape of input '{}' on '{}' is not fully defined".format(name if name else '', provider.player.name)
            w = self._encode(v, apply_scaling)
            x0, x1 = self._share(w)
            x = PondPrivateTensor(self, x0, x1, apply_scaling)

            if not masked:
                return x
            else:
                with tf.name_scope('local_mask'):
                    a = self.tensor_factory.Tensor.sample_uniform(v.shape)
                    a0, a1 = self._share(a)
                    alpha = w - a
                return PondMaskedTensor(self, x, a, a0, a1, alpha, alpha, apply_scaling)

        with tf.name_scope('private-input{}'.format('-' + name if name else '')):

            with tf.device(provider.player.device_name):

                inputs = provider.provide_input()

                if isinstance(inputs, tf.Tensor):
                    # single input -> single output
                    v = inputs
                    output = helper(v)

                elif isinstance(inputs, (list, tuple)):
                    # multiple inputs -> multiple outputs
                    output = [helper(v) for v in inputs]

                else:
                    raise TypeError(
                        "Don't know how to handle inputs of type {}".format(type(inputs)))

        return output

    def define_output(
        self,
        xs: Union['PondPrivateTensor', List['PondPrivateTensor']],
        receiver: OutputReceiver,
        name: Optional[str]=None
    ) -> tf.Operation:

        def helper(x: 'PondPrivateTensor') -> tf.Tensor:
            assert isinstance(x, PondPrivateTensor), type(x)
            x0, x1 = x.unwrapped
            w = self._reconstruct(x0, x1)
            v = self._decode(w, x.is_scaled)
            return v

        with tf.name_scope('output{}'.format('-' + name if name else '')):

            with tf.device(receiver.player.device_name):

                if isinstance(xs, PondPrivateTensor):
                    # single input -> single output
                    x = xs
                    op = receiver.receive_output(helper(x))

                elif isinstance(xs, (list, tuple)):
                    op = receiver.receive_output([helper(x) for x in xs])

                else:
                    raise TypeError("Don't know how to handle inputs of type {}".format(type(xs)))

                # wrap in tf.group to prevent sending back any tensors (which might hence be leaked)
                op = tf.group(op)

        return op

    @property
    def initializer(self) -> tf.Operation:
        return tf.group(*_initializers)

    def clear_initializers(self) -> None:
        del _initializers[:]

    def _encode(self, rationals, apply_scaling) -> AbstractTensor:
        """ Encode tensor of rational numbers into tensor of ring elements """

        with tf.name_scope('encode'):
            scaling_factor = 2 ** BITPRECISION_FRACTIONAL if apply_scaling else 1

            if isinstance(rationals, np.ndarray):
                scaled = (rationals * scaling_factor).astype(int).astype(object)

            elif isinstance(rationals, tf.Tensor):
                scaled = tf.cast(rationals * scaling_factor, tf.int32)

            else:
                raise TypeError("Don't know how to encode {}".format(type(rationals)))

        return self.tensor_factory.Tensor.from_native(scaled)

    def _decode(self, elements: AbstractTensor, is_scaled: bool) -> Union[tf.Tensor, np.ndarray]:
        """ Decode tensor of ring elements into tensor of rational numbers """

        with tf.name_scope('decode'):
            scaling_factor = 2 ** BITPRECISION_FRACTIONAL if is_scaled else 1

            # NOTE we assume that x + BOUND fits within int32, ie that (BOUND - 1) + BOUND <= 2**31 - 1
            return ((elements + BOUND).to_native() - BOUND) / scaling_factor

    def _share(self, secret: AbstractTensor, factory: Optional[AbstractFactory]=None) -> Tuple[AbstractTensor, AbstractTensor]:
        with tf.name_scope('share'):
<<<<<<< HEAD
            if factory is not None:
                share0 = factory.Tensor.sample_uniform(secret.shape)
            else:
                share0 = self.tensor_factory.Tensor.sample_uniform(secret.shape)
=======
            factory = factory or self.tensor_factory
            share0 = factory.Tensor.sample_uniform(secret.shape)
>>>>>>> 8870c860
            share1 = secret - share0
        return share0, share1

    def _reconstruct(self, share0: AbstractTensor, share1: AbstractTensor) -> AbstractTensor:
        with tf.name_scope('reconstruct'):
            return share0 + share1

    @memoize
    def assign(self, variable, value):
        assert isinstance(variable, PondPrivateVariable), type(variable)
        assert isinstance(value, PondPrivateTensor), type(value)
        assert variable.is_scaled == value.is_scaled, "Scaling must match: {}, {}".format(variable.is_scaled, value.is_scaled)

        var0, var1 = variable.variable0, variable.variable1
        val0, val1 = value.share0, value.share1

        with tf.name_scope('assign'):

            with tf.device(self.server_0.device_name):
                op0 = var0.assign_from_same(val0)

            with tf.device(self.server_1.device_name):
                op1 = var1.assign_from_same(val1)

            op = tf.group(op0, op1)

        return op

    @memoize
    def add(self, x, y):
        x, y = self.lift(x, y)
        return self.dispatch('add', x, y)

    def lift(self, x, y=None):
        """
        Convenience method for working with mixed typed tensors in programs:
        combining any of the Pond objects together with e.g. ints and floats
        will automatically lift the latter into Pond objects.
        """

        if y is None:

            if isinstance(x, (int, float)):
                return self.define_constant(np.array([x]))

            if isinstance(x, PondTensor):
                return x

            raise TypeError("Don't know how to lift {}".format(type(x)))

        else:

            if isinstance(x, (int, float)):

                if isinstance(y, (int, float)):
                    x = self.define_constant(np.array([x]))
                    y = self.define_constant(np.array([y]))
                    return x, y

                if isinstance(y, PondTensor):
                    x = self.define_constant(np.array([x]), apply_scaling=y.is_scaled)
                    return x, y

                raise TypeError("Don't know how to lift {}, {}".format(type(x), type(y)))

            if isinstance(x, PondTensor):

                if isinstance(y, (int, float)):
                    y = self.define_constant(np.array([y]), apply_scaling=x.is_scaled)
                    return x, y

                if isinstance(y, PondTensor):
                    return x, y

                raise TypeError("Don't know how to lift {}, {}".format(type(x), type(y)))

            raise TypeError("Don't know how to lift {}, {}".format(type(x), type(y)))

    @memoize
    def sum(self, x, axis, keepdims):
        x = self.lift(x)

        dispatch = {
            PondPublicTensor: _sum_public,
            PondPrivateTensor: _sum_private,
            PondMaskedTensor: _sum_masked
        }
        func = dispatch.get(_type(x), None)
        if func is None:
            raise TypeError("Don't know how to sum {}".format(type(x)))

        return func(self, x, axis, keepdims)

    @memoize
    def sub(self, x, y):
        x, y = self.lift(x, y)
        return self.dispatch('sub', x, y)

    def mask(self, x):

        if isinstance(x, (list, tuple)):
            # apply recursively
            return [self.mask(xi) for xi in x]

        node_key = ('mask', x)
        x_masked = nodes.get(node_key, None)

        if x_masked is not None:
            return x_masked

        if isinstance(x, PondPrivateTensor):
            x_masked = _mask_private(self, x)

        else:
            raise TypeError("Don't know how to mask {}".format(type(x)))

        nodes[node_key] = x_masked
        return x_masked

    @memoize
    def mul(self, x, y):
        x, y = self.lift(x, y)
        return self.dispatch('mul', x, y)

    @memoize
    def square(self, x):
        return self.dispatch('square', x)

    @memoize
    def dot(self, x: 'PondTensor', y: 'PondTensor') -> 'PondTensor':
        return self.dispatch('dot', x, y)

    def matmul(self, x, y):
        return self.dot(x, y)

    @memoize
    def truncate(self, x: 'PondTensor'):
        return self.dispatch('truncate', x)

    def transpose(self, x: 'PondTensor', perm=None):

        node_key = ('transpose', x)
        x_t = nodes.get(node_key, None)

        if x_t is not None:
            return x_t

        if isinstance(x, PondPublicTensor):
            x_t = _transpose_public(self, x, perm=perm)

        elif isinstance(x, PondPrivateTensor):
            x_t = _transpose_private(self, x, perm=perm)

        elif isinstance(x, PondMaskedTensor):
            x_t = _transpose_masked(self, x, perm=perm)

        else:
            raise TypeError("Don't know how to transpose {}".format(type(x)))

        nodes[node_key] = x_t

        return x_t

    @memoize
    def reshape(self, x: 'PondTensor', shape: List[int]):

        if isinstance(x, PondPublicTensor):
            return _reshape_public(self, x, shape)

        if isinstance(x, PondPrivateTensor):
            return _reshape_private(self, x, shape)

        if isinstance(x, PondMaskedTensor):
            return _reshape_masked(self, x, shape)

        raise TypeError("Don't know how to reshape {}".format(type(x)))

    @memoize
    def expand_dims(self, x: 'PondTensor', axis=None):

        if isinstance(x, PondPublicTensor):
            return _expand_dims_public(self, x, axis=axis)

        if isinstance(x, PondPrivateTensor):
            return _expand_dims_private(self, x, axis=axis)

        if isinstance(x, PondMaskedTensor):
            return _expand_dims_masked(self, x, axis=axis)

        raise TypeError("Don't know how to expand dims {}".format(type(x)))

    @memoize
    def squeeze(self, x: 'PondTensor', axis: Optional[List[int]]=None):

        if isinstance(x, PondPublicTensor):
            return _squeeze_public(self, x, axis)

        if isinstance(x, PondPrivateTensor):
            return _squeeze_private(self, x, axis)

        if isinstance(x, PondMaskedTensor):
            return _squeeze_masked(self, x, axis)

        raise TypeError("Don't know how to squeeze {}".format(type(x)))

    def strided_slice(self, x: 'PondTensor', *args: Any, **kwargs: Any):
        """ See https://www.tensorflow.org/api_docs/python/tf/strided_slice for documentation on the arguments """

        node_key = ('strided_slice', x)

        x_sliced = nodes.get(node_key, None)

        if x_sliced is not None:
            return x_sliced

        if isinstance(x, PondPublicTensor):
            x_sliced = _strided_slice_public(self, x, args, kwargs)
        elif isinstance(x, PondPrivateTensor):
            x_sliced = _strided_slice_private(self, x, args, kwargs)
        elif isinstance(x, PondMaskedTensor):
            x_sliced = _strided_slice_masked(self, x, args, kwargs)
            nodes[('strided_slice', x.unmasked)] = x_sliced.unmasked
        else:
            raise TypeError("Don't know how to do a strided slice {}".format(type(x)))

        nodes[node_key] = x_sliced

        return x_sliced

    def stack(self, xs: List['PondTensor'], axis: int = 0):

        node_key = ('stack', tuple(xs))
        xs_stack = nodes.get(node_key, None)

        if xs_stack is not None:
            return xs_stack

        if all([isinstance(x, PondPublicTensor) for x in xs]):
            xs_stack = _stack_public(self, xs, axis=axis)

        elif all([isinstance(x, PondPrivateTensor) for x in xs]):
            xs_stack = _stack_private(self, xs, axis=axis)

        elif all([isinstance(x, PondMaskedTensor) for x in xs]):
            xs_stack = _stack_masked(self, xs, axis=axis)
        else:
            raise TypeError("Don't know how to do a stack {}".format(type(xs)))

        nodes[node_key] = xs_stack

        return xs_stack

    @memoize
    def concat(self, xs: List['PondTensor'], axis):

        if all(isinstance(x, PondPublicTensor) for x in xs):
            return _concat_public(self, xs, axis=axis)

        if all(isinstance(x, PondPrivateTensor) for x in xs):
            return _concat_private(self, xs, axis=axis)

        if all(isinstance(x, PondMaskedTensor) for x in xs):
            return _concat_masked(self, xs, axis=axis)

        raise TypeError("Don't know how to do a concat {}".format(type(xs)))

    @memoize
    def sigmoid(self, x: 'PondTensor'):
        assert isinstance(x, PondTensor), type(x)

        w0 = 0.5
        w1 = 0.2159198015
        w3 = -0.0082176259
        w5 = 0.0001825597
        w7 = -0.0000018848
        w9 = 0.0000000072

        with tf.name_scope('sigmoid'):

            # TODO[Morten] try in single round
            x1 = x
            x2 = x1.square()
            x3 = x2 * x
            x5 = x2 * x3
            x7 = x2 * x5
            x9 = x2 * x7

            y1 = x1 * w1
            y3 = x3 * w3
            y5 = x5 * w5
            y7 = x7 * w7
            y9 = x9 * w9

            z = y9 + y7 + y5 + y3 + y1 + w0
            # z = y7 + y5 + y3 + y1 + w0

        return z

    @memoize
    def relu(self, x: 'PondTensor'):
        assert isinstance(x, PondTensor), type(x)

        w0 = 0.44015372000819103
        w1 = 0.500000000
        w2 = 0.11217537671414643
        w4 = -0.0013660836712429923
        w6 = 9.009136367360004e-06
        w8 = -2.1097433984e-08

        with tf.name_scope('relu'):

            x1 = x
            x2 = x.square()
            x4 = x2 * x2
            x6 = x2 * x4
            x8 = x2 * x6

            y1 = x1 * w1
            y2 = x2 * w2
            y4 = x4 * w4
            y6 = x6 * w6
            y8 = x8 * w8

            z = y8 + y6 + y4 + y2 + y1 + w0

        return z

    @memoize
    def tanh(self, x: 'PondTensor'):
        assert isinstance(x, PondTensor), type(x)

        w0 = 0.
        w1 = 0.852721056
        w3 = -0.12494112
        w5 = 0.010654528
        w7 = -0.000423424

        with tf.name_scope('relu'):

            x1 = x
            x2 = x.square()
            x3 = x2 * x1
            x5 = x2 * x3
            x7 = x2 * x5

            y1 = x1 * w1
            y3 = x3 * w3
            y5 = x5 * w5
            y7 = x7 * w7

            z = y7 + y5 + y3 + y1 + w0

        return z

    @memoize
    def reveal(self, x):
        return self.dispatch('reveal', x)

    def cache(self, x):

        if isinstance(x, (list, tuple)):
            # apply recursively
            return [self.cache(xi) for xi in x]

        node_key = ('cache', x)
        cached = nodes.get(node_key, None)

        if cached is not None:
            return cached

        dispatch = {
            PondPublicTensor: _cache_public,
            PondPrivateTensor: _cache_private,
            PondMaskedTensor: _cache_masked
        }
        func = dispatch.get(_type(x), None)
        if func is None:
            raise TypeError("Don't know how to cache {}".format(type(x)))

        cached = func(self, x)
        nodes[node_key] = cached

        return cached

    def conv2d(self, x, w, strides, padding):

        node_key = ('conv2d', x, w, strides, padding)
        z = nodes.get(node_key, None)

        if z is not None:
            return z

        dispatch = {
            (PondPublicTensor, PondPublicTensor): _conv2d_public_public,
            (PondPublicTensor, PondPrivateTensor): _conv2d_public_private,
            (PondPublicTensor, PondMaskedTensor): _conv2d_public_masked,
            (PondPrivateTensor, PondPublicTensor): _conv2d_private_public,
            (PondPrivateTensor, PondPrivateTensor): _conv2d_private_private,
            (PondPrivateTensor, PondMaskedTensor): _conv2d_private_masked,
            (PondMaskedTensor, PondPublicTensor): _conv2d_masked_public,
            (PondMaskedTensor, PondPrivateTensor): _conv2d_masked_private,
            (PondMaskedTensor, PondMaskedTensor): _conv2d_masked_masked
        }

        func = dispatch.get((_type(x), _type(w)), None)
        if func is None:
            raise TypeError("Don't know how to conv2d {} and {}".format(type(x), type(w)))

        z = func(self, x, w, strides, padding)
        nodes[node_key] = z

        return z

    def avgpool2d(self, x, pool_size, strides, padding):
        node_key = ('avgpool2d', x, tuple(pool_size), tuple(strides), padding)
        z = nodes.get(node_key, None)

        if z is not None:
            return z

        dispatch = {
            PondPublicTensor: _avgpool2d_public,
            PondPrivateTensor: _avgpool2d_private,
            PondMaskedTensor: _avgpool2d_masked,
        }

        func = dispatch.get(_type(x), None)
        if func is None:
            raise TypeError("Don't know how to avgpool2d {}".format(type(x)))

        z = func(self, x, pool_size, strides, padding)
        nodes[node_key] = z

        return z

    def dispatch(self, base_name, *args, container=None, **kwargs):
        func_name = '_{}_{}'.format(
            base_name,
            '_'.join([arg.dispatch_id for arg in args if hasattr(arg, 'dispatch_id')])
        )

        if container is None:
            container = _thismodule

        func = getattr(container, func_name, None)
        if func is not None:
            return func(self, *args, **kwargs)
        else:
            raise TypeError("Don't know how to {}: {}".format(base_name, [type(arg) for arg in args]))


#
# Classes representing the base values in the Pond protocol.
#


class PondTensor(abc.ABC):
    """
    This class functions mostly as a convenient way of exposing operations
    directly on the various tensor objects, ie allowing one to write x + y
    instead of prot.add(x, y). Since this functionality is shared among all
    tensors we put it in this superclass.

    This class should never be instantiated on its own.
    """

    def __init__(self, prot: Pond, is_scaled: bool) -> None:
        self.prot = prot
        self.is_scaled = is_scaled

    @property
    @abc.abstractmethod
    def shape(self) -> List[int]:
        pass

    @property
    @abc.abstractmethod
    def unwrapped(self) -> Tuple[AbstractTensor, ...]:
        pass

    def add(self, other):
        return self.prot.add(self, other)

    def __add__(self, other):
        return self.prot.add(self, other)

    def sum(self, axis, keepdims=False):
        return self.prot.sum(self, axis, keepdims)

    def sub(self, other):
        return self.prot.sub(self, other)

    def __sub__(self, other):
        return self.prot.sub(self, other)

    def mul(self, other):
        return self.prot.mul(self, other)

    def __mul__(self, other):
        return self.prot.mul(self, other)

    def __rmul__(self, other):
        return self.prot.mul(self, other)

    def square(self):
        return self.prot.square(self)

    def dot(self, other):
        return self.prot.dot(self, other)

    def matmul(self, other):
        return self.dot(self, other)

    def tranpose(self):
        return self.prot.transpose(self)

    def truncate(self):
        return self.prot.truncate(self)

    def expand_dims(self):
        return self.prot.expand_dims(self)


class PondPublicTensor(PondTensor):
    """
    This class represents a public tensor, known by at least the two servers
    but potentially known by more. Although there is only a single value we
    replicate it on both servers to avoid sending it from one to the other
    in the operations where it's needed by both (eg multiplication).
    """

    dispatch_id = 'public'

    def __init__(
        self,
        prot: Pond,
        value_on_0: AbstractTensor,
        value_on_1: AbstractTensor,
        is_scaled: bool
    ) -> None:
        assert isinstance(value_on_0, AbstractTensor), type(value_on_0)
        assert isinstance(value_on_1, AbstractTensor), type(value_on_1)
        assert value_on_0.shape == value_on_1.shape

        super(PondPublicTensor, self).__init__(prot, is_scaled)
        self.value_on_0 = value_on_0
        self.value_on_1 = value_on_1

    def __repr__(self) -> str:
        return 'PondPublicTensor(shape={})'.format(self.shape)

    @property
    def shape(self) -> List[int]:
        return self.value_on_0.shape

    @property
    def unwrapped(self) -> Tuple[AbstractTensor, ...]:
        return (self.value_on_0, self.value_on_1)

    def eval(self, sess, feed_dict={}, tag=None) -> np.ndarray:
        value = self.value_on_0.eval(sess, feed_dict=feed_dict, tag=tag)
        return self.prot._decode(value, self.is_scaled)


class PondPrivateTensor(PondTensor):
    """
    This class represents a private value that may be unknown to everyone.
    """

    dispatch_id = 'private'

    def __init__(
        self,
        prot: Pond,
        share0: AbstractTensor,
        share1: AbstractTensor,
        is_scaled: bool
    ) -> None:
        assert isinstance(share0, AbstractTensor), type(share0)
        assert isinstance(share1, AbstractTensor), type(share1)
        assert share0.shape == share1.shape

        super(PondPrivateTensor, self).__init__(prot, is_scaled)
        self.share0 = share0
        self.share1 = share1

    def __repr__(self) -> str:
        return 'PondPrivateTensor(shape={})'.format(self.shape)

    @property
    def shape(self) -> List[int]:
        return self.share0.shape

    @property
    def unwrapped(self) -> Tuple[AbstractTensor, ...]:
        return (self.share0, self.share1)

    def reveal(self) -> PondPublicTensor:
        return self.prot.reveal(self)

    @staticmethod
    def zero(prot: Pond, shape: List[int]) -> 'PondPrivateTensor':
        zero = np.zeros(shape=shape)
        return prot.define_private_variable(zero)


class PondMaskedTensor(PondTensor):
    """
    This class is part of an optimization where values are only ever masked
    once as opposed to for every operation in which they are used. As such
    it represents a private value with additional data associated, namely
    the masks used for the shares on the two servers as well as on the
    crypto provider. For convenience it keeps a reference to the unmasked
    value as well (in the form of a private tensor).
    """

    dispatch_id = 'masked'

    def __init__(
        self,
        prot: Pond,
        unmasked: PondPrivateTensor,
        a: AbstractTensor,
        a0: AbstractTensor,
        a1: AbstractTensor,
        alpha_on_0: AbstractTensor,
        alpha_on_1: AbstractTensor,
        is_scaled: bool
    ) -> None:
        assert isinstance(unmasked, PondPrivateTensor)

        super(PondMaskedTensor, self).__init__(prot, is_scaled)
        self.unmasked = unmasked
        self.a = a
        self.a0 = a0
        self.a1 = a1
        self.alpha_on_0 = alpha_on_0
        self.alpha_on_1 = alpha_on_1

    def __repr__(self) -> str:
        return 'PondMaskedTensor(shape={})'.format(self.shape)

    @property
    def shape(self) -> List[int]:
        return self.a.shape

    @property
    def unwrapped(self) -> Tuple[AbstractTensor, ...]:
        return (self.a, self.a0, self.a1, self.alpha_on_0, self.alpha_on_1)


#
# Extentions of the base Pond classes that record extra information
# relevant to how TensorFlow works.
#


class PondConstant(PondPublicTensor):
    """
    This class essentially represents a public value, however it additionally
    records the fact that the underlying value was declared as a constant.
    """

    def __init__(self, prot, constant_on_0, constant_on_1, is_scaled):
        assert isinstance(constant_on_0, AbstractConstant), type(constant_on_0)
        assert isinstance(constant_on_1, AbstractConstant), type(constant_on_1)
        assert constant_on_0.shape == constant_on_1.shape

        super(PondConstant, self).__init__(prot, constant_on_0, constant_on_1, is_scaled)
        self.constant_on_0 = constant_on_0
        self.constant_on_1 = constant_on_1

    def __repr__(self) -> str:
        return 'PondConstant(shape={})'.format(self.shape)


class PondPublicPlaceholder(PondPublicTensor):
    """
    This class essentially represents a public value, however it additionally
    records the fact that the backing tensor was declared as a placeholder in
    order to allow treating it as a placeholder itself.
    """

    def __init__(self, prot, placeholder_on_0, placeholder_on_1, is_scaled):
        assert isinstance(placeholder_on_0, AbstractPlaceholder), type(placeholder_on_0)
        assert isinstance(placeholder_on_0, AbstractPlaceholder), type(placeholder_on_1)
        assert placeholder_on_0.shape == placeholder_on_1.shape

        super(PondPublicPlaceholder, self).__init__(prot, placeholder_on_0, placeholder_on_1, is_scaled)
        self.placeholder_on_0 = placeholder_on_0
        self.placeholder_on_1 = placeholder_on_1

    def __repr__(self) -> str:
        return 'PondPublicPlaceholder(shape={})'.format(self.shape)


class PondPrivatePlaceholder(PondPrivateTensor):
    """
    This class essentially represents a private value, however it additionally
    records the fact that the backing tensor was declared as a placeholder in
    order to allow treating it as a placeholder itself.
    """

    def __init__(self, prot, placeholder, tensor0, tensor1, is_scaled):
        assert type(placeholder) is AbstractPlaceholder, type(placeholder)
        assert type(tensor0) is AbstractTensor, type(tensor0)
        assert type(tensor1) is AbstractTensor, type(tensor1)
        assert tensor0.shape == tensor1.shape

        super(PondPrivatePlaceholder, self).__init__(prot, tensor0, tensor1, is_scaled)
        self.placeholders = placeholder.backing
        self.tensor0 = tensor0
        self.tensor1 = tensor1

    def __repr__(self) -> str:
        return 'PondPrivatePlaceholder(shape={})'.format(self.shape)

    def feed_from_native(self, value):
        assert type(value) in [np.ndarray], type(value)

        v = self.prot._encode(value, self.is_scaled)
        return {
            p: v for p, v in zip(self.placeholders, v.backing)
        }


class PondPublicVariable(PondPublicTensor):
    """
    This class essentially represents a public value, however it additionally
    records the fact that the backing tensor was declared as a variable in
    order to allow treating it as a variable itself.
    """

    def __init__(self, prot, variable_on_0, variable_on_1, is_scaled):
        assert isinstance(variable_on_0, AbstractVariable), type(variable_on_0)
        assert isinstance(variable_on_1, AbstractVariable), type(variable_on_1)
        assert variable_on_0.shape == variable_on_1.shape

        super(PondPublicVariable, self).__init__(prot, variable_on_0, variable_on_1, is_scaled)
        self.variable_on_0 = variable_on_0
        self.variable_on_1 = variable_on_1
        self.initializer = tf.group(*[var.initializer for var in [variable_on_0, variable_on_1]])

    def __repr__(self) -> str:
        return 'PondPublicVariable(shape={})'.format(self.shape)


class PondPrivateVariable(PondPrivateTensor):
    """
    This class essentially represents a private value, however it additionally
    records the fact that the backing tensor was declared as a variable in
    order to allow treating it as a variable itself.
    """

    def __init__(self, prot, variable0, variable1, is_scaled):
        assert isinstance(variable0, AbstractVariable), type(variable0)
        assert isinstance(variable1, AbstractVariable), type(variable1)
        assert variable0.shape == variable1.shape

        super(PondPrivateVariable, self).__init__(prot, variable0, variable1, is_scaled)
        self.variable0 = variable0
        self.variable1 = variable1
        self.initializer = tf.group(*[var.initializer for var in [variable0, variable1]])

    def __repr__(self) -> str:
        return 'PondPrivateVariable(shape={})'.format(self.shape)


class PondCachedPublicTensor(PondPrivateTensor):

    def __init__(self, prot, x_on_0, x_on_1, is_scaled, updator):
        assert isinstance(x_on_0, AbstractTensor), type(x_on_0)
        assert isinstance(x_on_1, AbstractTensor), type(x_on_1)
        assert isinstance(updator, tf.Operation), type(updator)

        super(PondCachedPublicTensor, self).__init__(prot, x_on_0, x_on_1, is_scaled)
        self.updator = updator

    def __repr__(self) -> str:
        return 'PondCachedPublicTensor(shape={})'.format(self.shape)


class PondCachedPrivateTensor(PondPrivateTensor):

    def __init__(self, prot, x0, x1, is_scaled, updator):
        assert isinstance(x0, AbstractTensor), type(x0)
        assert isinstance(x1, AbstractTensor), type(x1)
        assert isinstance(updator, tf.Operation), type(updator)

        super(PondCachedPrivateTensor, self).__init__(prot, x0, x1, is_scaled)
        self.updator = updator

    def __repr__(self) -> str:
        return 'PondCachedPrivateTensor(shape={})'.format(self.shape)


class PondCachedMaskedTensor(PondMaskedTensor):

    def __init__(self, prot, unmasked, a, a0, a1, alpha_on_0, alpha_on_1, is_scaled, updator):
        assert isinstance(unmasked, PondPrivateTensor), type(unmasked)
        assert isinstance(a, AbstractTensor), type(a)
        assert isinstance(a0, AbstractTensor), type(a0)
        assert isinstance(a1, AbstractTensor), type(a1)
        assert isinstance(alpha_on_0, AbstractTensor), type(alpha_on_0)
        assert isinstance(alpha_on_1, AbstractTensor), type(alpha_on_1)
        assert isinstance(updator, tf.Operation), type(updator)

        super(PondCachedMaskedTensor, self).__init__(
            prot, unmasked, a, a0, a1, alpha_on_0, alpha_on_1, is_scaled)
        self.updator = updator

    def __repr__(self) -> str:
        return 'PondCachedMaskedTensor(shape={})'.format(self.shape)

#
# helpers
#


def _type(x):

    if isinstance(x, PondPublicTensor):
        return PondPublicTensor

    if isinstance(x, PondPrivateTensor):
        return PondPrivateTensor

    if isinstance(x, PondMaskedTensor):
        return PondMaskedTensor

    return type(x)


#
# cache
#


def _cache_wrap_helper(prot, sources):
    variables = [
        prot.tensor_factory.Variable.from_native(tf.zeros(shape=source.shape, dtype=prot.tensor_factory.Tensor.int_type))
        for source in sources
    ]
    updator = tf.group(*[
        var.assign_from_same(val)
        for var, val in zip(variables, sources)
    ])
    return variables, updator


def _cache_public(prot, x):
    assert isinstance(x, PondPublicTensor), type(x)

    x_on_0, x_on_1 = x.unwrapped

    with tf.name_scope('cache'):

        with tf.device(prot.server_0.device_name):
            [x_on_0_cached], updator0 = _cache_wrap_helper(prot, [x_on_0])

        with tf.device(prot.server_1.device_name):
            [x_on_1_cached], updator1 = _cache_wrap_helper(prot, [x_on_1])

        updator = tf.group(updator0, updator1)

    global_cache_updators.append(updator)
    return PondCachedPublicTensor(
        prot,
        x_on_0_cached,
        x_on_1_cached,
        x.is_scaled,
        updator
    )


def _cache_private(prot, x):
    assert isinstance(x, PondPrivateTensor), type(x)

    x0, x1 = x.unwrapped

    with tf.name_scope('cache'):

        with tf.device(prot.server_0.device_name):
            [x0_cached], updator0 = _cache_wrap_helper(prot, [x0])

        with tf.device(prot.server_1.device_name):
            [x1_cached], updator1 = _cache_wrap_helper(prot, [x1])

        updator = tf.group(updator0, updator1)

    global_cache_updators.append(updator)
    return PondCachedPrivateTensor(
        prot,
        x0_cached,
        x1_cached,
        x.is_scaled,
        updator
    )


def _cache_masked(prot, x):
    assert isinstance(x, PondMaskedTensor), type(x)

    unmasked = x.unmasked
    a, a0, a1, alpha_on_0, alpha_on_1 = x.unwrapped

    with tf.name_scope('cache'):

        with tf.device(prot.crypto_producer.device_name):
            [a_cached], updator_cp = _cache_wrap_helper(prot, [a])

        with tf.device(prot.server_0.device_name):
            [a0_cached, alpha_on_0_cached], updator0 = _cache_wrap_helper(prot, [a0, alpha_on_0])

        with tf.device(prot.server_1.device_name):
            [a1_cached, alpha_on_1_cached], updator1 = _cache_wrap_helper(prot, [a1, alpha_on_1])

        updator = tf.group(updator_cp, updator0, updator1)
        unmasked_cached = prot.cache(unmasked)

    global_cache_updators.append(updator)
    return PondCachedMaskedTensor(
        prot,
        unmasked_cached,
        a_cached,
        a0_cached,
        a1_cached,
        alpha_on_0_cached,
        alpha_on_1_cached,
        x.is_scaled,
        updator
    )


#
# truncate
#


def _raw_truncate(prot: Pond, x: AbstractTensor) -> AbstractTensor:
    y = x - (x % prot.K)
    return y * prot.K_inv_wrapped


def _truncate_public(prot: Pond, x: PondPublicTensor) -> PondPublicTensor:
    assert isinstance(x, PondPublicTensor)

    x_on_0, x_on_1 = x.unwrapped

    with tf.name_scope('truncate'):

        with tf.device(prot.server_0.device_name):
            y_on_0 = _raw_truncate(prot, x_on_0)

        with tf.device(prot.server_1.device_name):
            y_on_1 = _raw_truncate(prot, x_on_1)

    return PondPublicTensor(prot, y_on_0, y_on_1, x.is_scaled)


def _truncate_private(prot: Pond, x: PondPrivateTensor) -> PondPrivateTensor:
    assert isinstance(x, PondPrivateTensor)

    if prot.use_noninteractive_truncation:
        return _truncate_private_noninteractive(prot, x)
    else:
        return _truncate_private_interactive(prot, x)


def _truncate_private_noninteractive(prot: Pond, x: PondPrivateTensor) -> PondPrivateTensor:
    assert isinstance(x, PondPrivateTensor)

    x0, x1 = x.unwrapped

    with tf.name_scope('truncate-ni'):

        with tf.device(prot.server_0.device_name):
            y0 = _raw_truncate(prot, x0)

        with tf.device(prot.server_1.device_name):
            y1 = prot.M_wrapped - _raw_truncate(prot, prot.M_wrapped - x1)

    return PondPrivateTensor(prot, y0, y1, x.is_scaled)


def _truncate_private_interactive(prot: Pond, a: PondPrivateTensor) -> PondPrivateTensor:
    """ See protocol TruncPr (3.1) in "Secure Computation With Fixed-Point Numbers"
    by Octavian Catrina and Amitabh Saxena, FC'10. """

    with tf.name_scope('truncate-i'):

        # we first rotate `a` to make sure the reconstructed value fall into
        # a non-negative interval `[0, 2B)` for some bound B; this uses an
        # assumption that the values originally lie in `[-B, B)`, and will
        # leak private information otherwise

        B = 2**(BITPRECISION_INTEGRAL + 2 * BITPRECISION_FRACTIONAL)
        b = a + B

        # next step is for server0 to add a statistical mask to `b`, reveal
        # it to server1, and compute the lower part

        mask_bitlength = int(log2(B) + STATISTICAL_SECURITY)
        assert mask_bitlength < 100, mask_bitlength

        b0, b1 = b.unwrapped
        shape = a.shape

        with tf.device(prot.server_0.device_name):
            r = prot.tensor_factory.Tensor.sample_bounded(shape, mask_bitlength)
            c0 = b0 + r

        with tf.device(prot.server_1.device_name):
            c1 = b1
            c_lower = prot._reconstruct(c0, c1) % prot.K

        # then use the lower part of the masked value to compute lower part
        # of original value

        with tf.device(prot.server_0.device_name):
            r_lower = r % prot.K
            a_lower0 = r_lower * -1

        with tf.device(prot.server_1.device_name):
            a_lower1 = c_lower

        # finally subtract and multiply by inverse

        a0, a1 = a.unwrapped

        with tf.device(prot.server_0.device_name):
            d0 = (a0 - a_lower0) * prot.K_inv_wrapped

        with tf.device(prot.server_1.device_name):
            d1 = (a1 - a_lower1) * prot.K_inv_wrapped

    return PondPrivateTensor(prot, d0, d1, a.is_scaled)


def _truncate_masked(prot: Pond, x: PondMaskedTensor) -> PondMaskedTensor:
    assert isinstance(x, PondMaskedTensor)
    return prot.truncate(x.unmasked)


#
# reveal helpers
#


def _reveal_private(prot, x):
    assert isinstance(x, PondPrivateTensor), type(x)

    with tf.name_scope('reveal'):

        x0, x1 = x.unwrapped

        with tf.device(prot.server_0.device_name):
            z_on_0 = x0 + x1

        with tf.device(prot.server_1.device_name):
            z_on_1 = x0 + x1

    return PondPublicTensor(prot, z_on_0, z_on_1, x.is_scaled)


def _reveal_masked(prot, x):
    assert isinstance(x, PondMaskedTensor), type(x)
    return prot.reveal(x.unmasked)


#
# add helpers
#


def _add_public_public(prot, x, y):
    assert isinstance(x, PondPublicTensor), type(x)
    assert isinstance(y, PondPublicTensor), type(y)
    assert x.is_scaled == y.is_scaled, "Cannot mix different encodings: {} {}".format(x.is_scaled, y.is_scaled)

    x_on_0, x_on_1 = x.unwrapped
    y_on_0, y_on_1 = y.unwrapped

    with tf.name_scope('add'):

        with tf.device(prot.server_0.device_name):
            z_on_0 = x_on_0 + y_on_0

        with tf.device(prot.server_1.device_name):
            z_on_1 = x_on_1 + y_on_1

    return PondPublicTensor(prot, z_on_0, z_on_1, x.is_scaled)


def _add_public_private(prot, x, y):
    assert isinstance(x, PondPublicTensor), type(x)
    assert isinstance(y, PondPrivateTensor), type(y)
    assert x.is_scaled == y.is_scaled, "Cannot mix different encodings: {} {}".format(x.is_scaled, y.is_scaled)

    x_on_0, _ = x.unwrapped
    y0, y1 = y.unwrapped

    with tf.name_scope('add'):

        with tf.device(prot.server_0.device_name):
            z0 = x_on_0 + y0

        with tf.device(prot.server_1.device_name):
            z1 = y1

    return PondPrivateTensor(prot, z0, z1, x.is_scaled)


def _add_public_masked(prot, x, y):
    assert isinstance(x, PondPublicTensor), type(x)
    assert isinstance(y, PondMaskedTensor), type(y)
    return prot.add(x, y.unmasked)


def _add_private_public(prot, x, y):
    assert isinstance(x, PondPrivateTensor), type(x)
    assert isinstance(y, PondPublicTensor), type(y)
    assert x.is_scaled == y.is_scaled, "Cannot mix different encodings: {} {}".format(x.is_scaled, y.is_scaled)

    x0, x1 = x.unwrapped
    y_on_0, _ = y.unwrapped

    with tf.name_scope('add'):

        with tf.device(prot.server_0.device_name):
            z0 = x0 + y_on_0

        with tf.device(prot.server_1.device_name):
            z1 = x1

    return PondPrivateTensor(prot, z0, z1, x.is_scaled)


def _add_private_private(prot, x, y):
    assert isinstance(x, PondPrivateTensor), type(x)
    assert isinstance(y, PondPrivateTensor), type(y)
    assert x.is_scaled == y.is_scaled, "Cannot mix different encodings: {} {}".format(x.is_scaled, y.is_scaled)

    x0, x1 = x.unwrapped
    y0, y1 = y.unwrapped

    with tf.name_scope('add'):

        with tf.device(prot.server_0.device_name):
            z0 = x0 + y0

        with tf.device(prot.server_1.device_name):
            z1 = x1 + y1

    return PondPrivateTensor(prot, z0, z1, x.is_scaled)


def _add_private_masked(prot, x, y):
    assert isinstance(x, PondPrivateTensor), type(x)
    assert isinstance(y, PondMaskedTensor), type(y)
    return prot.add(x, y.unmasked)


def _add_masked_public(prot, x, y):
    assert isinstance(x, PondMaskedTensor), type(x)
    assert isinstance(y, PondPublicTensor), type(y)
    return prot.add(x.unmasked, y)


def _add_masked_private(prot, x, y):
    assert isinstance(x, PondMaskedTensor), type(x)
    assert isinstance(y, PondPrivateTensor), type(y)
    return prot.add(x.unmasked, y)


def _add_masked_masked(prot, x, y):
    assert isinstance(x, PondMaskedTensor), type(x)
    assert isinstance(y, PondMaskedTensor), type(y)
    return prot.add(x.unmasked, y.unmasked)


#
# sum helpers
#


def _sum_core(prot: Pond,
              x: PondTensor,
              axis: int,
              keepdims: Optional[bool]) -> Tuple[AbstractTensor, AbstractTensor]:

    x_on_0, x_on_1 = x.unwrapped

    with tf.name_scope('sum'):

        with tf.device(prot.server_0.device_name):
            y_on_0 = x_on_0.sum(axis, keepdims)

        with tf.device(prot.server_1.device_name):
            y_on_1 = x_on_1.sum(axis, keepdims)

    return y_on_0, y_on_1


def _sum_public(prot: Pond,
                x: PondPublicTensor,
                axis: int,
                keepdims: Optional[bool]) -> PondPublicTensor:
    y_on_0, y_on_1 = _sum_core(prot, x, axis, keepdims)
    return PondPublicTensor(prot, y_on_0, y_on_1, x.is_scaled)


def _sum_private(prot: Pond,
                 x: PondPrivateTensor,
                 axis: int,
                 keepdims: Optional[bool]) -> PondPrivateTensor:
    y_on_0, y_on_1 = _sum_core(prot, x, axis, keepdims)
    return PondPrivateTensor(prot, y_on_0, y_on_1, x.is_scaled)


def _sum_masked(prot: Pond,
                x: PondMaskedTensor,
                axis: int,
                keepdims: Optional[bool]) -> PondPrivateTensor:
    # y_on_0, y_on_1 = _sum_core(prot, x.unmasked, axis, keepdims)
    # return PondPrivateTensor(prot, y_on_0, y_on_1)
    raise NotImplementedError


#
# sub helpers
#


def _sub_public_public(prot, x, y):
    assert isinstance(x, PondPublicTensor), type(x)
    assert isinstance(y, PondPublicTensor), type(y)
    assert x.is_scaled == y.is_scaled, "Cannot mix different encodings: {} {}".format(x.is_scaled, y.is_scaled)

    x_on_0, x_on_1 = x.unwrapped
    y_on_0, y_on_1 = y.unwrapped

    with tf.name_scope('sub'):

        with tf.device(prot.server_0.device_name):
            z_on_0 = x_on_0 - y_on_0

        with tf.device(prot.server_1.device_name):
            z_on_1 = x_on_1 - y_on_1

    return PondPublicTensor(prot, z_on_0, z_on_1, x.is_scaled)


def _sub_public_private(prot, x, y):
    assert isinstance(x, PondPublicTensor), type(x)
    assert isinstance(y, PondPrivateTensor), type(y)
    assert x.is_scaled == y.is_scaled, "Cannot mix different encodings: {} {}".format(x.is_scaled, y.is_scaled)

    x_on_0, _ = x.unwrapped
    y0, y1 = y.unwrapped

    with tf.name_scope('sub'):

        with tf.device(prot.server_0.device_name):
            z0 = x_on_0 - y0

        with tf.device(prot.server_1.device_name):
            z1 = y1.negative()

    return PondPrivateTensor(prot, z0, z1, x.is_scaled)


def _sub_public_masked(prot, x, y):
    assert isinstance(x, PondPublicTensor), type(x)
    assert isinstance(y, PondMaskedTensor), type(y)
    return prot.sub(x, y.unmasked)


def _sub_private_public(prot, x, y):
    assert isinstance(x, PondPrivateTensor), type(x)
    assert isinstance(y, PondPublicTensor), type(y)
    assert x.is_scaled == y.is_scaled, "Cannot mix different encodings: {} {}".format(x.is_scaled, y.is_scaled)

    x0, x1 = x.unwrapped
    y_on_0, _ = y.unwrapped

    with tf.name_scope('sub'):

        with tf.device(prot.server_0.device_name):
            z0 = x0 - y_on_0

        with tf.device(prot.server_1.device_name):
            z1 = x1

    return PondPrivateTensor(prot, z0, z1, x.is_scaled)


def _sub_private_private(prot, x, y):
    assert isinstance(x, PondPrivateTensor), type(x)
    assert isinstance(y, PondPrivateTensor), type(y)
    assert x.is_scaled == y.is_scaled, "Cannot mix different encodings: {} {}".format(x.is_scaled, y.is_scaled)

    x0, x1 = x.unwrapped
    y0, y1 = y.unwrapped

    with tf.name_scope('sub'):

        with tf.device(prot.server_0.device_name):
            z0 = x0 - y0

        with tf.device(prot.server_1.device_name):
            z1 = x1 - y1

    return PondPrivateTensor(prot, z0, z1, x.is_scaled)


def _sub_private_masked(prot, x, y):
    assert isinstance(x, PondPrivateTensor), type(x)
    assert isinstance(y, PondMaskedTensor), type(y)
    return prot.sub(x, y.unmasked)


def _sub_masked_public(prot, x, y):
    assert isinstance(x, PondMaskedTensor), type(x)
    assert isinstance(y, PondPublicTensor), type(y)
    return prot.sub(x.unmasked, y)


def _sub_masked_private(prot, x, y):
    assert isinstance(x, PondMaskedTensor), type(x)
    assert isinstance(y, PondPrivateTensor), type(y)
    return prot.sub(x.unmasked, y)


def _sub_masked_masked(prot, x, y):
    assert isinstance(x, PondMaskedTensor), type(x)
    assert isinstance(y, PondMaskedTensor), type(y)
    return prot.sub(x.unmasked, y.unmasked)


#
# mul helpers
#


def _mul_public_public(prot, x, y):
    assert isinstance(x, PondPublicTensor), type(x)
    assert isinstance(y, PondPublicTensor), type(y)

    x_on_0, x_on_1 = x.unwrapped
    y_on_0, y_on_1 = y.unwrapped

    with tf.name_scope('mul'):

        with tf.device(prot.server_0.device_name):
            z_on_0 = x_on_0 * y_on_0

        with tf.device(prot.server_1.device_name):
            z_on_1 = x_on_1 * y_on_1

    z = PondPublicTensor(prot, z_on_0, z_on_1, x.is_scaled or y.is_scaled)
    z = prot.truncate(z) if x.is_scaled and y.is_scaled else z
    return z


def _mul_public_private(prot, x, y):
    assert isinstance(x, PondPublicTensor), type(x)
    assert isinstance(y, PondPrivateTensor), type(y)

    x_on_0, x_on_1 = x.unwrapped
    y0, y1 = y.unwrapped

    with tf.name_scope('mul'):

        with tf.device(prot.server_0.device_name):
            z0 = x_on_0 * y0

        with tf.device(prot.server_1.device_name):
            z1 = x_on_1 * y1

    z = PondPrivateTensor(prot, z0, z1, x.is_scaled or y.is_scaled)
    z = prot.truncate(z) if x.is_scaled and y.is_scaled else z
    return z


def _mul_public_masked(prot, x, y):
    assert isinstance(x, PondPublicTensor), type(x)
    assert isinstance(y, PondMaskedTensor), type(y)
    return prot.mul(x, y.unmasked)


def _mul_private_public(prot, x, y):
    assert isinstance(x, PondPrivateTensor), type(x)
    assert isinstance(y, PondPublicTensor), type(y)

    x0, x1 = x.unwrapped
    y_on_0, y_on_1 = y.unwrapped

    with tf.name_scope('mul'):

        with tf.device(prot.server_0.device_name):
            z0 = x0 * y_on_0

        with tf.device(prot.server_1.device_name):
            z1 = x1 * y_on_1

    z = PondPrivateTensor(prot, z0, z1, x.is_scaled or y.is_scaled)
    z = prot.truncate(z) if x.is_scaled and y.is_scaled else z
    return z


def _mul_private_private(prot, x, y):
    assert isinstance(x, PondPrivateTensor), type(x)
    assert isinstance(y, PondPrivateTensor), type(y)
    return prot.mul(prot.mask(x), prot.mask(y))


def _mul_private_masked(prot, x, y):
    assert isinstance(x, PondPrivateTensor), type(x)
    assert isinstance(y, PondMaskedTensor), type(y)
    return prot.mul(prot.mask(x), y)


def _mul_masked_public(prot, x, y):
    assert isinstance(x, PondMaskedTensor), type(x)
    assert isinstance(y, PondPublicTensor), type(y)
    return prot.mul(x.unmasked, y)


def _mul_masked_private(prot, x, y):
    assert isinstance(x, PondMaskedTensor), type(x)
    assert isinstance(y, PondPrivateTensor), type(y)
    return prot.mul(x, prot.mask(y))


def _mul_masked_masked(prot, x, y):
    assert isinstance(x, PondMaskedTensor), type(x)
    assert isinstance(y, PondMaskedTensor), type(y)

    a, a0, a1, alpha_on_0, alpha_on_1 = x.unwrapped
    b, b0, b1, beta_on_0, beta_on_1 = y.unwrapped

    with tf.name_scope('mul'):

        with tf.device(prot.crypto_producer.device_name):
            ab = a * b
            ab0, ab1 = prot._share(ab)

        with tf.device(prot.server_0.device_name):
            alpha = alpha_on_0
            beta = beta_on_0
            z0 = ab0 + (a0 * beta) + (alpha * b0) + (alpha * beta)

        with tf.device(prot.server_1.device_name):
            alpha = alpha_on_1
            beta = beta_on_1
            z1 = ab1 + (a1 * beta) + (alpha * b1)

    z = PondPrivateTensor(prot, z0, z1, x.is_scaled or y.is_scaled)
    z = prot.truncate(z) if x.is_scaled and y.is_scaled else z
    return z


#
# square helpers
#


def _square_public(prot, x):
    assert isinstance(x, PondPublicTensor), type(x)

    x_on_0, x_on_1 = x.unwrapped

    with tf.name_scope('square'):

        with tf.device(prot.server_0.device_name):
            y_on_0 = x_on_0 * x_on_0

        with tf.device(prot.server_1.device_name):
            y_on_1 = x_on_1 * x_on_1

    y = PondPublicTensor(prot, y_on_0, y_on_1, x.is_scaled)
    y = prot.truncate(y) if y.is_scaled else y
    return y


def _square_private(prot, x):
    assert isinstance(x, PondPrivateTensor), type(x)
    return prot.square(prot.mask(x))


def _square_masked(prot, x):
    assert isinstance(x, PondMaskedTensor), type(x)

    a, a0, a1, alpha_on_0, alpha_on_1 = x.unwrapped

    with tf.name_scope('square'):

        with tf.device(prot.crypto_producer.device_name):
            aa = a * a
            aa0, aa1 = prot._share(aa)

        with tf.device(prot.server_0.device_name):
            alpha = alpha_on_0
            y0 = aa0 + (a0 * alpha) * 2 + (alpha * alpha)

        with tf.device(prot.server_1.device_name):
            alpha = alpha_on_1
            y1 = aa1 + (a1 * alpha) * 2

    y = PondPrivateTensor(prot, y0, y1, x.is_scaled)
    y = prot.truncate(y) if y.is_scaled else y
    return y


#
# dot helpers
#


def _dot_public_public(prot, x: PondPublicTensor, y: PondPublicTensor) -> PondPublicTensor:

    x_on_0, x_on_1 = x.unwrapped
    y_on_0, y_on_1 = y.unwrapped

    with tf.name_scope('dot'):

        with tf.device(prot.server_0.device_name):
            z_on_0 = x_on_0.dot(y_on_0)

        with tf.device(prot.server_1.device_name):
            z_on_1 = x_on_1.dot(y_on_1)

    z = PondPublicTensor(prot, z_on_0, z_on_1, x.is_scaled or y.is_scaled)
    z = prot.truncate(z) if x.is_scaled and y.is_scaled else z
    return z


def _dot_public_private(prot, x, y):
    assert isinstance(x, PondPublicTensor), type(x)
    assert isinstance(y, PondPrivateTensor), type(y)

    x_on_0, x_on_1 = x.unwrapped
    y0, y1 = y.unwrapped

    with tf.name_scope('dot'):

        with tf.device(prot.server_0.device_name):
            z0 = x_on_0.dot(y0)

        with tf.device(prot.server_1.device_name):
            z1 = x_on_1.dot(y1)

    z = PondPrivateTensor(prot, z0, z1, x.is_scaled or y.is_scaled)
    z = prot.truncate(z) if x.is_scaled and y.is_scaled else z
    return z


def _dot_public_masked(prot, x, y):
    assert isinstance(x, PondPublicTensor), type(x)
    assert isinstance(y, PondMaskedTensor), type(y)
    return prot.dot(x, y.unmasked)


def _dot_private_public(prot, x, y):
    assert isinstance(x, PondPrivateTensor), type(x)
    assert isinstance(y, PondPublicTensor), type(y)

    x0, x1 = x.unwrapped
    y_on_0, y_on_1 = y.unwrapped

    with tf.name_scope('dot'):

        with tf.device(prot.server_0.device_name):
            z0 = x0.dot(y_on_0)

        with tf.device(prot.server_0.device_name):
            z1 = x1.dot(y_on_1)

    z = PondPrivateTensor(prot, z0, z1, x.is_scaled or y.is_scaled)
    z = prot.truncate(z) if x.is_scaled and y.is_scaled else z
    return z


def _dot_private_private(prot, x, y):
    assert isinstance(x, PondPrivateTensor), type(x)
    assert isinstance(y, PondPrivateTensor), type(y)
    return prot.dot(prot.mask(x), prot.mask(y))


def _dot_private_masked(prot, x, y):
    assert isinstance(x, PondPrivateTensor), type(x)
    assert isinstance(y, PondMaskedTensor), type(y)
    return prot.dot(prot.mask(x), y)


def _dot_masked_public(prot, x, y):
    assert isinstance(x, PondMaskedTensor), type(x)
    assert isinstance(y, PondPublicTensor), type(y)
    return prot.dot(x.unmasked, y)


def _dot_masked_private(prot, x, y):
    assert isinstance(x, PondMaskedTensor), type(x)
    assert isinstance(y, PondPrivateTensor), type(y)
    return prot.dot(x, prot.mask(y))


def _dot_masked_masked(prot, x, y):
    assert isinstance(x, PondMaskedTensor), type(x)
    assert isinstance(y, PondMaskedTensor), type(y)

    a, a0, a1, alpha_on_0, alpha_on_1 = x.unwrapped
    b, b0, b1, beta_on_0, beta_on_1 = y.unwrapped

    with tf.name_scope('dot'):

        with tf.device(prot.crypto_producer.device_name):
            ab = a.dot(b)
            ab0, ab1 = prot._share(ab)

        with tf.device(prot.server_0.device_name):
            alpha = alpha_on_0
            beta = beta_on_0
            z0 = ab0 + a0.dot(beta) + alpha.dot(b0) + alpha.dot(beta)

        with tf.device(prot.server_1.device_name):
            alpha = alpha_on_1
            beta = beta_on_1
            z1 = ab1 + a1.dot(beta) + alpha.dot(b1)

    z = PondPrivateTensor(prot, z0, z1, x.is_scaled or y.is_scaled)
    z = prot.truncate(z) if x.is_scaled and y.is_scaled else z
    return z


#
# Conv helpers
#
# TODO[koen] create operations for all possible combinations


def _conv2d_public_public(prot, x, y, strides, padding):
    assert isinstance(x, PondPublicTensor), type(x)
    assert isinstance(y, PondPublicTensor), type(y)

    x_0, x_1 = x.unwrapped
    y_0, y_1 = y.unwrapped

    with tf.name_scope('conv2d'):

        with tf.device(prot.server_0.device_name):
            z0 = x_0.conv2d(y_0, strides, padding)

        with tf.device(prot.server_1.device_name):
            z1 = x_1.conv2d(y_1, strides, padding)

    z = PondPublicTensor(prot, z0, z1, x.is_scaled or y.is_scaled)
    z = prot.truncate(z) if x.is_scaled and y.is_scaled else z
    return z


def _conv2d_public_private(prot, x, y, strides, padding):
    raise NotImplementedError()


def _conv2d_public_masked(prot, x, y, strides, padding):
    raise NotImplementedError()


def _conv2d_private_public(prot, x, y, strides, padding):
    raise NotImplementedError()


def _conv2d_private_masked(prot, x, y, strides, padding):
    assert isinstance(x, PondPrivateTensor), type(x)
    assert isinstance(y, PondMaskedTensor), type(y)
    return prot.conv2d(prot.mask(x), y, strides, padding)


def _conv2d_private_private(prot, x, y, strides, padding):
    assert isinstance(x, PondPrivateTensor), type(x)
    assert isinstance(y, PondPrivateTensor), type(y)
    return prot.conv2d(prot.mask(x), prot.mask(y), strides, padding)


def _conv2d_masked_public(prot, x, y, strides, padding):
    raise NotImplementedError()


def _conv2d_masked_private(prot, x, y, strides, padding):
    assert isinstance(x, PondMaskedTensor), type(x)
    assert isinstance(y, PondPrivateTensor), type(y)
    return prot.conv2d(x, prot.mask(y), strides, padding)


def _conv2d_masked_masked(prot, x, y, strides, padding):
    assert isinstance(x, PondMaskedTensor), type(x)
    assert isinstance(y, PondMaskedTensor), type(y)

    a, a0, a1, alpha_on_0, alpha_on_1 = x.unwrapped
    b, b0, b1, beta_on_0, beta_on_1 = y.unwrapped

    with tf.name_scope('conv2d'):

        with tf.device(prot.crypto_producer.device_name):
            a_conv2d_b = a.conv2d(b, strides, padding)
            a_conv2d_b0, a_conv2d_b1 = prot._share(a_conv2d_b)

        with tf.device(prot.server_0.device_name):
            alpha = alpha_on_0
            beta = beta_on_0
            z0 = a_conv2d_b0 \
                + a0.conv2d(beta, strides, padding) \
                + alpha.conv2d(b0, strides, padding) \
                + alpha.conv2d(beta, strides, padding)

        with tf.device(prot.server_1.device_name):
            alpha = alpha_on_1
            beta = beta_on_1
            z1 = a_conv2d_b1 \
                + a1.conv2d(beta, strides, padding) \
                + alpha.conv2d(b1, strides, padding)

    z = PondPrivateTensor(prot, z0, z1, x.is_scaled or y.is_scaled)
    z = prot.truncate(z) if x.is_scaled and y.is_scaled else z
    return z


#
# average pooling helpers
#


def _avgpool2d_core(prot: Pond,
                    x: PondTensor,
                    pool_size: Tuple[int, int],
                    strides: Tuple[int, int],
                    padding: str) -> Tuple[AbstractTensor, AbstractTensor, float]:
    x_on_0, x_on_1 = x.unwrapped
    _, _, H, W = x.shape
    scalar = 1 / (pool_size[0] * pool_size[1])
    siamese = pool_size == strides and pool_size[0] == pool_size[1]
    even = H.value % pool_size[0] == 0 and W.value % pool_size[1] == 0

    if siamese and even:
        pooler = _avgpool2d_reshape_reduce
    else:
        pooler = _avgpool2d_im2col_reduce

    with tf.device(prot.server_0.device_name):
        y_on_0 = pooler(x_on_0, pool_size, strides, padding)

    with tf.device(prot.server_1.device_name):
        y_on_1 = pooler(x_on_1, pool_size, strides, padding)

    return y_on_0, y_on_1, scalar


def _avgpool2d_reshape_reduce(x: AbstractTensor,
                              pool_size: Tuple[int, int],
                              strides: Tuple[int, int],
                              padding: str) -> AbstractTensor:
    pool_height, pool_width = tf.Dimension(pool_size[0]), tf.Dimension(pool_size[1])
    N, C, H, W = x.shape
    x_reshaped = x.reshape([N,
                            C,
                            H // pool_height,
                            pool_height,
                            W // pool_width,
                            pool_width])
    return x_reshaped.sum(axis=3).sum(axis=4)


def _avgpool2d_im2col_reduce(x: AbstractTensor,
                             pool_size: Tuple[int, int],
                             strides: Tuple[int, int],
                             padding: str) -> AbstractTensor:
    batch, channels, height, width = x.shape
    pool_height, pool_width = pool_size

    if padding == "SAME":
        out_height = math.ceil(int(height) / strides[0])
        out_width = math.ceil(int(width) / strides[1])
    else:
        out_height = math.ceil((int(height) - pool_size[0] + 1) / strides[0])
        out_width = math.ceil((int(width) - pool_size[1] + 1) / strides[1])

    x_split = x.reshape((batch * channels, 1, height, width))
    x_cols = x_split.im2col(pool_height, pool_width, padding, strides[0])
    x_cols_sum = x_cols.sum(axis=0)
    out = x_cols_sum.reshape([out_height, out_width, batch, channels]).transpose([2, 3, 0, 1])
    return out


def _avgpool2d_public(prot: Pond,
                      x: PondPublicTensor,
                      pool_size: Tuple[int, int],
                      strides: Tuple[int, int],
                      padding: str) -> PondPublicTensor:

    with tf.name_scope('avgpool2d'):
        y_on_0, y_on_1, scalar = _avgpool2d_core(prot, x, pool_size, strides, padding)
        return PondPublicTensor(prot, y_on_0, y_on_1, x.is_scaled) * scalar


def _avgpool2d_private(prot: Pond,
                       x: PondPrivateTensor,
                       pool_size: Tuple[int, int],
                       strides: Tuple[int, int],
                       padding: str) -> PondPrivateTensor:

    with tf.name_scope('avgpool2d'):
        y_on_0, y_on_1, scalar = _avgpool2d_core(prot, x, pool_size, strides, padding)
        return PondPrivateTensor(prot, y_on_0, y_on_1, x.is_scaled) * scalar


def _avgpool2d_masked(prot: Pond,
                      x: PondMaskedTensor,
                      pool_size: Tuple[int, int],
                      strides: Tuple[int, int],
                      padding: str) -> PondPrivateTensor:

    with tf.name_scope('avgpool2d'):
        y_on_0, y_on_1, scalar = _avgpool2d_core(prot, x.unmasked, pool_size, strides, padding)
        return PondPrivateTensor(prot, y_on_0, y_on_1, x.is_scaled) * scalar


#
# transpose helpers
#


def _transpose_public(prot, x, perm=None):
    assert isinstance(x, PondPublicTensor)

    x_on_0, x_on_1 = x.unwrapped

    with tf.name_scope('transpose'):

        with tf.device(prot.server_0.device_name):
            x_on_0_t = x_on_0.transpose(perm=perm)

        with tf.device(prot.server_1.device_name):
            x_on_1_t = x_on_1.transpose(perm=perm)

    return PondPublicTensor(prot, x_on_0_t, x_on_1_t, x.is_scaled)


def _transpose_private(prot, x, perm=None):
    assert isinstance(x, PondPrivateTensor)

    x0, x1 = x.unwrapped

    with tf.name_scope('transpose'):

        with tf.device(prot.server_0.device_name):
            x0_t = x0.transpose(perm=perm)

        with tf.device(prot.server_1.device_name):
            x1_t = x1.transpose(perm=perm)

    return PondPrivateTensor(prot, x0_t, x1_t, x.is_scaled)


def _transpose_masked(prot, x, perm=None):
    assert isinstance(x, PondMaskedTensor)

    a, a0, a1, alpha_on_0, alpha_on_1 = x.unwrapped

    with tf.name_scope('transpose'):

        with tf.device(prot.crypto_producer.device_name):
            a_t = a.transpose(perm=perm)

        with tf.device(prot.server_0.device_name):
            a0_t = a0.transpose(perm=perm)
            alpha_on_0_t = alpha_on_0.transpose(perm=perm)

        with tf.device(prot.server_1.device_name):
            a1_t = a1.transpose(perm=perm)
            alpha_on_1_t = alpha_on_1.transpose(perm=perm)

        x_unmasked_t = prot.transpose(x.unmasked, perm=perm)

    return PondMaskedTensor(
        prot,
        x_unmasked_t,
        a_t, a0_t, a1_t, alpha_on_0_t, alpha_on_1_t,
        x.is_scaled
    )


#
# strided slice helpers
#


def _strided_slice_public(prot, x: PondPublicTensor, args: Any, kwargs: Any):
    assert isinstance(x, PondPublicTensor)

    x_on_0, x_on_1 = x.unwrapped

    with tf.name_scope('strided_slice'):

        with tf.device(prot.server_0.device_name):
            x_on_0_slice = x_on_0.strided_slice(args, kwargs)

        with tf.device(prot.server_1.device_name):
            x_on_1_slice = x_on_1.strided_slice(args, kwargs)

    return PondPublicTensor(prot, x_on_0_slice, x_on_1_slice, x.is_scaled)


def _strided_slice_private(prot, x: PondPrivateTensor, args: Any, kwargs: Any):
    assert isinstance(x, PondPrivateTensor)

    x0, x1 = x.unwrapped

    with tf.name_scope('strided_slice'):

        with tf.device(prot.server_0.device_name):
            x0_slice = x0.strided_slice(args, kwargs)

        with tf.device(prot.server_1.device_name):
            x1_slice = x1.strided_slice(args, kwargs)

    return PondPrivateTensor(prot, x0_slice, x1_slice, x.is_scaled)


def _strided_slice_masked(prot, x: PondMaskedTensor, args: Any, kwargs: Any):
    assert isinstance(x, PondMaskedTensor)

    a, a0, a1, alpha_on_0, alpha_on_1 = x.unwrapped

    with tf.name_scope('strided_slice'):

        with tf.device(prot.crypto_producer.device_name):
            a_slice = a.strided_slice(args, kwargs)

        with tf.device(prot.server_0.device_name):
            a0_slice = a0.strided_slice(args, kwargs)
            alpha_on_0_slice = alpha_on_0.strided_slice(args, kwargs)

        with tf.device(prot.server_1.device_name):
            a1_slice = a1.strided_slice(args, kwargs)
            alpha_on_1_slice = alpha_on_1.strided_slice(args, kwargs)

        x_unmasked_slice = prot.strided_slice(x.unmasked, args, kwargs)

    return PondMaskedTensor(
        prot,
        x_unmasked_slice,
        a_slice,
        a0_slice,
        a1_slice,
        alpha_on_0_slice,
        alpha_on_1_slice,
        x.is_scaled)


#
# stack helpers
#


def _stack_public(prot: Pond, xs: List[PondPublicTensor], axis: int=0) -> PondPublicTensor:
    assert all(x.is_scaled for x in xs) or all(not x.is_scaled for x in xs)

    xs_on_0, xs_on_1 = zip(*(x.unwrapped for x in xs))

    with tf.name_scope('stack'):

        with tf.device(prot.server_0.device_name):
            x_on_0_stacked = prot.tensor_factory.Tensor.stack(xs_on_0, axis=axis)

        with tf.device(prot.server_1.device_name):
            x_on_1_stacked = prot.tensor_factory.Tensor.stack(xs_on_1, axis=axis)

    return PondPublicTensor(prot, x_on_0_stacked, x_on_1_stacked, xs[0].is_scaled)


def _stack_private(prot: Pond, xs: List[PondPrivateTensor], axis: int=0) -> PondPrivateTensor:
    assert all(x.is_scaled for x in xs) or all(not x.is_scaled for x in xs)

    xs0, xs1 = zip(*(x.unwrapped for x in xs))

    with tf.name_scope('stack'):

        with tf.device(prot.server_0.device_name):
            x0_stacked = prot.tensor_factory.Tensor.stack(xs0, axis=axis)

        with tf.device(prot.server_1.device_name):
            x1_stacked = prot.tensor_factory.Tensor.stack(xs1, axis=axis)

    return PondPrivateTensor(prot, x0_stacked, x1_stacked, xs[0].is_scaled)


def _stack_masked(prot: Pond, xs: List[PondMaskedTensor], axis: int=0) -> PondMaskedTensor:
    assert all(x.is_scaled for x in xs) or all(not x.is_scaled for x in xs)

    a, a0, a1, alpha_on_0, alpha_on_1 = zip(*(x.unwrapped for x in xs))

    with tf.name_scope('stack'):

        with tf.device(prot.crypto_producer.device_name):
            a_stacked = prot.tensor_factory.Tensor.stack(a, axis=axis)

        with tf.device(prot.server_0.device_name):
            a0_stacked = prot.tensor_factory.Tensor.stack(a0, axis=axis)
            alpha_on_0_stacked = prot.tensor_factory.Tensor.stack(alpha_on_0, axis=axis)

        with tf.device(prot.server_1.device_name):
            a1_stacked = prot.tensor_factory.Tensor.stack(a1, axis=axis)
            alpha_on_1_stacked = prot.tensor_factory.Tensor.stack(alpha_on_1, axis=axis)

        x_unmasked_stacked = prot.stack([x.unmasked for x in xs], axis=axis)

    return PondMaskedTensor(
        prot,
        x_unmasked_stacked,
        a_stacked,
        a0_stacked,
        a1_stacked,
        alpha_on_0_stacked,
        alpha_on_1_stacked,
        xs[0].is_scaled
    )


#
# concat helpers
#


def _concat_public(prot: Pond, xs: List[PondPublicTensor], axis: int) -> PondPublicTensor:
    assert all(x.is_scaled for x in xs) or all(not x.is_scaled for x in xs)

    xs_on_0, xs_on_1 = zip(*(x.unwrapped for x in xs))

    with tf.name_scope('concat'):

        with tf.device(prot.server_0.device_name):
            x_on_0_concat = prot.tensor_factory.Tensor.concat(xs_on_0, axis=axis)

        with tf.device(prot.server_1.device_name):
            x_on_1_concat = prot.tensor_factory.Tensor.concat(xs_on_1, axis=axis)

    return PondPublicTensor(prot, x_on_0_concat, x_on_1_concat, xs[0].is_scaled)


def _concat_private(prot: Pond, xs: List[PondPrivateTensor], axis: int) -> PondPrivateTensor:
    assert all(x.is_scaled for x in xs) or all(not x.is_scaled for x in xs)

    xs0, xs1 = zip(*(x.unwrapped for x in xs))

    with tf.name_scope('concat'):

        with tf.device(prot.server_0.device_name):
            x0_concat = prot.tensor_factory.Tensor.concat(xs0, axis=axis)

        with tf.device(prot.server_1.device_name):
            x1_concat = prot.tensor_factory.Tensor.concat(xs1, axis=axis)

    return PondPrivateTensor(prot, x0_concat, x1_concat, xs[0].is_scaled)


def _concat_masked(prot: Pond, xs: List[PondMaskedTensor], axis: int) -> PondMaskedTensor:
    assert all(x.is_scaled for x in xs) or all(not x.is_scaled for x in xs)

    a, a0, a1, alpha_on_0, alpha_on_1 = zip(*(x.unwrapped for x in xs))

    with tf.name_scope('concat'):

        with tf.device(prot.crypto_producer.device_name):
            a_concat = prot.tensor_factory.Tensor.concat(a, axis=axis)

        with tf.device(prot.server_0.device_name):
            a0_concat = prot.tensor_factory.Tensor.concat(a0, axis=axis)
            alpha_on_0_concat = prot.tensor_factory.Tensor.concat(alpha_on_0, axis=axis)

        with tf.device(prot.server_1.device_name):
            a1_concat = prot.tensor_factory.Tensor.concat(a1, axis=axis)
            alpha_on_1_concat = prot.tensor_factory.Tensor.concat(alpha_on_1, axis=axis)

        x_unmasked_concat = prot.concat([x.unmasked for x in xs], axis=axis)

    return PondMaskedTensor(
        prot,
        x_unmasked_concat,
        a_concat,
        a0_concat,
        a1_concat,
        alpha_on_0_concat,
        alpha_on_1_concat,
        xs[0].is_scaled
    )


#
# mask helpers
#


def _mask_private(prot: Pond, x: PondPrivateTensor) -> PondMaskedTensor:
    assert isinstance(x, PondPrivateTensor)

    x0, x1 = x.unwrapped
    shape = x.shape

    with tf.name_scope('mask'):

        with tf.device(prot.crypto_producer.device_name):
            a = prot.tensor_factory.Tensor.sample_uniform(shape)
            a0, a1 = prot._share(a)

        with tf.device(prot.server_0.device_name):
            alpha0 = x0 - a0

        with tf.device(prot.server_1.device_name):
            alpha1 = x1 - a1

        # exchange of alphas

        with tf.device(prot.server_0.device_name):
            alpha_on_0 = prot._reconstruct(alpha0, alpha1)

        with tf.device(prot.server_1.device_name):
            alpha_on_1 = prot._reconstruct(alpha0, alpha1)

    return PondMaskedTensor(prot, x, a, a0, a1, alpha_on_0, alpha_on_1, x.is_scaled)


#
# reshape helpers
#


def _reshape_public(prot: Pond, x: PondPublicTensor, shape: List[int]) -> PondPublicTensor:
    assert isinstance(x, PondPublicTensor)

    x_on_0, x_on_1 = x.unwrapped

    with tf.name_scope('reshape'):

        with tf.device(prot.server_0.device_name):
            x_on_0_reshaped = x_on_0.reshape(shape)

        with tf.device(prot.server_1.device_name):
            x_on_1_reshaped = x_on_1.reshape(shape)

    return PondPublicTensor(prot, x_on_0_reshaped, x_on_1_reshaped, x.is_scaled)


def _reshape_private(prot: Pond, x: PondPrivateTensor, shape: List[int]) -> PondPrivateTensor:
    assert isinstance(x, PondPrivateTensor)

    x0, x1 = x.unwrapped

    with tf.name_scope('reshape'):

        with tf.device(prot.server_0.device_name):
            x0_reshaped = x0.reshape(shape)

        with tf.device(prot.server_1.device_name):
            x1_reshaped = x1.reshape(shape)

    return PondPrivateTensor(prot, x0_reshaped, x1_reshaped, x.is_scaled)


def _reshape_masked(prot: Pond, x: PondMaskedTensor, shape: List[int]) -> PondMaskedTensor:
    assert isinstance(x, PondMaskedTensor)

    a, a0, a1, alpha_on_0, alpha_on_1 = x.unwrapped

    with tf.name_scope('reshape'):

        with tf.device(prot.crypto_producer.device_name):
            a_reshaped = a.reshape(shape)

        with tf.device(prot.server_0.device_name):
            a0_reshaped = a0.reshape(shape)
            alpha_on_0_reshaped = alpha_on_0.reshape(shape)

        with tf.device(prot.server_1.device_name):
            a1_reshaped = a1.reshape(shape)
            alpha_on_1_reshaped = alpha_on_1.reshape(shape)

        x_unmasked_reshaped = prot.reshape(x.unmasked, shape)

    return PondMaskedTensor(
        prot,
        x_unmasked_reshaped,
        a_reshaped,
        a0_reshaped,
        a1_reshaped,
        alpha_on_0_reshaped,
        alpha_on_1_reshaped,
        x.is_scaled
    )


#
# expand dims helpers
#


def _expand_dims_public(prot: Pond, x: PondPublicTensor, axis: Optional[int]=None) -> PondPublicTensor:
    assert isinstance(x, PondPublicTensor)

    x_on_0, x_on_1 = x.unwrapped

    with tf.name_scope('expand'):

        with tf.device(prot.server_0.device_name):
            x_on_0_e = x_on_0.expand_dims(axis=axis)

        with tf.device(prot.server_1.device_name):
            x_on_1_e = x_on_1.expand_dims(axis=axis)

    return PondPublicTensor(prot, x_on_0_e, x_on_1_e, x.is_scaled)


def _expand_dims_private(prot: Pond, x: PondPrivateTensor, axis: Optional[int]=None) -> PondPrivateTensor:
    assert isinstance(x, PondPrivateTensor)

    x0, x1 = x.unwrapped

    with tf.name_scope('expand'):

        with tf.device(prot.server_0.device_name):
            x0_e = x0.expand_dims(axis=axis)

        with tf.device(prot.server_1.device_name):
            x1_e = x1.expand_dims(axis=axis)

    return PondPrivateTensor(prot, x0_e, x1_e, x.is_scaled)


def _expand_dims_masked(prot: Pond, x: PondMaskedTensor, axis: Optional[int]=None) -> PondMaskedTensor:
    assert isinstance(x, PondMaskedTensor)

    a, a0, a1, alpha_on_0, alpha_on_1 = x.unwrapped

    with tf.name_scope('expand'):

        with tf.device(prot.crypto_producer.device_name):
            a_e = a.expand_dims(axis=axis)

        with tf.device(prot.server_0.device_name):
            a0_e = a0.expand_dims(axis=axis)
            alpha_on_0_e = alpha_on_0.expand_dims(axis=axis)

        with tf.device(prot.server_1.device_name):
            a1_e = a1.expand_dims(axis=axis)
            alpha_on_1_e = alpha_on_1.expand_dims(axis=axis)

        x_unmasked_e = prot.expand_dims(x.unmasked, axis=axis)

    return PondMaskedTensor(
        prot,
        x_unmasked_e,
        a_e,
        a0_e,
        a1_e,
        alpha_on_0_e,
        alpha_on_1_e,
        x.is_scaled
    )


#
# squeeze helpers
#


def _squeeze_public(prot: Pond, x: PondPublicTensor, axis: Optional[int]=None) -> PondPublicTensor:
    assert isinstance(x, PondPublicTensor)

    x_on_0, x_on_1 = x.unwrapped

    with tf.name_scope('squeeze'):

        with tf.device(prot.server_0.device_name):
            x_on_0_squeezed = x_on_0.squeeze(axis)

        with tf.device(prot.server_1.device_name):
            x_on_1_squeezed = x_on_1.squeeze(axis)

    return PondPublicTensor(prot, x_on_0_squeezed, x_on_1_squeezed, x.is_scaled)


def _squeeze_private(prot: Pond, x: PondPrivateTensor, axis: Optional[int]=None) -> PondPrivateTensor:
    assert isinstance(x, PondPrivateTensor)

    x0, x1 = x.unwrapped

    with tf.name_scope('squeeze'):

        with tf.device(prot.server_0.device_name):
            x0_squeezed = x0.squeeze(axis)

        with tf.device(prot.server_1.device_name):
            x1_squeezed = x1.squeeze(axis)

    return PondPrivateTensor(prot, x0_squeezed, x1_squeezed, x.is_scaled)


def _squeeze_masked(prot: Pond, x: PondMaskedTensor, axis: Optional[int]=None) -> PondMaskedTensor:
    assert isinstance(x, PondMaskedTensor)

    a, a0, a1, alpha_on_0, alpha_on_1 = x.unwrapped

    with tf.name_scope('squeeze'):

        with tf.device(prot.crypto_producer.device_name):
            a_squeezed = a.squeeze(axis)

        with tf.device(prot.server_0.device_name):
            a0_squeezed = a0.squeeze(axis)
            alpha_on_0_squeezed = alpha_on_0.squeeze(axis)

        with tf.device(prot.server_1.device_name):
            a1_squeezed = a1.squeeze(axis)
            alpha_on_1_squeezed = alpha_on_1.squeeze(axis)

        x_unmasked_squeezed = prot.squeeze(x.unmasked)

    return PondMaskedTensor(
        prot,
        x_unmasked_squeezed,
        a_squeezed,
        a0_squeezed,
        a1_squeezed,
        alpha_on_0_squeezed,
        alpha_on_1_squeezed,
        x.is_scaled
    )<|MERGE_RESOLUTION|>--- conflicted
+++ resolved
@@ -327,15 +327,8 @@
 
     def _share(self, secret: AbstractTensor, factory: Optional[AbstractFactory]=None) -> Tuple[AbstractTensor, AbstractTensor]:
         with tf.name_scope('share'):
-<<<<<<< HEAD
-            if factory is not None:
-                share0 = factory.Tensor.sample_uniform(secret.shape)
-            else:
-                share0 = self.tensor_factory.Tensor.sample_uniform(secret.shape)
-=======
             factory = factory or self.tensor_factory
             share0 = factory.Tensor.sample_uniform(secret.shape)
->>>>>>> 8870c860
             share1 = secret - share0
         return share0, share1
 
