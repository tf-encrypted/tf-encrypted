--- conflicted
+++ resolved
@@ -885,7 +885,6 @@
 # Classes representing the base values in the Pond protocol.
 #
 
-
 class PondTensor(abc.ABC):
     """
     This class functions mostly as a convenient way of exposing operations
@@ -1026,21 +1025,18 @@
     def __getitem__(self, slice):
         return self.prot.indexer(self, slice)
 
-<<<<<<< HEAD
-    def tranpose(self):
+    def transpose(self, perm=None):
         """
         Transpose this tensor.
 
         See :meth:`tensorflow.transpose`
+
+        :param List[int]: A permutation of the dimensions of this tensor.
 
         :return: A new PondTensor
         :rtype: ~tensorflow_encrypted.protocol.pond.PondTensor
         """
-        return self.prot.transpose(self)
-=======
-    def transpose(self, perm=None):
         return self.prot.transpose(self, perm)
->>>>>>> 54fa71eb
 
     def truncate(self):
         """
