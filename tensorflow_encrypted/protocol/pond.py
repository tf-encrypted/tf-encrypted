--- conflicted
+++ resolved
@@ -265,30 +265,6 @@
 
         return z
 
-    def sum(self, x, axis, keepdims):
-        node_key = ('sum', x)
-        z = _nodes.get(node_key, None)
-
-        if z is not None:
-            return z
-
-        x = _lift(self, x)
-        y = _lift(self, y)
-
-        dispatch = {
-            PondPublicTensor:  _sum_public,
-            PondPrivateTensor: _sum_private,
-            PondMaskedTensor:  _sum_masked
-        }
-        func = dispatch.get(_type(x), None)
-        if func is None:
-            raise TypeError("Don't know how to sum {}".format(type(x), type(y)))
-
-        z = func(self, x, axis, keepdims)
-        _nodes[node_key] = z
-
-        return z
-
     def sub(self, x, y):
 
         node_key = ('sub', x, y)
@@ -678,9 +654,6 @@
     def __add__(self, other):
         return self.prot.add(self, other)
 
-    def sum(self, axis, keepdims=False):
-        return self.prot.sum(self, axis, keepdims)
-
     def sub(self, other):
         return self.prot.sub(self, other)
 
@@ -1208,52 +1181,6 @@
     assert isinstance(y, PondMaskedTensor), type(y)
     return prot.add(x.unmasked, y.unmasked)
 
-#####
-# sum helpers
-#####
-
-
-def _sum_core(prot: Pond,
-              x: PondTensor,
-              axis: int,
-              keepdims: Optional[bool]) -> Tuple[BackingTensor, BackingTensor]:
-    x_on_0, x_on_1 = x.unwrapped
-
-    with tf.name_scope('sum'):
-
-        with tf.device(prot.server_0.device_name):
-            y_on_0 = x_on_0.sum(axis, keepdims)
-
-        with tf.device(prot.server_1.device_name):
-            y_on_1 = x_on_1.sum(axis, keepdims)
-
-        return y_on_0, y_on_1
-
-
-def _sum_public(prot: Pond,
-                x: PondPublicTensor,
-                axis: int,
-                keepdims: Optional[bool]) -> PondPublicTensor:
-    y_on_0, y_on_1 = _sum_core(prot, x, axis, keepdims)
-    return PondPublicTensor(prot, y_on_0, y_on_1)
-
-
-def _sum_private(prot: Pond,
-                 x: PondPrivateTensor,
-                 axis: int,
-                 keepdims: Optional[bool]) -> PondPrivateTensor:
-    y_on_0, y_on_1 = _sum_core(prot, x, axis, keepdims)
-    return PondPrivateTensor(prot, y_on_0, y_on_1)
-
-
-def _sum_masked(prot: Pond,
-                x: PondMaskedTensor,
-                axis: int,
-                keepdims: Optional[bool]) -> PondPrivateTensor:
-    # y_on_0, y_on_1 = _sum_core(prot, x.unmasked, axis, keepdims)
-    # return PondPrivateTensor(prot, y_on_0, y_on_1)
-    raise NotImplementedError
-
 #
 # sub helpers
 #
@@ -1546,7 +1473,7 @@
 
 def _dot_public_public(prot: Pond,
                        x: PondPublicTensor,
-                       y: PondPublicTensor) -> PondPublicTensor:
+                       y: PondPublicTensor) -> PondTensor:
 
     x_on_0, x_on_1 = x.unwrapped
     y_on_0, y_on_1 = y.unwrapped
@@ -1746,7 +1673,6 @@
     z = prot.truncate(z)
     return z
 
-<<<<<<< HEAD
 
 def _avgpool2d_public_reshape(x: BackingTensor,
                               pool_size: Tuple[int],
@@ -1772,7 +1698,7 @@
     x_split = x.reshape(batch * channels, 1, height, width)
     x_cols = x_split.im2col(pool_height, pool_width, padding, strides[0])
 
-    print(f'x_cols {x_cols.to_native()}')
+    print(f'x_cols {x_cols.to_native}')
 
     x_cols_avg = np.average(x_cols, axis=0)
     x_cols_avg = x_cols[x_cols_avg, np.arrange(x_cols.shape[1])]
@@ -1786,33 +1712,15 @@
                       pool_size: Tuple[int],
                       strides: Tuple[int],
                       padding: str) -> PondPublicTensor:
-=======
-#####
-# average pooling helpers
-#####
-
-
-def _avgpool2d_core(prot: Pond,
-                    x: PondTensor,
-                    pool_size: Tuple[int, int],
-                    strides: Tuple[int, int],
-                    padding: str) -> Tuple[BackingTensor, BackingTensor]:
->>>>>>> 1758247c
     x_on_0, x_on_1 = x.unwrapped
     _, _, H, W = x.shape
     siamese = pool_size == strides and pool_size[0] == pool_size[1]
     even = H % pool_size[0] == 0 and W % pool_size[1] == 0
 
     if siamese and even:
-<<<<<<< HEAD
         pooler = _avgpool2d_public_reshape
     else:
         pooler = _avgpool2d_public_im2col
-=======
-        pooler = _avgpool2d_reshape
-    else:
-        pooler = _avgpool2d_im2col
->>>>>>> 1758247c
 
     with tf.name_scope('avgpool2d'):
         with tf.device(prot.server_0.device_name):
@@ -1821,69 +1729,23 @@
         with tf.device(prot.server_1.device_name):
             y_on_1 = pooler(x_on_1, pool_size, strides, padding)
 
-<<<<<<< HEAD
-=======
-        return y_on_0, y_on_1
-
-
-def _avgpool2d_reshape(x: BackingTensor,
-                              pool_size: Tuple[int, int],
-                              strides: Tuple[int, int],
-                              padding: str) -> BackingTensor:
-    pool_height, pool_width = pool_size
-    N, C, H, W = x.shape
-    x_reshaped = x.reshape(N, C, H / pool_height, pool_height, W / pool_width, pool_width)
-    scalar = 1 / (pool_height * pool_width)
-    return x_reshaped.sum(axis=3).sum(axis=4) * scalar
-
-
-def _avgpool2d_im2col(x: BackingTensor,
-                             pool_size: Tuple[int],
-                             strides: Tuple[int],
-                             padding: str) -> BackingTensor:
-    raise NotImplementedError
-
-
-def _avgpool2d_public(prot: Pond,
-                      x: PondPublicTensor,
-                      pool_size: Tuple[int, int],
-                      strides: Tuple[int, int],
-                      padding: str) -> PondPublicTensor:
-    y_on_0, y_on_1 = _avgpool2d_core(prot, x, pool_size, strides, padding)
->>>>>>> 1758247c
     return PondPublicTensor(prot, y_on_0, y_on_1)
 
 
 def _avgpool2d_private(prot: Pond,
                        x: PondPrivateTensor,
-<<<<<<< HEAD
                        pool_size: Tuple[int],
                        strides: Tuple[int],
                        padding: str) -> PondPrivateTensor:
     return _avgpool2d_masked(prot.mask(x), pool_size, strides, padding)
-=======
-                       pool_size: Tuple[int, int],
-                       strides: Tuple[int, int],
-                       padding: str) -> PondPrivateTensor:
-    y_on_0, y_on_1 = _avgpool2d_core(prot, x, pool_size, strides, padding)
-    return PondPrivateTensor(prot, y_on_0, y_on_1)
->>>>>>> 1758247c
 
 
 def _avgpool2d_masked(prot: Pond,
                       x: PondMaskedTensor,
-<<<<<<< HEAD
                       pool_size: Tuple[int],
                       strides: Tuple[int],
                       padding: str) -> PondPrivateTensor:
     raise NotImplementedError
-=======
-                      pool_size: Tuple[int, int],
-                      strides: Tuple[int, int],
-                      padding: str) -> PondPrivateTensor:
-    y_on_0, y_on_1 = _avgpool2d_core(prot, x.unmasked, pool_size, strides, padding)
-    return PondMaskedTensor(prot, y_on_0, y_on_1)
->>>>>>> 1758247c
 
 #
 # transpose helpers
