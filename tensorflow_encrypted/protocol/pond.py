--- conflicted
+++ resolved
@@ -181,16 +181,9 @@
     ) -> Union['PondPublicTensor', List['PondPublicTensor']]:
 
         def helper(v: tf.Tensor):
-<<<<<<< HEAD
-            assert v.shape.is_fully_defined(), "Shape of input '{}' on '{}' is not fully defined".format(
-                name if name else '', provider.player.name)
-            v: BackingTensor = _encode(v, apply_scaling)
-            return PondPublicTensor(self, v, v)
-=======
             assert v.shape.is_fully_defined(), "Shape of input '{}' on '{}' is not fully defined".format(name if name else '', provider.player.name)
             w: BackingTensor = _encode(v, apply_scaling)
             return PondPublicTensor(self, w, w)
->>>>>>> 623d7688
 
         with tf.name_scope('public-input{}'.format('-' + name if name else '')):
 
