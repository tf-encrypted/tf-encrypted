from __future__ import absolute_import
from typing import Tuple, Dict, List, Union, Optional, Any, NewType

import math
import numpy as np
import tensorflow as tf

from ..tensor.int100 import (
    Int100Tensor as BackingTensor,
    Int100Constant as BackingConstant,
    Int100Variable as BackingVariable,
    Int100Placeholder as BackingPlaceholder,
    stack,
)
from ..tensor.helpers import (
    log2,
    gcd,
    inverse
)
from ..io import InputProvider, OutputReceiver
from ..player import Player
from .protocol import Protocol, _global_cache_updators

<<<<<<< HEAD
TFEData = Union[np.ndarray, tf.Tensor]
TFEVariable = Union['PondPublicVariable', 'PondPrivateVariable', tf.Variable]
TFEPublicTensor = NewType('TFEPublicTensor', 'PondPublicTensor')
TFETensor = Union[TFEPublicTensor, 'PondPrivateTensor']

BITPRECISION_INTEGRAL = 16
=======
# the assumption in encoding/decoding is that encoded numbers will fit into signed int32
BITPRECISION_INTEGRAL = 14
>>>>>>> c613a3e5
BITPRECISION_FRACTIONAL = 16
TRUNCATION_GAP = 20
BOUND = 2**30  # bound on magnitude of encoded numbers: x in [-BOUND, +BOUND)

# modulus
M = BackingTensor.modulus
# truncation factor for going from double to single precision
K = 2 ** BITPRECISION_FRACTIONAL

assert log2(BITPRECISION_INTEGRAL + BITPRECISION_FRACTIONAL) <= log2(BOUND)
assert log2(M) >= 2 * (BITPRECISION_INTEGRAL + BITPRECISION_FRACTIONAL) + log2(1024) + TRUNCATION_GAP
assert gcd(K, M) == 1

_nodes: Dict = dict()
_initializers: List = list()


class Pond(Protocol):

    def __init__(self, server_0: Player, server_1: Player, crypto_producer: Player) -> None:
        self.server_0 = server_0
        self.server_1 = server_1
        self.crypto_producer = crypto_producer

    def define_constant(self, value: Union[np.ndarray, tf.Tensor], apply_scaling: bool = True, name: Optional[str] = None) -> 'PondConstant':
        assert isinstance(value, (np.ndarray, tf.Tensor)), type(value)

        if isinstance(value, tf.Tensor):
            assert value.shape.is_fully_defined(), "Shape of input is not fully defined"

        v: BackingTensor = _encode(value, apply_scaling)

        with tf.name_scope('constant{}'.format('-' + name if name else '')):

            with tf.device(self.server_0.device_name):
                x_on_0 = BackingConstant.from_int100(v)

            with tf.device(self.server_1.device_name):
                x_on_1 = BackingConstant.from_int100(v)

        x = PondConstant(self, x_on_0, x_on_1)
        return x

    def define_public_placeholder(self, shape, name=None):

        with tf.name_scope('public-placeholder{}'.format('-' + name if name else '')):

            with tf.device(self.server_0.device_name):
                x_on_0 = BackingPlaceholder(shape)

            with tf.device(self.server_1.device_name):
                x_on_1 = BackingPlaceholder(shape)

        return PondPublicPlaceholder(self, x_on_0, x_on_1)

    def define_private_placeholder(self, shape, name=None):
        pl = BackingPlaceholder(shape)
        v0, v1 = _share(pl)
        assert type(v0) is BackingTensor, type(v0)
        assert type(v1) is BackingTensor, type(v1)

        with tf.name_scope('private-placeholder{}'.format('-' + name if name else '')):

            with tf.device(self.server_0.device_name):
                x0 = BackingTensor.from_decomposed(v0.backing)

            with tf.device(self.server_1.device_name):
                x1 = BackingTensor.from_decomposed(v1.backing)

        return PondPrivatePlaceholder(self, pl, x0, x1)

    def define_public_variable(self, initial_value, apply_scaling=True, name=None):
        assert isinstance(initial_value, (np.ndarray, PondPublicTensor)), type(initial_value)

        with tf.name_scope('public-var{}'.format('-' + name if name else '')):

            if isinstance(initial_value, np.ndarray):
                v: BackingTensor = _encode(initial_value, apply_scaling)
                v_on_0, v_on_1 = v, v

            elif isinstance(initial_value, PondPublicTensor):
                v_on_0, v_on_1 = initial_value.unwrapped

            else:
                raise TypeError(
                    "Don't know how to turn {} into public variable".format(type(initial_value)))

            with tf.device(self.server_0.device_name):
                x_on_0 = BackingVariable.from_int100(v_on_0)

            with tf.device(self.server_1.device_name):
                x_on_1 = BackingVariable.from_int100(v_on_1)

        x = PondPublicVariable(self, x_on_0, x_on_1)
        _initializers.append(x.initializer)
        return x

    def define_private_variable(
        self,
        initial_value: Union['TFEData', 'TFETensor'],
        apply_scaling: bool = True,
        name: Optional[str] = None
    ) -> 'PondPrivateVariable':
        assert isinstance(initial_value, (np.ndarray, PondPublicTensor,
                                          PondPrivateTensor)), type(initial_value)

        with tf.name_scope('private-var{}'.format('-' + name if name else '')):

            if isinstance(initial_value, np.ndarray):
                v: BackingTensor = _encode(initial_value, apply_scaling)
                v0, v1 = _share(v)

            elif isinstance(initial_value, PondPublicTensor):

                v_on_0, _ = initial_value.unwrapped

                with tf.device(self.server_0.device_name):
                    # NOTE[Morten]
                    # we can alternatively avoid transfer of v1 from server0 and server1
                    # by having the crypto producer (pre-)generate sharings of zero
                    v0, v1 = _share(v_on_0)

            elif isinstance(initial_value, PondPrivateTensor):
                v0, v1 = initial_value.unwrapped

            else:
                raise TypeError(
                    "Don't know how to turn {} into private variable".format(type(initial_value)))

            with tf.device(self.server_0.device_name):
                x0 = BackingVariable.from_int100(v0)

            with tf.device(self.server_1.device_name):
                x1 = BackingVariable.from_int100(v1)

        x = PondPrivateVariable(self, x0, x1)
        _initializers.append(x.initializer)
        return x

<<<<<<< HEAD
    def define_public_input(
        self,
        provider: InputProvider,
        apply_scaling: bool = True,
        name: Optional[str] = None
    ) -> 'PondPublicTensor':
=======
    def define_public_input(self,
        provider:InputProvider,
        apply_scaling:bool=True,
        name:str=None) -> 'List[PondPublicTensor]':

        xs = []
>>>>>>> c613a3e5

        with tf.name_scope('public-input{}'.format('-' + name if name else '')):

            with tf.device(provider.player.device_name):

                vs = provider.provide_input()
                assert isinstance(vs, (list, tuple)), type(vs)

<<<<<<< HEAD
                v_encoded = _encode(v, apply_scaling)
                x_on_0 = v_encoded
                x_on_1 = v_encoded
=======
                for v in vs:
                    assert v.shape.is_fully_defined(), "Shape of input '{}' on '{}' is not fully defined".format(name if name else '', provider.player.name)
>>>>>>> c613a3e5

                    v: BackingTensor = _encode(v, apply_scaling)
                    x_on_0 = v
                    x_on_1 = v

                    x = PondPublicTensor(self, x_on_0, x_on_1)
                    xs.append(x)

        return xs

<<<<<<< HEAD
    def define_private_input(
        self,
        provider: InputProvider,
        apply_scaling: bool = True,
        name: Optional[str] = None
    ) -> 'PondPrivateTensor':
=======
    def define_private_input(self,
        provider:InputProvider,
        apply_scaling:bool=True,
        name:str=None,
        masked:bool=False) -> 'Union[List[PondPrivateTensor], List[PondMaskedTensor]]':

        xs = []
>>>>>>> c613a3e5

        with tf.name_scope('private-input{}'.format('-' + name if name else '')):

            with tf.device(provider.player.device_name):

                vs = provider.provide_input()
                assert isinstance(vs, (list, tuple)), type(vs)

<<<<<<< HEAD
                v_encoded = _encode(v, apply_scaling)
                x0, x1 = _share(v_encoded)
=======
                for v in vs:
                    assert v.shape.is_fully_defined(), "Shape of input '{}' on '{}' is not fully defined".format(name if name else '', provider.player.name)
>>>>>>> c613a3e5

                    v = _encode(v, apply_scaling)
                    x0, x1 = _share(v)
                    x = PondPrivateTensor(self, x0, x1)

<<<<<<< HEAD
    def define_output(
        self,
        x: 'PondPrivateTensor',
        receiver: OutputReceiver,
        apply_scaling: bool = True,
        name: Optional[str] = None
    ) -> tf.Operation:
        assert isinstance(x, PondPrivateTensor), type(x)
=======
                    if masked:
                        with tf.name_scope('local_mask'):
                            a = BackingTensor.sample_uniform(v.shape)
                            a0, a1 = _share(a)
                            alpha = v - a
                        x = PondMaskedTensor(self, x, a, a0, a1, alpha, alpha)
>>>>>>> c613a3e5

                    xs.append(x)

        return xs

    def define_output(self, xs, receiver: OutputReceiver, apply_scaling=True, name=None):

        with tf.name_scope('output{}'.format('-' + name if name else '')):

            with tf.device(receiver.player.device_name):

<<<<<<< HEAD
                v = _reconstruct(x0, x1)
                v_decoded = _decode(v, apply_scaling)
                out = receiver.receive_output(v_decoded)
=======
                vs = []

                for x in xs:
                    assert isinstance(x, PondPrivateTensor), type(x)

                    x0, x1 = x.unwrapped

                    v: BackingTensor = _reconstruct(x0, x1)
                    v: tf.Tensor = _decode(v, apply_scaling)
                    vs.append(v)

                op = receiver.receive_output(vs)
>>>>>>> c613a3e5

                # wrap in tf.group to prevent sending back any tensors (which might hence be leaked)
                op = tf.group(out)

        return op

    @property
    def initializer(self) -> tf.Operation:
        return tf.group(*_initializers)

    def clear_initializers(self) -> None:
        del _initializers[:]

    def assign(self, variable, value):
        assert isinstance(variable, PondPrivateVariable), type(variable)
        assert isinstance(value, PondPrivateTensor), type(value)

        node_key = ('assign', variable, value)
        op = _nodes.get(node_key, None)

        if op is not None:
            return op

        var0, var1 = variable.variable0, variable.variable1
        val0, val1 = value.share0, value.share1

        with tf.name_scope('assign'):

            with tf.device(self.server_0.device_name):
                op0 = var0.assign_from_int100(val0)

            with tf.device(self.server_1.device_name):
                op1 = var1.assign_from_int100(val1)

        op = tf.group(op0, op1)
        _nodes[node_key] = op

        return op

    def add(self, x, y):

        node_key = ('add', x, y)
        z = _nodes.get(node_key, None)

        if z is not None:
            return z

        x = _lift(self, x)
        y = _lift(self, y)

        dispatch = {
            (PondPublicTensor, PondPublicTensor): _add_public_public,
            (PondPublicTensor, PondPrivateTensor): _add_public_private,
            (PondPublicTensor, PondMaskedTensor): _add_public_masked,
            (PondPrivateTensor, PondPublicTensor): _add_private_public,
            (PondPrivateTensor, PondPrivateTensor): _add_private_private,
            (PondPrivateTensor, PondMaskedTensor): _add_private_masked,
            (PondMaskedTensor, PondPublicTensor): _add_masked_public,
            (PondMaskedTensor, PondPrivateTensor): _add_masked_private,
            (PondMaskedTensor, PondMaskedTensor): _add_masked_masked
        }
        func = dispatch.get((_type(x), _type(y)), None)
        if func is None:
            raise TypeError("Don't know how to add {} and {}".format(type(x), type(y)))

        z = func(self, x, y)
        _nodes[node_key] = z

        return z

    def sum(self, x, axis, keepdims):
        node_key = ('sum', x)
        z = _nodes.get(node_key, None)

        if z is not None:
            return z

        x = _lift(self, x)

        dispatch = {
            PondPublicTensor: _sum_public,
            PondPrivateTensor: _sum_private,
            PondMaskedTensor: _sum_masked
        }
        func = dispatch.get(_type(x), None)
        if func is None:
            raise TypeError("Don't know how to sum {}".format(type(x)))

        z = func(self, x, axis, keepdims)
        _nodes[node_key] = z

        return z

    def sub(self, x, y):

        node_key = ('sub', x, y)
        z = _nodes.get(node_key, None)

        if z is not None:
            return z

        x = _lift(self, x)
        y = _lift(self, y)

        dispatch = {
            (PondPublicTensor, PondPublicTensor): _sub_public_public,
            (PondPublicTensor, PondPrivateTensor): _sub_public_private,
            (PondPublicTensor, PondMaskedTensor): _sub_public_masked,
            (PondPrivateTensor, PondPublicTensor): _sub_private_public,
            (PondPrivateTensor, PondPrivateTensor): _sub_private_private,
            (PondPrivateTensor, PondMaskedTensor): _sub_private_masked,
            (PondMaskedTensor, PondPublicTensor): _sub_masked_public,
            (PondMaskedTensor, PondPrivateTensor): _sub_masked_private,
            (PondMaskedTensor, PondMaskedTensor): _sub_masked_masked
        }
        func = dispatch.get((_type(x), _type(y)), None)
        if func is None:
            raise TypeError("Don't know how to sub {} and {}".format(type(x), type(y)))

        z = func(self, x, y)
        _nodes[node_key] = z

        return z

    def mask(self, x):

        if isinstance(x, (list, tuple)):
            # apply recursively
            return [self.mask(xi) for xi in x]

        node_key = ('mask', x)
        x_masked = _nodes.get(node_key, None)

        if x_masked is not None:
            return x_masked

        if isinstance(x, PondPrivateTensor):
            x_masked = _mask_private(self, x)

        else:
            raise TypeError("Don't know how to mask {}".format(type(x)))

        _nodes[node_key] = x_masked
        return x_masked

    def mul(self, x, y):

        node_key = ('mul', x, y)
        z = _nodes.get(node_key, None)

        if z is not None:
            return z

        x = _lift(self, x)
        y = _lift(self, y)

        dispatch = {
            (PondPublicTensor, PondPublicTensor): _mul_public_public,
            (PondPublicTensor, PondPrivateTensor): _mul_public_private,
            (PondPublicTensor, PondMaskedTensor): _mul_public_masked,
            (PondPrivateTensor, PondPublicTensor): _mul_private_public,
            (PondPrivateTensor, PondPrivateTensor): _mul_private_private,
            (PondPrivateTensor, PondMaskedTensor): _mul_private_masked,
            (PondMaskedTensor, PondPublicTensor): _mul_masked_public,
            (PondMaskedTensor, PondPrivateTensor): _mul_masked_private,
            (PondMaskedTensor, PondMaskedTensor): _mul_masked_masked
        }
        func = dispatch.get((_type(x), _type(y)), None)
        if func is None:
            raise TypeError("Don't know how to mul {} and {}".format(type(x), type(y)))

        z = func(self, x, y)
        _nodes[node_key] = z

        return z

    def square(self, x):

        node_key = ('square', x)
        y = _nodes.get(node_key, None)

        if y is not None:
            return y

        if isinstance(x, PondPublicTensor):
            y = _square_public(self, x)

        elif isinstance(x, PondPrivateTensor):
            y = _square_private(self, x)

        elif isinstance(x, PondMaskedTensor):
            y = _square_masked(self, x)

        else:
            raise TypeError("Don't know how to square {}".format(type(x)))

        _nodes[node_key] = y

        return y

    def dot(self, x, y):

        node_key = ('dot', x, y)
        z = _nodes.get(node_key, None)

        if z is not None:
            return z

        dispatch = {
            (PondPublicTensor, PondPublicTensor): _dot_public_public,
            (PondPublicTensor, PondPrivateTensor): _dot_public_private,
            (PondPublicTensor, PondMaskedTensor): _dot_public_masked,
            (PondPrivateTensor, PondPublicTensor): _dot_private_public,
            (PondPrivateTensor, PondPrivateTensor): _dot_private_private,
            (PondPrivateTensor, PondMaskedTensor): _dot_private_masked,
            (PondMaskedTensor, PondPublicTensor): _dot_masked_public,
            (PondMaskedTensor, PondPrivateTensor): _dot_masked_private,
            (PondMaskedTensor, PondMaskedTensor): _dot_masked_masked
        }
        func = dispatch.get((_type(x), _type(y)), None)
        if func is None:
            raise TypeError("Don't know how to mul {} and {}".format(type(x), type(y)))

        z = func(self, x, y)
        _nodes[node_key] = z

        return z

    def truncate(self, x):

        node_key = ('truncate', x)
        y = _nodes.get(node_key, None)

        if y is not None:
            return y

        if isinstance(x, PondPublicTensor):
            y = _truncate_public(self, x)

        elif isinstance(x, PondPrivateTensor):
            y = _truncate_private(self, x)

        elif isinstance(x, PondMaskedTensor):
            y = _truncate_masked(self, x)

        else:
            raise TypeError("Don't know how to truncate {}".format(type(x)))

        _nodes[node_key] = y

        return y

    def transpose(self, x, perm=None):

        node_key = ('transpose', x)
        x_t = _nodes.get(node_key, None)

        if x_t is not None:
            return x_t

        if isinstance(x, PondPublicTensor):
            x_t = _transpose_public(self, x, perm=perm)

        elif isinstance(x, PondPrivateTensor):
            x_t = _transpose_private(self, x, perm=perm)

        elif isinstance(x, PondMaskedTensor):
            x_t = _transpose_masked(self, x, perm=perm)
            _nodes[('transpose', x.unmasked)] = x_t.unmasked

        else:
            raise TypeError("Don't know how to transpose {}".format(type(x)))

        _nodes[node_key] = x_t

        return x_t

    def reshape(
        self,
        x: Union['PondPublicTensor', 'PondPrivateTensor', 'PondMaskedTensor'],
        shape: List[int]
    ):
        node_key = ('reshape', x)
        x_reshaped = _nodes.get(node_key, None)

        if x_reshaped is not None:
            return x_reshaped

        if isinstance(x, PondPublicTensor):
            x_reshaped = _reshape_public(self, x, shape)

        elif isinstance(x, PondPrivateTensor):
            x_reshaped = _reshape_private(self, x, shape)

        elif isinstance(x, PondMaskedTensor):
            x_reshaped = _reshape_masked(self, x, shape)
            _nodes[('reshape', x.unmasked)] = x_reshaped.unmasked

        else:
            raise TypeError("Don't know how to reshape {}".format(type(x)))

        _nodes[node_key] = x_reshaped

        return x_reshaped

    def expand_dims(self, x, axis=None):

        node_key = ('expand', x)
        x_e = _nodes.get(node_key, None)

        if x_e is not None:
            return x_e

        if isinstance(x, PondPublicTensor):
            x_e = _expand_dims_public(self, x, axis=axis)

        elif isinstance(x, PondPrivateTensor):
            x_e = _expand_dims_private(self, x, axis=axis)

        elif isinstance(x, PondMaskedTensor):
            x_e = _expand_dims_masked(self, x, axis=axis)
            _nodes[('expand', x.unmasked)] = x_e.unmasked

        else:
            raise TypeError("Don't know how to expand dims {}".format(type(x)))

        _nodes[node_key] = x_e

        return x_e

    def squeeze(
        self,
        x: Union['PondPublicTensor', 'PondPrivateTensor', 'PondMaskedTensor'],
        axis: List[int]
    ):
        node_key = ('squeeze', x)
        x_squeezed = _nodes.get(node_key, None)

        if x_squeezed is not None:
            return x_squeezed

        if isinstance(x, PondPublicTensor):
            x_squeezed = _squeeze_public(self, x, axis)

        elif isinstance(x, PondPrivateTensor):
            x_squeezed = _squeeze_private(self, x, axis)

        elif isinstance(x, PondMaskedTensor):
            x_squeezed = _squeeze_masked(self, x, axis)
            _nodes[('sqeeze', x.unmasked)] = x_squeezed.unmasked

        else:
            raise TypeError("Don't know how to squeeze {}".format(type(x)))

        _nodes[node_key] = x_squeezed

        return x_squeezed

    def strided_slice(self, x: Union['PondPublicTensor',
                                     'PondPrivateTensor',
                                     'PondMaskedTensor'], *args: Any, **kwargs: Any):
        """ See https://www.tensorflow.org/api_docs/python/tf/strided_slice for documentation on the arguments """

        node_key = ('strided_slice', x)

        x_sliced = _nodes.get(node_key, None)

        if x_sliced is not None:
            return x_sliced

        if isinstance(x, PondPublicTensor):
            x_sliced = _strided_slice_public(self, x, args, kwargs)
        elif isinstance(x, PondPrivateTensor):
            x_sliced = _strided_slice_private(self, x, args, kwargs)
        elif isinstance(x, PondMaskedTensor):
            x_sliced = _strided_slice_masked(self, x, args, kwargs)
            _nodes[('strided_slice', x.unmasked)] = x_sliced.unmasked
        else:
            raise TypeError("Don't know how to do a strided slice {}".format(type(x)))

        _nodes[node_key] = x_sliced

        return x_sliced

    def stack(self, x: Union[List['PondPublicTensor'],
                             List['PondPrivateTensor'],
                             List['PondMaskedTensor']],
              axis: int = 0):
        node_key = ('stack', tuple(x))
        x_stack = _nodes.get(node_key, None)

        if x_stack is not None:
            return x_stack

        if all([isinstance(i, PondPublicTensor) for i in x]):
            x_stack = _stack_public(self, x, axis=axis)
        elif all([isinstance(i, PondPrivateTensor) for i in x]):
            x_stack = _stack_private(self, x, axis=axis)
        elif all([isinstance(x, PondMaskedTensor) for i in x]):
            x_stack = _stack_masked(self, x, axis=axis)

            unmasked = [i.unmasked for i in x_stack]

            _nodes[('stack', unmasked)] = unmasked
        else:
            raise TypeError("Don't know how to do a stack {}".format(type(x)))

        _nodes[node_key] = x_stack

        return x_stack

    def sigmoid(self, x):
        assert isinstance(x, PondTensor), type(x)

        w0 = 0.5
        w1 = 0.2159198015
        w3 = -0.0082176259
        w5 = 0.0001825597
        w7 = -0.0000018848
        w9 = 0.0000000072

        with tf.name_scope('sigmoid'):

            # TODO[Morten] try in single round
            x1 = x
            x2 = x1.square()
            x3 = x2 * x
            x5 = x2 * x3
            x7 = x2 * x5
            x9 = x2 * x7

            y1 = x1 * w1
            y3 = x3 * w3
            y5 = x5 * w5
            y7 = x7 * w7
            y9 = x9 * w9

            z = y9 + y7 + y5 + y3 + y1 + w0
            # z = y7 + y5 + y3 + y1 + w0

        return z

    def relu(self, x):
        assert isinstance(x, PondTensor), type(x)

        w0 = 0.44015372000819103
        w1 = 0.500000000
        w2 = 0.11217537671414643
        w4 = -0.0013660836712429923
        w6 = 9.009136367360004e-06
        w8 = -2.1097433984e-08

        with tf.name_scope('relu'):

            x1 = x
            x2 = x.square()
            x4 = x2 * x2
            x6 = x2 * x4
            x8 = x2 * x6

            y1 = x1 * w1
            y2 = x2 * w2
            y4 = x4 * w4
            y6 = x6 * w6
            y8 = x8 * w8

            z = y8 + y6 + y4 + y2 + y1 + w0

        return z

    def reveal(self, x):

        node_key = ('reveal', x)
        z = _nodes.get(node_key, None)

        if z is not None:
            return z

        dispatch = {
            PondPrivateTensor: _reveal_private,
            PondMaskedTensor: _reveal_masked
        }
        func = dispatch.get(_type(x), None)
        if func is None:
            raise TypeError("Don't know how to reveal {}".format(_type(x)))

        z = func(self, x)
        _nodes[node_key] = z

        return z

    def cache(self, x):

        if isinstance(x, (list, tuple)):
            # apply recursively
            return [self.cache(xi) for xi in x]

        node_key = ('cache', x)
        cached = _nodes.get(node_key, None)

        if cached is not None:
            return cached

        dispatch = {
            PondPublicTensor:  _cache_public,
            PondPrivateTensor: _cache_private,
            PondMaskedTensor:  _cache_masked
        }
        func = dispatch.get(_type(x), None)
        if func is None:
            raise TypeError("Don't know how to cache {}".format(type(x)))

        cached = func(self, x)
        _nodes[node_key] = cached

        return cached

    def conv2d(self, x, w, strides, padding):
        node_key = ('conv2d', x, w, strides, padding)
        z = _nodes.get(node_key, None)

        if z is not None:
            return z

        dispatch = {
            (PondPublicTensor, PondPublicTensor): _conv2d_public_public,
            (PondPublicTensor, PondPrivateTensor): _conv2d_public_private,
            (PondPublicTensor, PondMaskedTensor): _conv2d_public_masked,
            (PondPrivateTensor, PondPublicTensor): _conv2d_private_public,
            (PondPrivateTensor, PondPrivateTensor): _conv2d_private_private,
            (PondPrivateTensor, PondMaskedTensor): _conv2d_private_masked,
            (PondMaskedTensor, PondPublicTensor): _conv2d_masked_public,
            (PondMaskedTensor, PondPrivateTensor): _conv2d_masked_private,
            (PondMaskedTensor, PondMaskedTensor): _conv2d_masked_masked
        }

        func = dispatch.get((_type(x), _type(w)), None)
        if func is None:
            raise TypeError("Don't know how to conv2d {} and {}".format(type(x), type(w)))

        z = func(self, x, w, strides, padding)
        _nodes[node_key] = z

        return z

    def avgpool2d(self, x, pool_size, strides, padding):
        node_key = ('avgpool2d', x, tuple(pool_size), tuple(strides), padding)
        z = _nodes.get(node_key, None)

        if z is not None:
            return z

        dispatch = {
            PondPublicTensor: _avgpool2d_public,
            PondPrivateTensor: _avgpool2d_private,
            PondMaskedTensor: _avgpool2d_masked,
        }

        func = dispatch.get(_type(x), None)
        if func is None:
            raise TypeError("Don't know how to avgpool2d {}".format(type(x)))

        z = func(self, x, pool_size, strides, padding)
        _nodes[node_key] = z

        return z

#
# Classes representing the base values in the Pond protocol.
#


class PondTensor(object):
    """
    This class functions mostly as a convenient way of exposing operations
    directly on the various tensor objects, ie allowing one to write x + y
    instead of prot.add(x, y). Since this functionality is shared among all
    tensors we put it in this superclass.

    This class should never be instantiated on its own.
    TODO[Morten] make it abstract
    """

    def __init__(self, prot):
        self.prot = prot

    def add(self, other):
        return self.prot.add(self, other)

    def __add__(self, other):
        return self.prot.add(self, other)

    def sum(self, axis, keepdims=False):
        return self.prot.sum(self, axis, keepdims)

    def sub(self, other):
        return self.prot.sub(self, other)

    def __sub__(self, other):
        return self.prot.sub(self, other)

    def mul(self, other):
        return self.prot.mul(self, other)

    def __mul__(self, other):
        return self.prot.mul(self, other)

    def square(self):
        return self.prot.square(self)

    def dot(self, other):
        return self.prot.dot(self, other)

    def tranpose(self):
        return self.prot.transpose(self)

    def truncate(self):
        return self.prot.truncate(self)

    def expand_dims(self):
        return self.prot.expand_dims(self)


class PondPublicTensor(PondTensor):
    """
    This class represents a public tensor, known by at least the two servers
    but potentially known by more. Although there is only a single value we
    replicate it on both servers to avoid sending it from one to the other
    in the operations where it's needed by both (eg multiplication).
    """

    def __init__(self, prot, value_on_0: BackingTensor, value_on_1: BackingTensor) -> None:
        assert isinstance(value_on_0, BackingTensor), type(value_on_0)
        assert isinstance(value_on_1, BackingTensor), type(value_on_1)
        assert value_on_0.shape == value_on_1.shape

        super(PondPublicTensor, self).__init__(prot)
        self.value_on_0 = value_on_0
        self.value_on_1 = value_on_1
        self.encoded = True  # TODO[Morten] take as parameter

    def __repr__(self):
        return 'PondPublicTensor(shape={})'.format(self.shape)

    @property
    def shape(self):
        return self.value_on_0.shape

    @property
    def unwrapped(self):
        return (self.value_on_0, self.value_on_1)

    def eval(self, sess, feed_dict={}, tag=None):
        value: BackingTensor = self.value_on_0.eval(sess, feed_dict=feed_dict, tag=tag)
        return _decode(value, self.encoded)


class PondPrivateTensor(PondTensor):
    """
    This class represents a private value that may be unknown to everyone.
    """

    def __init__(self, prot, share0: BackingTensor, share1: BackingTensor) -> None:
        assert isinstance(share0, BackingTensor), type(share0)
        assert isinstance(share1, BackingTensor), type(share1)
        assert share0.shape == share1.shape

        super(PondPrivateTensor, self).__init__(prot)
        self.share0 = share0
        self.share1 = share1

    def __repr__(self):
        return 'PondPrivateTensor(shape={})'.format(self.shape)

    @property
    def shape(self):
        return self.share0.shape

    @property
    def unwrapped(self):
        return (self.share0, self.share1)

    def reveal(self):
        return self.prot.reveal(self)


class PondMaskedTensor(PondTensor):
    """
    This class is part of an optimization where values are only ever masked
    once as opposed to for every operation in which they are used. As such
    it represents a private value with additional data associated, namely
    the masks used for the shares on the two servers as well as on the
    crypto provider. For convenience it keeps a reference to the unmasked
    value as well (in the form of a private tensor).
    """

    def __init__(self, prot, unmasked, a, a0, a1, alpha_on_0, alpha_on_1):
        assert isinstance(unmasked, PondPrivateTensor)

        super(PondMaskedTensor, self).__init__(prot)
        self.unmasked = unmasked
        self.a = a
        self.a0 = a0
        self.a1 = a1
        self.alpha_on_0 = alpha_on_0
        self.alpha_on_1 = alpha_on_1

    def __repr__(self):
        return 'PondMaskedTensor(shape={})'.format(self.shape)

    @property
    def shape(self):
        return self.a.shape

    @property
    def unwrapped(self):
        return (self.a, self.a0, self.a1, self.alpha_on_0, self.alpha_on_1)

#
# Extentions of the base Pond classes that record extra information
# relevant to how TensorFlow works.
#


class PondConstant(PondPublicTensor):
    """
    This class essentially represents a public value, however it additionally
    records the fact that the underlying value was declared as a constant.
    """

    def __init__(self, prot, constant_on_0, constant_on_1):
        assert type(constant_on_0) is BackingConstant, type(constant_on_0)
        assert type(constant_on_1) is BackingConstant, type(constant_on_1)
        assert constant_on_0.shape == constant_on_1.shape

        super(PondConstant, self).__init__(prot, constant_on_0, constant_on_1)
        self.constant_on_0 = constant_on_0
        self.constant_on_1 = constant_on_1

    def __repr__(self):
        return 'PondConstant(shape={})'.format(self.shape)


class PondPublicPlaceholder(PondPublicTensor):
    """
    This class essentially represents a public value, however it additionally
    records the fact that the backing tensor was declared as a placeholder in
    order to allow treating it as a placeholder itself.
    """

    def __init__(self, prot, placeholder_on_0, placeholder_on_1):
        assert type(placeholder_on_0) is BackingPlaceholder, type(placeholder_on_0)
        assert type(placeholder_on_1) is BackingPlaceholder, type(placeholder_on_1)
        assert placeholder_on_0.shape == placeholder_on_1.shape

        super(PondPublicPlaceholder, self).__init__(prot, placeholder_on_0, placeholder_on_1)
        self.placeholder_on_0 = placeholder_on_0
        self.placeholder_on_1 = placeholder_on_1

    def __repr__(self):
        return 'PondPublicPlaceholder(shape={})'.format(self.shape)


class PondPrivatePlaceholder(PondPrivateTensor):
    """
    This class essentially represents a private value, however it additionally
    records the fact that the backing tensor was declared as a placeholder in
    order to allow treating it as a placeholder itself.
    """

    def __init__(self, prot, placeholder, tensor0, tensor1):
        assert type(placeholder) is BackingPlaceholder, type(placeholder)
        assert type(tensor0) is BackingTensor, type(tensor0)
        assert type(tensor1) is BackingTensor, type(tensor1)
        assert tensor0.shape == tensor1.shape

        super(PondPrivatePlaceholder, self).__init__(prot, tensor0, tensor1)
        self.placeholders = placeholder.backing
        self.tensor0 = tensor0
        self.tensor1 = tensor1

    def __repr__(self):
        return 'PondPrivatePlaceholder(shape={})'.format(self.shape)

    def feed_from_native(self, value, apply_scaling=True):
        assert type(value) in [np.ndarray], type(value)

        v = _encode(value, apply_scaling)
        return {
            p: v for p, v in zip(self.placeholders, v.backing)
        }


class PondPublicVariable(PondPublicTensor):
    """
    This class essentially represents a public value, however it additionally
    records the fact that the backing tensor was declared as a variable in
    order to allow treating it as a variable itself.
    """

    def __init__(self, prot, variable_on_0, variable_on_1):
        assert type(variable_on_0) is BackingVariable, type(variable_on_0)
        assert type(variable_on_1) is BackingVariable, type(variable_on_1)
        assert variable_on_0.shape == variable_on_1.shape

        super(PondPublicVariable, self).__init__(prot, variable_on_0, variable_on_1)
        self.variable_on_0 = variable_on_0
        self.variable_on_1 = variable_on_1
        self.initializer = tf.group(*[var.initializer for var in [variable_on_0, variable_on_1]])

    def __repr__(self):
        return 'PondPublicVariable(shape={})'.format(self.shape)


class PondPrivateVariable(PondPrivateTensor):
    """
    This class essentially represents a private value, however it additionally
    records the fact that the backing tensor was declared as a variable in
    order to allow treating it as a variable itself.
    """

    def __init__(self, prot, variable0, variable1):
        assert type(variable0) is BackingVariable, type(variable0)
        assert type(variable1) is BackingVariable, type(variable1)
        assert variable0.shape == variable1.shape

        super(PondPrivateVariable, self).__init__(prot, variable0, variable1)
        self.variable0 = variable0
        self.variable1 = variable1
        self.initializer = tf.group(*[var.initializer for var in [variable0, variable1]])

    def __repr__(self):
        return 'PondPrivateVariable(shape={})'.format(self.shape)


class PondCachedPublicTensor(PondPrivateTensor):

<<<<<<< HEAD
    scaling_factor = 2 ** BITPRECISION_FRACTIONAL if apply_scaling else 1

    if isinstance(rationals, np.ndarray):
        encoded = (rationals * scaling_factor).astype(int).astype(object)

    elif isinstance(rationals, tf.Tensor):
        encoded = tf.cast(rationals * scaling_factor, tf.int32)

    else:
        raise TypeError("Don't know how to encode {}".format(type(rationals)))

    return BackingTensor.from_native(encoded)
=======
    def __init__(self, prot, x_on_0, x_on_1, updator):
        assert isinstance(x_on_0, BackingTensor), type(x_on_0)
        assert isinstance(x_on_1, BackingTensor), type(x_on_1)
        assert isinstance(updator, tf.Operation), type(updator)

        super(PondCachedPublicTensor, self).__init__(prot, x_on_0, x_on_1)
        self.updator = updator

    def __repr__(self):
        return 'PondCachedPublicTensor(shape={})'.format(self.shape)


class PondCachedPrivateTensor(PondPrivateTensor):

    def __init__(self, prot, x0, x1, updator):
        assert isinstance(x0, BackingTensor), type(x0)
        assert isinstance(x1, BackingTensor), type(x1)
        assert isinstance(updator, tf.Operation), type(updator)

        super(PondCachedPrivateTensor, self).__init__(prot, x0, x1)
        self.updator = updator

    def __repr__(self):
        return 'PondCachedPrivateTensor(shape={})'.format(self.shape)


class PondCachedMaskedTensor(PondMaskedTensor):

    def __init__(self, prot, unmasked, a, a0, a1, alpha_on_0, alpha_on_1, updator):
        assert isinstance(unmasked, PondPrivateTensor), type(unmasked)
        assert isinstance(a, BackingTensor), type(a)
        assert isinstance(a0, BackingTensor), type(a0)
        assert isinstance(a1, BackingTensor), type(a1)
        assert isinstance(alpha_on_0, BackingTensor), type(alpha_on_0)
        assert isinstance(alpha_on_1, BackingTensor), type(alpha_on_1)
        assert isinstance(updator, tf.Operation), type(updator)

        super(PondCachedMaskedTensor, self).__init__(prot, unmasked, a, a0, a1, alpha_on_0, alpha_on_1)
        self.updator = updator
>>>>>>> c613a3e5

    def __repr__(self):
        return 'PondCachedMaskedTensor(shape={})'.format(self.shape)

<<<<<<< HEAD
def _decode(elements: BackingTensor, apply_scaling: bool):
    """ Decode tensor of ring elements into tensor of rational numbers """

    scaling_factor = 2 ** BITPRECISION_FRACTIONAL if apply_scaling else 1

    # NOTE we assume that x + BOUND fits within int32, ie that (BOUND - 1) + BOUND <= 2**31 - 1
    return ((elements + BOUND).to_native() - BOUND) / scaling_factor
=======

def _encode(rationals, apply_scaling) -> BackingTensor:
    """ Encode tensor of rational numbers into tensor of ring elements """

    with tf.name_scope('encode'):

        scaling_factor = 2 ** BITPRECISION_FRACTIONAL if apply_scaling else 1

        if isinstance(rationals, np.ndarray):
            encoded = (rationals * scaling_factor).astype(int).astype(object)

        elif isinstance(rationals, tf.Tensor):
            encoded = tf.cast(rationals * scaling_factor, tf.int32)

        else:
            raise TypeError("Don't know how to encode {}".format(type(rationals)))

        return BackingTensor.from_native(encoded)


def _decode(elements: BackingTensor, apply_scaling: bool):
    """ Decode tensor of ring elements into tensor of rational numbers """

    with tf.name_scope('decode'):

        scaling_factor = 2 ** BITPRECISION_FRACTIONAL if apply_scaling else 1

        # NOTE we assume that x + BOUND fits within int32, ie that (BOUND - 1) + BOUND <= 2**31 - 1
        return ((elements + BOUND).to_int32() - BOUND) / scaling_factor
>>>>>>> c613a3e5


def _share(secret: BackingTensor) -> Tuple[BackingTensor, BackingTensor]:

    with tf.name_scope('share'):
        share0 = BackingTensor.sample_uniform(secret.shape)
        share1 = secret - share0
        return share0, share1


def _reconstruct(share0: BackingTensor, share1: BackingTensor):

    with tf.name_scope('reconstruct'):
        return share0 + share1


#
# helpers
#

def _type(x):

    if isinstance(x, PondPublicTensor):
        return PondPublicTensor

    if isinstance(x, PondPrivateTensor):
        return PondPrivateTensor

    if isinstance(x, PondMaskedTensor):
        return PondMaskedTensor

    return type(x)


def _lift(prot, x):
    """
    Convenience method for working with constants in programs: mixing any of the
    Pond objects together with eg ints and floats will automatically lift the
    latter into Pond objects.
    """

    if isinstance(x, (PondPublicTensor, PondPrivateTensor, PondMaskedTensor)):
        # don't do anthing to these
        return x

    if type(x) is int:
        return prot.define_constant(np.array([x]))

    if type(x) is float:
        return prot.define_constant(np.array([x]))

    raise TypeError("Don't know how to lift {}".format(type(x)))


#
# cache
#


def _cache_wrap_helper(sources):
    variables = [
        BackingVariable.from_native(tf.zeros(shape=source.shape, dtype=BackingTensor.int_type))
        for source in sources
    ]
    updator = tf.group(*[
        var.assign_from_int100(val)
        for var, val in zip(variables, sources)
    ])
    return variables, updator


def _cache_public(prot, x):
    assert isinstance(x, PondPublicTensor), type(x)

    x_on_0, x_on_1 = x.unwrapped

    with tf.name_scope('cache'):

        with tf.device(prot.server_0.device_name):
            [x_on_0_cached], updator0 = _cache_wrap_helper([x_on_0])

        with tf.device(prot.server_1.device_name):
            [x_on_1_cached], updator1 = _cache_wrap_helper([x_on_1])

        updator = tf.group(updator0, updator1)

    _global_cache_updators.append(updator)
    return PondCachedPublicTensor(
        prot,
        x_on_0_cached,
        x_on_1_cached,
        updator
    )


def _cache_private(prot, x):
    assert isinstance(x, PondPrivateTensor), type(x)

    x0, x1 = x.unwrapped

    with tf.name_scope('cache'):

        with tf.device(prot.server_0.device_name):
            [x0_cached], updator0 = _cache_wrap_helper([x0])

        with tf.device(prot.server_1.device_name):
            [x1_cached], updator1 = _cache_wrap_helper([x1])

        updator = tf.group(updator0, updator1)

    _global_cache_updators.append(updator)
    return PondCachedPrivateTensor(
        prot,
        x0_cached,
        x1_cached,
        updator
    )


def _cache_masked(prot, x):
    assert isinstance(x, PondMaskedTensor), type(x)

    unmasked = x.unmasked
    a, a0, a1, alpha_on_0, alpha_on_1 = x.unwrapped

    with tf.name_scope('cache'):

        with tf.device(prot.crypto_producer.device_name):
            [a_cached], updator_cp = _cache_wrap_helper([a])

        with tf.device(prot.server_0.device_name):
            [a0_cached, alpha_on_0_cached], updator0 = _cache_wrap_helper([a0, alpha_on_0])

        with tf.device(prot.server_1.device_name):
            [a1_cached, alpha_on_1_cached], updator1 = _cache_wrap_helper([a1, alpha_on_1])

        updator = tf.group(updator_cp, updator0, updator1)
        unmasked_cached = prot.cache(unmasked)

    _global_cache_updators.append(updator)
    return PondCachedMaskedTensor(
        prot,
        unmasked_cached,
        a_cached,
        a0_cached,
        a1_cached,
        alpha_on_0_cached,
        alpha_on_1_cached,
        updator
    )


#
# truncate
#

# precomputation
K_inv = BackingTensor.from_native(np.array([inverse(K, M)]))
M_wrapped = BackingTensor.from_native(np.array([M]))


def _raw_truncate(x):
    y = x - (x % K)
    return y * K_inv


def _truncate_public(prot, x):
    assert isinstance(x, PondPublicTensor)

    x_on_0, x_on_1 = x.unwrapped

    with tf.name_scope('truncate'):

        with tf.device(prot.server_0.device_name):
            y_on_0 = _raw_truncate(x_on_0)

        with tf.device(prot.server_1.device_name):
            y_on_1 = _raw_truncate(x_on_1)

    return PondPublicTensor(prot, y_on_0, y_on_1)


def _truncate_private(prot, x):
    assert isinstance(x, PondPrivateTensor)

    x0, x1 = x.unwrapped

    with tf.name_scope('truncate'):

        with tf.device(prot.server_0.device_name):
            y0 = _raw_truncate(x0)

        with tf.device(prot.server_1.device_name):
            y1 = M_wrapped - _raw_truncate(M_wrapped - x1)

    return PondPrivateTensor(prot, y0, y1)


def _truncate_masked(prot, x):
    assert isinstance(x, PondMaskedTensor)
    return prot.truncate(x.unmasked)

#
# reveal helpers
#


def _reveal_private(prot, x):
    assert isinstance(x, PondPrivateTensor), type(x)

    with tf.name_scope('reveal'):

        x0, x1 = x.unwrapped

        with tf.device(prot.server_0.device_name):
            z_on_0 = x0 + x1

        with tf.device(prot.server_1.device_name):
            z_on_1 = x0 + x1

    z = PondPublicTensor(prot, z_on_0, z_on_1)
    return z


def _reveal_masked(prot, x):
    assert isinstance(x, PondMaskedTensor), type(x)
    return prot.reveal(x.unmasked)

#
# add helpers
#


def _add_public_public(prot, x, y):
    assert isinstance(x, PondPublicTensor), type(x)
    assert isinstance(y, PondPublicTensor), type(y)

    x_on_0, x_on_1 = x.unwrapped
    y_on_0, y_on_1 = y.unwrapped

    with tf.name_scope('add'):

        with tf.device(prot.server_0.device_name):
            z_on_0 = x_on_0 + y_on_0

        with tf.device(prot.server_1.device_name):
            z_on_1 = x_on_1 + y_on_1

    z = PondPublicTensor(prot, z_on_0, z_on_1)
    return z


def _add_public_private(prot, x, y):
    assert isinstance(x, PondPublicTensor), type(x)
    assert isinstance(y, PondPrivateTensor), type(y)

    x_on_0, _ = x.unwrapped
    y0, y1 = y.unwrapped

    with tf.name_scope('add'):

        with tf.device(prot.server_0.device_name):
            z0 = x_on_0 + y0

        with tf.device(prot.server_1.device_name):
            z1 = y1

    z = PondPrivateTensor(prot, z0, z1)
    return z


def _add_public_masked(prot, x, y):
    assert isinstance(x, PondPublicTensor), type(x)
    assert isinstance(y, PondMaskedTensor), type(y)
    return prot.add(x, y.unmasked)


def _add_private_public(prot, x, y):
    assert isinstance(x, PondPrivateTensor), type(x)
    assert isinstance(y, PondPublicTensor), type(y)

    x0, x1 = x.unwrapped
    y_on_0, _ = y.unwrapped

    with tf.name_scope('add'):

        with tf.device(prot.server_0.device_name):
            z0 = x0 + y_on_0

        with tf.device(prot.server_1.device_name):
            z1 = x1

    z = PondPrivateTensor(prot, z0, z1)
    return z


def _add_private_private(prot, x, y):
    assert isinstance(x, PondPrivateTensor), type(x)
    assert isinstance(y, PondPrivateTensor), type(y)

    x0, x1 = x.unwrapped
    y0, y1 = y.unwrapped

    with tf.name_scope('add'):

        with tf.device(prot.server_0.device_name):
            z0 = x0 + y0

        with tf.device(prot.server_1.device_name):
            z1 = x1 + y1

    z = PondPrivateTensor(prot, z0, z1)
    return z


def _add_private_masked(prot, x, y):
    assert isinstance(x, PondPrivateTensor), type(x)
    assert isinstance(y, PondMaskedTensor), type(y)
    return prot.add(x, y.unmasked)


def _add_masked_public(prot, x, y):
    assert isinstance(x, PondMaskedTensor), type(x)
    assert isinstance(y, PondPublicTensor), type(y)
    return prot.add(x.unmasked, y)


def _add_masked_private(prot, x, y):
    assert isinstance(x, PondMaskedTensor), type(x)
    assert isinstance(y, PondPrivateTensor), type(y)
    return prot.add(x.unmasked, y)


def _add_masked_masked(prot, x, y):
    assert isinstance(x, PondMaskedTensor), type(x)
    assert isinstance(y, PondMaskedTensor), type(y)
    return prot.add(x.unmasked, y.unmasked)

<<<<<<< HEAD
#####
# sum helpers
#####


def _sum_core(prot: Pond,
              x: PondTensor,
              axis: int,
              keepdims: Optional[bool]) -> Tuple[BackingTensor, BackingTensor]:
    x_on_0, x_on_1 = x.unwrapped

    with tf.name_scope('sum'):

        with tf.device(prot.server_0.device_name):
            y_on_0 = x_on_0.sum(axis, keepdims)

        with tf.device(prot.server_1.device_name):
            y_on_1 = x_on_1.sum(axis, keepdims)

        return y_on_0, y_on_1


def _sum_public(prot: Pond,
                x: PondPublicTensor,
                axis: int,
                keepdims: Optional[bool]) -> PondPublicTensor:
    y_on_0, y_on_1 = _sum_core(prot, x, axis, keepdims)
    return PondPublicTensor(prot, y_on_0, y_on_1)


def _sum_private(prot: Pond,
                 x: PondPrivateTensor,
                 axis: int,
                 keepdims: Optional[bool]) -> PondPrivateTensor:
    y_on_0, y_on_1 = _sum_core(prot, x, axis, keepdims)
    return PondPrivateTensor(prot, y_on_0, y_on_1)


def _sum_masked(prot: Pond,
                x: PondMaskedTensor,
                axis: int,
                keepdims: Optional[bool]) -> PondPrivateTensor:
    # y_on_0, y_on_1 = _sum_core(prot, x.unmasked, axis, keepdims)
    # return PondPrivateTensor(prot, y_on_0, y_on_1)
    raise NotImplementedError
=======
>>>>>>> c613a3e5

#
# sub helpers
#


def _sub_public_public(prot, x, y):
    assert isinstance(x, PondPublicTensor), type(x)
    assert isinstance(y, PondPublicTensor), type(y)

    x_on_0, x_on_1 = x.unwrapped
    y_on_0, y_on_1 = y.unwrapped

    with tf.name_scope('sub'):

        with tf.device(prot.server_0.device_name):
            z_on_0 = x_on_0 - y_on_0

        with tf.device(prot.server_1.device_name):
            z_on_1 = x_on_1 - y_on_1

    z = PondPublicTensor(prot, z_on_0, z_on_1)
    return z


def _sub_public_private(prot, x, y):
    assert isinstance(x, PondPublicTensor), type(x)
    assert isinstance(y, PondPrivateTensor), type(y)

    x_on_0, _ = x.unwrapped
    y0, y1 = y.unwrapped

    with tf.name_scope('sub'):

        with tf.device(prot.server_0.device_name):
            z0 = x_on_0 - y0

        with tf.device(prot.server_1.device_name):
            z1 = M - y1

    z = PondPrivateTensor(prot, z0, z1)
    return z


def _sub_public_masked(prot, x, y):
    assert isinstance(x, PondPublicTensor), type(x)
    assert isinstance(y, PondMaskedTensor), type(y)
    return prot.sub(x, y.unmasked)


def _sub_private_public(prot, x, y):
    assert isinstance(x, PondPrivateTensor), type(x)
    assert isinstance(y, PondPublicTensor), type(y)

    x0, x1 = x.unwrapped
    y_on_0, _ = y.unwrapped

    with tf.name_scope('sub'):

        with tf.device(prot.server_0.device_name):
            z0 = x0 - y_on_0

        with tf.device(prot.server_1.device_name):
            z1 = x1

    z = PondPrivateTensor(prot, z0, z1)
    return z


def _sub_private_private(prot, x, y):
    assert isinstance(x, PondPrivateTensor), type(x)
    assert isinstance(y, PondPrivateTensor), type(y)

    x0, x1 = x.unwrapped
    y0, y1 = y.unwrapped

    with tf.name_scope('sub'):

        with tf.device(prot.server_0.device_name):
            z0 = x0 - y0

        with tf.device(prot.server_1.device_name):
            z1 = x1 - y1

    z = PondPrivateTensor(prot, z0, z1)
    return z


def _sub_private_masked(prot, x, y):
    assert isinstance(x, PondPrivateTensor), type(x)
    assert isinstance(y, PondMaskedTensor), type(y)
    return prot.sub(x, y.unmasked)


def _sub_masked_public(prot, x, y):
    assert isinstance(x, PondMaskedTensor), type(x)
    assert isinstance(y, PondPublicTensor), type(y)
    return prot.sub(x.unmasked, y)


def _sub_masked_private(prot, x, y):
    assert isinstance(x, PondMaskedTensor), type(x)
    assert isinstance(y, PondPrivateTensor), type(y)
    return prot.sub(x.unmasked, y)


def _sub_masked_masked(prot, x, y):
    assert isinstance(x, PondMaskedTensor), type(x)
    assert isinstance(y, PondMaskedTensor), type(y)
    return prot.sub(x.unmasked, y.unmasked)


#
# mul helpers
#


def _mul_public_public(prot, x, y):
    assert isinstance(x, PondPublicTensor), type(x)
    assert isinstance(y, PondPublicTensor), type(y)

    x_on_0, x_on_1 = x.unwrapped
    y_on_0, y_on_1 = y.unwrapped

    with tf.name_scope('mul'):

        with tf.device(prot.server_0.device_name):
            z_on_0 = x_on_0 * y_on_0

        with tf.device(prot.server_1.device_name):
            z_on_1 = x_on_1 * y_on_1

    z = PondPublicTensor(prot, z_on_0, z_on_1)
    z = prot.truncate(z)
    return z


def _mul_public_private(prot, x, y):
    assert isinstance(x, PondPublicTensor), type(x)
    assert isinstance(y, PondPrivateTensor), type(y)

    x_on_0, x_on_1 = x.unwrapped
    y0, y1 = y.unwrapped

    with tf.name_scope('mul'):

        with tf.device(prot.server_0.device_name):
            z0 = x_on_0 * y0

        with tf.device(prot.server_1.device_name):
            z1 = x_on_1 * y1

    z = PondPrivateTensor(prot, z0, z1)
    z = prot.truncate(z)
    return z


def _mul_public_masked(prot, x, y):
    assert isinstance(x, PondPublicTensor), type(x)
    assert isinstance(y, PondMaskedTensor), type(y)
    return prot.mul(x, y.unmasked)


def _mul_private_public(prot, x, y):
    assert isinstance(x, PondPrivateTensor), type(x)
    assert isinstance(y, PondPublicTensor), type(y)

    x0, x1 = x.unwrapped
    y_on_0, y_on_1 = y.unwrapped

    with tf.name_scope('mul'):

        with tf.device(prot.server_0.device_name):
            z0 = x0 * y_on_0

        with tf.device(prot.server_1.device_name):
            z1 = x1 * y_on_1

    z = PondPrivateTensor(prot, z0, z1)
    z = prot.truncate(z)
    return z


def _mul_private_private(prot, x, y):
    assert isinstance(x, PondPrivateTensor), type(x)
    assert isinstance(y, PondPrivateTensor), type(y)
    return prot.mul(prot.mask(x), prot.mask(y))


def _mul_private_masked(prot, x, y):
    assert isinstance(x, PondPrivateTensor), type(x)
    assert isinstance(y, PondMaskedTensor), type(y)
    return prot.mul(prot.mask(x), y)


def _mul_masked_public(prot, x, y):
    assert isinstance(x, PondMaskedTensor), type(x)
    assert isinstance(y, PondPublicTensor), type(y)
    return prot.mul(x.unmasked, y)


def _mul_masked_private(prot, x, y):
    assert isinstance(x, PondMaskedTensor), type(x)
    assert isinstance(y, PondPrivateTensor), type(y)
    return prot.mul(x, prot.mask(y))


def _mul_masked_masked(prot, x, y):
    assert isinstance(x, PondMaskedTensor), type(x)
    assert isinstance(y, PondMaskedTensor), type(y)

    a, a0, a1, alpha_on_0, alpha_on_1 = x.unwrapped
    b, b0, b1, beta_on_0, beta_on_1 = y.unwrapped

    with tf.name_scope('mul'):

        with tf.device(prot.crypto_producer.device_name):
            ab = a * b
            ab0, ab1 = _share(ab)

        with tf.device(prot.server_0.device_name):
            alpha = alpha_on_0
            beta = beta_on_0
            z0 = ab0 + (a0 * beta) + (alpha * b0) + (alpha * beta)

        with tf.device(prot.server_1.device_name):
            alpha = alpha_on_1
            beta = beta_on_1
            z1 = ab1 + (a1 * beta) + (alpha * b1)

    z = PondPrivateTensor(prot, z0, z1)
    z = prot.truncate(z)
    return z


#
# square helpers
#


def _square_public(prot, x):
    assert isinstance(x, PondPublicTensor), type(x)

    x_on_0, x_on_1 = x.unwrapped

    with tf.name_scope('square'):

        with tf.device(prot.server_0.device_name):
            y_on_0 = x_on_0 * x_on_0

        with tf.device(prot.server_1.device_name):
            y_on_1 = x_on_1 * x_on_1

    y = PondPublicTensor(prot, y_on_0, y_on_1)
    y = prot.truncate(y)
    return y


def _square_private(prot, x):
    assert isinstance(x, PondPrivateTensor), type(x)
    return prot.square(prot.mask(x))


def _square_masked(prot, x):
    assert isinstance(x, PondMaskedTensor), type(x)

    a, a0, a1, alpha_on_0, alpha_on_1 = x.unwrapped

    with tf.name_scope('square'):

        with tf.device(prot.crypto_producer.device_name):
            aa = a * a
            aa0, aa1 = _share(aa)

        with tf.device(prot.server_0.device_name):
            alpha = alpha_on_0
            # TODO replace with `scale(, 2)` op
            y0 = aa0 + (a0 * alpha) + (alpha * a0) + (alpha * alpha)

        with tf.device(prot.server_1.device_name):
            alpha = alpha_on_1
            # TODO replace with `scale(, 2)` op
            y1 = aa1 + (a1 * alpha) + (alpha * a1)

    y = PondPrivateTensor(prot, y0, y1)
    y = prot.truncate(y)
    return y


#
# dot helpers
#


def _dot_public_public(prot: Pond,
                       x: PondPublicTensor,
                       y: PondPublicTensor) -> PondPublicTensor:

    x_on_0, x_on_1 = x.unwrapped
    y_on_0, y_on_1 = y.unwrapped

    with tf.name_scope('dot'):

        with tf.device(prot.server_0.device_name):
            x = x_on_0
            y = y_on_0
            z_on_0 = x.dot(y)

        with tf.device(prot.server_1.device_name):
            x = x_on_1
            y = y_on_1
            z_on_1 = x.dot(y)

    z = PondPublicTensor(prot, z_on_0, z_on_1)
    z = prot.truncate(z)
    return z


def _dot_public_private(prot, x, y):
    assert isinstance(x, PondPublicTensor), type(x)
    assert isinstance(y, PondPrivateTensor), type(y)

    x_on_0, x_on_1 = x.unwrapped
    y0, y1 = y.unwrapped

    with tf.name_scope('dot'):

        with tf.device(prot.server_0.device_name):
            x = x_on_0
            z0 = x.dot(y0)

        with tf.device(prot.server_1.device_name):
            x = x_on_1
            z1 = x.dot(y1)

    z = PondPrivateTensor(prot, z0, z1)
    z = prot.truncate(z)
    return z


def _dot_public_masked(prot, x, y):
    assert isinstance(x, PondPublicTensor), type(x)
    assert isinstance(y, PondMaskedTensor), type(y)
    return prot.dot(x, y.unmasked)


def _dot_private_public(prot, x, y):
    assert isinstance(x, PondPrivateTensor), type(x)
    assert isinstance(y, PondPublicTensor), type(y)

    x0, x1 = x.unwrapped
    y_on_0, y_on_1 = y.unwrapped

    with tf.name_scope('dot'):

        with tf.device(prot.server_0.device_name):
            y = y_on_0
            z0 = x0.dot(y)

        with tf.device(prot.server_0.device_name):
            y = y_on_1
            z1 = x1.dot(y)

    z = PondPrivateTensor(prot, z0, z1)
    z = prot.truncate(z)
    return z


def _dot_private_private(prot, x, y):
    assert isinstance(x, PondPrivateTensor), type(x)
    assert isinstance(y, PondPrivateTensor), type(y)
    return prot.dot(prot.mask(x), prot.mask(y))


def _dot_private_masked(prot, x, y):
    assert isinstance(x, PondPrivateTensor), type(x)
    assert isinstance(y, PondMaskedTensor), type(y)
    return prot.dot(prot.mask(x), y)


def _dot_masked_public(prot, x, y):
    assert isinstance(x, PondMaskedTensor), type(x)
    assert isinstance(y, PondPublicTensor), type(y)
    return prot.dot(x.unmasked, y)


def _dot_masked_private(prot, x, y):
    assert isinstance(x, PondMaskedTensor), type(x)
    assert isinstance(y, PondPrivateTensor), type(y)
    return prot.dot(x, prot.mask(y))


def _dot_masked_masked(prot, x, y):
    assert isinstance(x, PondMaskedTensor), type(x)
    assert isinstance(y, PondMaskedTensor), type(y)

    a, a0, a1, alpha_on_0, alpha_on_1 = x.unwrapped
    b, b0, b1, beta_on_0, beta_on_1 = y.unwrapped

    with tf.name_scope('dot'):

        with tf.device(prot.crypto_producer.device_name):
            ab = a.dot(b)
            ab0, ab1 = _share(ab)

        with tf.device(prot.server_0.device_name):
            alpha = alpha_on_0
            beta = beta_on_0
            z0 = ab0 + a0.dot(beta) + alpha.dot(b0) + alpha.dot(beta)

        with tf.device(prot.server_1.device_name):
            alpha = alpha_on_1
            beta = beta_on_1
            z1 = ab1 + a1.dot(beta) + alpha.dot(b1)

    z = PondPrivateTensor(prot, z0, z1)
    z = prot.truncate(z)
    return z

#
# Conv helpers
#
# TODO[koen] create operations for all possible combinations


def _conv2d_public_public(prot, x, y, strides, padding):
    raise NotImplementedError()


def _conv2d_public_private(prot, x, y, strides, padding):
    raise NotImplementedError()


def _conv2d_public_masked(prot, x, y, strides, padding):
    raise NotImplementedError()


def _conv2d_private_public(prot, x, y, strides, padding):
    raise NotImplementedError()


def _conv2d_private_masked(prot, x, y, strides, padding):
    assert isinstance(x, PondPrivateTensor), type(x)
    assert isinstance(y, PondMaskedTensor), type(y)
    return prot.conv2d(prot.mask(x), y, strides, padding)


def _conv2d_private_private(prot, x, y, strides, padding):
    assert isinstance(x, PondPrivateTensor), type(x)
    assert isinstance(y, PondPrivateTensor), type(y)
    return prot.conv2d(prot.mask(x), prot.mask(y), strides, padding)


def _conv2d_masked_public(prot, x, y, strides, padding):
    raise NotImplementedError()


def _conv2d_masked_private(prot, x, y, strides, padding):
    assert isinstance(x, PondMaskedTensor), type(x)
    assert isinstance(y, PondPrivateTensor), type(y)
    return prot.conv2d(x, prot.mask(y), strides, padding)


def _conv2d_masked_masked(prot, x, y, strides, padding):
    assert isinstance(x, PondMaskedTensor), type(x)
    assert isinstance(y, PondMaskedTensor), type(y)

    a, a0, a1, alpha_on_0, alpha_on_1 = x.unwrapped
    b, b0, b1, beta_on_0, beta_on_1 = y.unwrapped

    with tf.name_scope('conv2d'):

        with tf.device(prot.crypto_producer.device_name):
            a_conv2d_b = a.conv2d(b, strides, padding)
            a_conv2d_b0, a_conv2d_b1 = _share(a_conv2d_b)

        with tf.device(prot.server_0.device_name):
            alpha = alpha_on_0
            beta = beta_on_0
            # TODO[koen]: check last term is really conv(alpha,beta) instead of other way around
            z0 = a_conv2d_b0 \
                + a0.conv2d(beta, strides, padding) \
                + alpha.conv2d(b0, strides, padding) \
                + alpha.conv2d(beta, strides, padding)

        with tf.device(prot.server_1.device_name):
            alpha = alpha_on_1
            beta = beta_on_1
            z1 = a_conv2d_b1 \
                + a1.conv2d(beta, strides, padding) \
                + alpha.conv2d(b1, strides, padding)

    z = PondPrivateTensor(prot, z0, z1)
    z = prot.truncate(z)
    return z

<<<<<<< HEAD
#####
# average pooling helpers
#####


def _avgpool2d_core(prot: Pond,
                    x: PondTensor,
                    pool_size: Tuple[int, int],
                    strides: Tuple[int, int],
                    padding: str) -> Tuple[BackingTensor, BackingTensor, float]:
    x_on_0, x_on_1 = x.unwrapped
    _, _, H, W = x.shape
    scalar = 1 / (pool_size[0] * pool_size[1])
    siamese = pool_size == strides and pool_size[0] == pool_size[1]
    even = H.value % pool_size[0] == 0 and W.value % pool_size[1] == 0

    if siamese and even:
        pooler = _avgpool2d_reshape_reduce
    else:
        pooler = _avgpool2d_im2col_reduce

    with tf.name_scope('avgpool2d'):
        with tf.device(prot.server_0.device_name):
            y_on_0 = pooler(x_on_0, pool_size, strides, padding)

        with tf.device(prot.server_1.device_name):
            y_on_1 = pooler(x_on_1, pool_size, strides, padding)

        return y_on_0, y_on_1, scalar


def _avgpool2d_reshape_reduce(x: BackingTensor,
                              pool_size: Tuple[int, int],
                              strides: Tuple[int, int],
                              padding: str) -> BackingTensor:
    pool_height, pool_width = tf.Dimension(pool_size[0]), tf.Dimension(pool_size[1])
    N, C, H, W = x.shape
    x_reshaped = x.reshape([N,
                            C,
                            H // pool_height,
                            pool_height,
                            W // pool_width,
                            pool_width])
    return x_reshaped.sum(axis=3).sum(axis=4)


def _avgpool2d_im2col_reduce(x: BackingTensor,
                             pool_size: Tuple[int, int],
                             strides: Tuple[int, int],
                             padding: str) -> BackingTensor:
    batch, channels, height, width = x.shape
    pool_height, pool_width = pool_size

    if padding == "SAME":
        out_height: int = math.ceil(int(height) / strides[0])
        out_width: int = math.ceil(int(width) / strides[1])
    else:
        out_height = math.ceil((int(height) - pool_size[0] + 1) / strides[0])
        out_width = math.ceil((int(width) - pool_size[1] + 1) / strides[1])

    x_split = x.reshape((batch * channels, 1, height, width))
    x_cols = x_split.im2col(pool_height, pool_width, padding, strides[0])
    x_cols_sum = x_cols.sum(axis=0)
    out = x_cols_sum.reshape([out_height, out_width, batch, channels]).transpose([2, 3, 0, 1])

    return out


def _avgpool2d_public(prot: Pond,
                      x: PondPublicTensor,
                      pool_size: Tuple[int, int],
                      strides: Tuple[int, int],
                      padding: str) -> PondPublicTensor:
    y_on_0, y_on_1, scalar = _avgpool2d_core(prot, x, pool_size, strides, padding)

    with tf.name_scope('avgpool2d'):
        return PondPublicTensor(prot, y_on_0, y_on_1) * scalar


def _avgpool2d_private(prot: Pond,
                       x: PondPrivateTensor,
                       pool_size: Tuple[int, int],
                       strides: Tuple[int, int],
                       padding: str) -> PondPrivateTensor:
    y_on_0, y_on_1, scalar = _avgpool2d_core(prot, x, pool_size, strides, padding)

    with tf.name_scope('avgpool2d'):
        return PondPrivateTensor(prot, y_on_0, y_on_1) * scalar


def _avgpool2d_masked(prot: Pond,
                      x: PondMaskedTensor,
                      pool_size: Tuple[int, int],
                      strides: Tuple[int, int],
                      padding: str) -> PondPrivateTensor:
    y_on_0, y_on_1, scalar = _avgpool2d_core(prot, x.unmasked, pool_size, strides, padding)

    with tf.name_scope('avgpool2d'):
        return PondPrivateTensor(prot, y_on_0, y_on_1) * scalar
=======
>>>>>>> c613a3e5

#
# transpose helpers
#


def _transpose_public(prot, x, perm=None):
    assert isinstance(x, PondPublicTensor)

    x_on_0, x_on_1 = x.unwrapped

    with tf.name_scope('transpose'):

        with tf.device(prot.server_0.device_name):
            x_on_0_t = x_on_0.transpose(perm=perm)

        with tf.device(prot.server_1.device_name):
            x_on_1_t = x_on_1.transpose(perm=perm)

    x_t = PondPublicTensor(prot, x_on_0_t, x_on_1_t)
    return x_t


def _transpose_private(prot, x, perm=None):
    assert isinstance(x, PondPrivateTensor)

    x0, x1 = x.unwrapped

    with tf.name_scope('transpose'):

        with tf.device(prot.server_0.device_name):
            x0_t = x0.transpose(perm=perm)

        with tf.device(prot.server_1.device_name):
            x1_t = x1.transpose(perm=perm)

    x_t = PondPrivateTensor(prot, x0_t, x1_t)
    return x_t


def _transpose_masked(prot, x_masked, perm=None):
    assert isinstance(x_masked, PondMaskedTensor)

    a, a0, a1, alpha_on_0, alpha_on_1 = x_masked.unwrapped

    with tf.name_scope('transpose'):

        with tf.device(prot.crypto_producer.device_name):
            a_t = a.transpose(perm=perm)

        with tf.device(prot.server_0.device_name):
            a0_t = a0.transpose(perm=perm)
            alpha_on_0_t = alpha_on_0.transpose(perm=perm)

        with tf.device(prot.server_1.device_name):
            a1_t = a1.transpose(perm=perm)
            alpha_on_1_t = alpha_on_1.transpose(perm=perm)

    x_unmasked_t = prot.transpose(x_masked.unmasked, perm=perm)
    x_t = PondMaskedTensor(prot, x_unmasked_t, a_t, a0_t, a1_t, alpha_on_0_t, alpha_on_1_t)
    return x_t


#
# strided slice helpers
#


def _strided_slice_public(prot, x: PondPublicTensor, args: Any, kwargs: Any):
    assert isinstance(x, PondPublicTensor)

    x_on_0, x_on_1 = x.unwrapped

    with tf.name_scope('strided_slice'):

        with tf.device(prot.server_0.device_name):
            x_on_0_slice = x_on_0.strided_slice(args, kwargs)

        with tf.device(prot.server_1.device_name):
            x_on_1_slice = x_on_1.strided_slice(args, kwargs)

    x_slice = PondPublicTensor(prot, x_on_0_slice, x_on_1_slice)
    return x_slice


def _strided_slice_private(prot, x: PondPrivateTensor, args: Any, kwargs: Any):
    assert isinstance(x, PondPrivateTensor)

    x0, x1 = x.unwrapped

    with tf.name_scope('strided_slice'):

        with tf.device(prot.server_0.device_name):
            x0_slice = x0.strided_slice(args, kwargs)

        with tf.device(prot.server_1.device_name):
            x1_slice = x1.strided_slice(args, kwargs)

    x_slice = PondPrivateTensor(prot, x0_slice, x1_slice)
    return x_slice


def _strided_slice_masked(prot, x_masked: PondMaskedTensor, args: Any, kwargs: Any):
    assert isinstance(x_masked, PondMaskedTensor)

    a, a0, a1, alpha_on_0, alpha_on_1 = x_masked.unwrapped

    with tf.name_scope('strided_slice'):

        with tf.device(prot.crypto_producer.device_name):
            a_slice = a.strided_slice(args, kwargs)

        with tf.device(prot.server_0.device_name):
            a0_slice = a0.strided_slice(args, kwargs)
            alpha_on_0_slice = alpha_on_0.strided_slice(args, kwargs)

        with tf.device(prot.server_1.device_name):
            a1_slice = a1.strided_slice(args, kwargs)
            alpha_on_1_slice = alpha_on_1.strided_slice(args, kwargs)

    x_unmasked_slice = prot.strided_slice(x_masked.unmasked, args, kwargs)
    x_slice = PondMaskedTensor(prot, x_unmasked_slice, a_slice,
                               a0_slice, a1_slice, alpha_on_0_slice,
                               alpha_on_1_slice)
    return x_slice


#
# strided slice helpers
#


def _stack_public(prot, x: List[PondPublicTensor], axis: int = 0):
    x_on_0 = []
    x_on_1 = []
    for i in x:
        i0, i1 = i.unwrapped
        x_on_0.append(i0)
        x_on_1.append(i1)

    with tf.name_scope('stack'):

        with tf.device(prot.server_0.device_name):
            x_on_0_stack = stack(x_on_0, axis=axis)

        with tf.device(prot.server_1.device_name):
            x_on_1_stack = stack(x_on_1, axis=axis)

    x_stack = PondPublicTensor(prot, x_on_0_stack, x_on_1_stack)
    return x_stack


def _stack_private(prot, x: List[PondPrivateTensor], axis: int = 0):
    x0 = []
    x1 = []
    for i in x:
        i0, i1 = i.unwrapped
        x0.append(i0)
        x1.append(i1)

    with tf.name_scope('stack'):

        with tf.device(prot.server_0.device_name):
            x0_stack = stack(x0, axis=axis)

        with tf.device(prot.server_1.device_name):
            x1_stack = stack(x1, axis=axis)

    x_stack = PondPrivateTensor(prot, x0_stack, x1_stack)
    return x_stack


def _stack_masked(prot, x_masked: List[PondMaskedTensor], axis: int = 0):
    a = []
    a0 = []
    a1 = []
    alpha_on_0 = []
    alpha_on_1 = []
    for i in x_masked:
        ii, i0, i1, i_on_0, i_on_1 = i.unwrapped
        a.append(ii)
        a0.append(i0)
        a1.append(i1)
        alpha_on_0.append(i_on_0)
        alpha_on_1.append(i_on_1)

    with tf.name_scope('stack'):

        with tf.device(prot.crypto_producer.device_name):
            a_stack = stack(a, axis=axis)

        with tf.device(prot.server_0.device_name):
            a0_stack = stack(a0, axis=axis)
            alpha_on_0_stack = stack(alpha_on_0, axis=axis)

        with tf.device(prot.server_1.device_name):
            a1_stack = stack(a1, axis=axis)
            alpha_on_1_stack = stack(alpha_on_1, axis=axis)

    x_unmasked_stack = prot.stack(x_masked.unmasked, axis=axis)
    x_stack = PondMaskedTensor(prot, x_unmasked_stack, a_stack,
                               a0_stack, a1_stack, alpha_on_0_stack,
                               alpha_on_1_stack)
    return x_stack


#
# mask helpers
#


def _mask_private(prot, x: PondPrivateTensor) -> PondMaskedTensor:
    assert isinstance(x, PondPrivateTensor)

    x0, x1 = x.unwrapped
    shape = x.shape

    with tf.name_scope('mask'):

        with tf.device(prot.crypto_producer.device_name):
            a = BackingTensor.sample_uniform(shape)
            a0, a1 = _share(a)

        with tf.device(prot.server_0.device_name):
            alpha0 = x0 - a0

        with tf.device(prot.server_1.device_name):
            alpha1 = x1 - a1

        # exchange of alphas

        with tf.device(prot.server_0.device_name):
            alpha_on_0 = _reconstruct(alpha0, alpha1)

        with tf.device(prot.server_1.device_name):
            alpha_on_1 = _reconstruct(alpha0, alpha1)

    x_masked = PondMaskedTensor(prot, x, a, a0, a1, alpha_on_0, alpha_on_1)
    return x_masked


#
# reshape helpers
#
def _reshape_public(prot, x: PondPublicTensor, shape: List[int]) -> PondPublicTensor:
    assert isinstance(x, PondPublicTensor)

    x_on_0, x_on_1 = x.unwrapped

    with tf.name_scope('reshape'):

        with tf.device(prot.server_0.device_name):
            x_on_0_reshaped = x_on_0.reshape(shape)

        with tf.device(prot.server_1.device_name):
            x_on_1_reshaped = x_on_1.reshape(shape)

    x_reshaped = PondPublicTensor(prot, x_on_0_reshaped, x_on_1_reshaped)
    return x_reshaped


def _reshape_private(prot, x: PondPrivateTensor, shape: List[int]) -> PondPrivateTensor:
    assert isinstance(x, PondPrivateTensor)

    x0, x1 = x.unwrapped

    with tf.name_scope('reshape'):

        with tf.device(prot.server_0.device_name):
            x0_reshaped = x0.reshape(shape)

        with tf.device(prot.server_1.device_name):
            x1_reshaped = x1.reshape(shape)

    x_reshaped = PondPrivateTensor(prot, x0_reshaped, x1_reshaped)
    return x_reshaped


def _reshape_masked(prot, x_masked: PondMaskedTensor, shape: List[int]) -> PondMaskedTensor:
    assert isinstance(x_masked, PondMaskedTensor)

    a, a0, a1, alpha_on_0, alpha_on_1 = x_masked.unwrapped

    with tf.name_scope('reshape'):

        with tf.device(prot.crypto_producer.device_name):
            a_reshaped = a.reshape(shape)

        with tf.device(prot.server_0.device_name):
            a0_reshaped = a0.reshape(shape)
            alpha_on_0_reshaped = alpha_on_0.reshape(shape)

        with tf.device(prot.server_1.device_name):
            a1_reshaped = a1.reshape(shape)
            alpha_on_1_reshaped = alpha_on_1.reshape(shape)

    x_unmasked_reshaped = prot.reshape(x_masked.unmasked)
    x_reshaped = PondMaskedTensor(
        prot, x_unmasked_reshaped, a_reshaped,
        a0_reshaped, a1_reshaped,
        alpha_on_0_reshaped, alpha_on_1_reshaped)

    return x_reshaped

#
# expand dims helpers
#


def _expand_dims_public(prot, x, axis=None):
    assert isinstance(x, PondPublicTensor)

    x_on_0, x_on_1 = x.unwrapped

    with tf.name_scope('expand'):

        with tf.device(prot.server_0.device_name):
            x_on_0_e = x_on_0.expand_dims(axis=axis)

        with tf.device(prot.server_1.device_name):
            x_on_1_e = x_on_1.expand_dims(axis=axis)

    x_e = PondPublicTensor(prot, x_on_0_e, x_on_1_e)
    return x_e


def _expand_dims_private(prot, x, axis=None):
    assert isinstance(x, PondPrivateTensor)

    x0, x1 = x.unwrapped

    with tf.name_scope('expand'):

        with tf.device(prot.server_0.device_name):
            x0_e = x0.expand_dims(axis=axis)

        with tf.device(prot.server_1.device_name):
            x1_e = x1.expand_dims(axis=axis)

    x_e = PondPrivateTensor(prot, x0_e, x1_e)
    return x_e


def _expand_dims_masked(prot, x_masked, axis=None):
    assert isinstance(x_masked, PondMaskedTensor)

    a, a0, a1, alpha_on_0, alpha_on_1 = x_masked.unwrapped

    with tf.name_scope('expand'):

        with tf.device(prot.crypto_producer.device_name):
            a_e = a.expand_dims(axis=axis)

        with tf.device(prot.server_0.device_name):
            a0_e = a0.expand_dims(axis=axis)
            alpha_on_0_e = alpha_on_0.expand_dims(axis=axis)

        with tf.device(prot.server_1.device_name):
            a1_e = a1.expand_dims(axis=axis)
            alpha_on_1_e = alpha_on_1.expand_dims(axis=axis)

    x_unmasked_e = prot.expand_dims(x_masked.unmasked, axis=axis)
    x_e = PondMaskedTensor(prot, x_unmasked_e, a_e, a0_e, a1_e, alpha_on_0_e, alpha_on_1_e)
    return x_e

#
# squeeze helpers
#


def _squeeze_public(prot, x: PondPublicTensor, axis: List[int]) -> PondPublicTensor:
    assert isinstance(x, PondPublicTensor)

    x_on_0, x_on_1 = x.unwrapped

    with tf.name_scope('squeeze'):

        with tf.device(prot.server_0.device_name):
            x_on_0_squeezed = x_on_0.squeeze(axis)

        with tf.device(prot.server_1.device_name):
            x_on_1_squeezed = x_on_1.squeeze(axis)

    x_squeezed = PondPublicTensor(prot, x_on_0_squeezed, x_on_1_squeezed)
    return x_squeezed


def _squeeze_private(prot, x: PondPrivateTensor, axis: List[int]) -> PondPrivateTensor:
    assert isinstance(x, PondPrivateTensor)

    x0, x1 = x.unwrapped

    with tf.name_scope('squeeze'):

        with tf.device(prot.server_0.device_name):
            x0_squeezed = x0.squeeze(axis)

        with tf.device(prot.server_1.device_name):
            x1_squeezed = x1.squeeze(axis)

    x_squeezed = PondPrivateTensor(prot, x0_squeezed, x1_squeezed)
    return x_squeezed


def _squeeze_masked(prot, x_masked: PondMaskedTensor, axis: List[int]) -> PondMaskedTensor:
    assert isinstance(x_masked, PondMaskedTensor)

    a, a0, a1, alpha_on_0, alpha_on_1 = x_masked.unwrapped

    with tf.name_scope('squeeze'):

        with tf.device(prot.crypto_producer.device_name):
            a_squeezed = a.squeeze(axis)

        with tf.device(prot.server_0.device_name):
            a0_squeezed = a0.squeeze(axis)
            alpha_on_0_squeezed = alpha_on_0.squeeze(axis)

        with tf.device(prot.server_1.device_name):
            a1_squeezed = a1.squeeze(axis)
            alpha_on_1_squeezed = alpha_on_1.squeeze(axis)

    x_unmasked_squeezed = prot.squeeze(x_masked.unmasked)
    x_squeezed = PondMaskedTensor(
        prot, x_unmasked_squeezed, a_squeezed,
        a0_squeezed, a1_squeezed,
        alpha_on_0_squeezed, alpha_on_1_squeezed)

    return x_squeezed<|MERGE_RESOLUTION|>--- conflicted
+++ resolved
@@ -21,17 +21,13 @@
 from ..player import Player
 from .protocol import Protocol, _global_cache_updators
 
-<<<<<<< HEAD
 TFEData = Union[np.ndarray, tf.Tensor]
 TFEVariable = Union['PondPublicVariable', 'PondPrivateVariable', tf.Variable]
 TFEPublicTensor = NewType('TFEPublicTensor', 'PondPublicTensor')
 TFETensor = Union[TFEPublicTensor, 'PondPrivateTensor']
 
-BITPRECISION_INTEGRAL = 16
-=======
 # the assumption in encoding/decoding is that encoded numbers will fit into signed int32
 BITPRECISION_INTEGRAL = 14
->>>>>>> c613a3e5
 BITPRECISION_FRACTIONAL = 16
 TRUNCATION_GAP = 20
 BOUND = 2**30  # bound on magnitude of encoded numbers: x in [-BOUND, +BOUND)
@@ -133,8 +129,8 @@
         self,
         initial_value: Union['TFEData', 'TFETensor'],
         apply_scaling: bool = True,
-        name: Optional[str] = None
-    ) -> 'PondPrivateVariable':
+        name: Optional[str] = None) -> 'PondPrivateVariable':
+
         assert isinstance(initial_value, (np.ndarray, PondPublicTensor,
                                           PondPrivateTensor)), type(initial_value)
 
@@ -171,21 +167,12 @@
         _initializers.append(x.initializer)
         return x
 
-<<<<<<< HEAD
-    def define_public_input(
-        self,
-        provider: InputProvider,
-        apply_scaling: bool = True,
-        name: Optional[str] = None
-    ) -> 'PondPublicTensor':
-=======
     def define_public_input(self,
         provider:InputProvider,
         apply_scaling:bool=True,
         name:str=None) -> 'List[PondPublicTensor]':
 
         xs = []
->>>>>>> c613a3e5
 
         with tf.name_scope('public-input{}'.format('-' + name if name else '')):
 
@@ -194,14 +181,8 @@
                 vs = provider.provide_input()
                 assert isinstance(vs, (list, tuple)), type(vs)
 
-<<<<<<< HEAD
-                v_encoded = _encode(v, apply_scaling)
-                x_on_0 = v_encoded
-                x_on_1 = v_encoded
-=======
                 for v in vs:
                     assert v.shape.is_fully_defined(), "Shape of input '{}' on '{}' is not fully defined".format(name if name else '', provider.player.name)
->>>>>>> c613a3e5
 
                     v: BackingTensor = _encode(v, apply_scaling)
                     x_on_0 = v
@@ -212,14 +193,6 @@
 
         return xs
 
-<<<<<<< HEAD
-    def define_private_input(
-        self,
-        provider: InputProvider,
-        apply_scaling: bool = True,
-        name: Optional[str] = None
-    ) -> 'PondPrivateTensor':
-=======
     def define_private_input(self,
         provider:InputProvider,
         apply_scaling:bool=True,
@@ -227,7 +200,6 @@
         masked:bool=False) -> 'Union[List[PondPrivateTensor], List[PondMaskedTensor]]':
 
         xs = []
->>>>>>> c613a3e5
 
         with tf.name_scope('private-input{}'.format('-' + name if name else '')):
 
@@ -236,51 +208,34 @@
                 vs = provider.provide_input()
                 assert isinstance(vs, (list, tuple)), type(vs)
 
-<<<<<<< HEAD
-                v_encoded = _encode(v, apply_scaling)
-                x0, x1 = _share(v_encoded)
-=======
                 for v in vs:
                     assert v.shape.is_fully_defined(), "Shape of input '{}' on '{}' is not fully defined".format(name if name else '', provider.player.name)
->>>>>>> c613a3e5
 
                     v = _encode(v, apply_scaling)
                     x0, x1 = _share(v)
                     x = PondPrivateTensor(self, x0, x1)
 
-<<<<<<< HEAD
-    def define_output(
-        self,
-        x: 'PondPrivateTensor',
-        receiver: OutputReceiver,
-        apply_scaling: bool = True,
-        name: Optional[str] = None
-    ) -> tf.Operation:
-        assert isinstance(x, PondPrivateTensor), type(x)
-=======
                     if masked:
                         with tf.name_scope('local_mask'):
                             a = BackingTensor.sample_uniform(v.shape)
                             a0, a1 = _share(a)
                             alpha = v - a
                         x = PondMaskedTensor(self, x, a, a0, a1, alpha, alpha)
->>>>>>> c613a3e5
 
                     xs.append(x)
 
         return xs
 
-    def define_output(self, xs, receiver: OutputReceiver, apply_scaling=True, name=None):
+    def define_output(self,
+        xs:List['PondPrivateTensor'],
+        receiver:OutputReceiver,
+        apply_scaling:bool=True,
+        name:Optional[str]=None):
 
         with tf.name_scope('output{}'.format('-' + name if name else '')):
 
             with tf.device(receiver.player.device_name):
 
-<<<<<<< HEAD
-                v = _reconstruct(x0, x1)
-                v_decoded = _decode(v, apply_scaling)
-                out = receiver.receive_output(v_decoded)
-=======
                 vs = []
 
                 for x in xs:
@@ -293,7 +248,6 @@
                     vs.append(v)
 
                 op = receiver.receive_output(vs)
->>>>>>> c613a3e5
 
                 # wrap in tf.group to prevent sending back any tensors (which might hence be leaked)
                 op = tf.group(out)
@@ -574,8 +528,8 @@
     def reshape(
         self,
         x: Union['PondPublicTensor', 'PondPrivateTensor', 'PondMaskedTensor'],
-        shape: List[int]
-    ):
+        shape: List[int]):
+        
         node_key = ('reshape', x)
         x_reshaped = _nodes.get(node_key, None)
 
@@ -624,11 +578,9 @@
 
         return x_e
 
-    def squeeze(
-        self,
-        x: Union['PondPublicTensor', 'PondPrivateTensor', 'PondMaskedTensor'],
-        axis: List[int]
-    ):
+    def squeeze(self, x: Union['PondPublicTensor', 'PondPrivateTensor', 'PondMaskedTensor'],
+        axis: List[int]):
+
         node_key = ('squeeze', x)
         x_squeezed = _nodes.get(node_key, None)
 
@@ -1012,6 +964,7 @@
     def unwrapped(self):
         return (self.a, self.a0, self.a1, self.alpha_on_0, self.alpha_on_1)
 
+
 #
 # Extentions of the base Pond classes that record extra information
 # relevant to how TensorFlow works.
@@ -1131,20 +1084,6 @@
 
 class PondCachedPublicTensor(PondPrivateTensor):
 
-<<<<<<< HEAD
-    scaling_factor = 2 ** BITPRECISION_FRACTIONAL if apply_scaling else 1
-
-    if isinstance(rationals, np.ndarray):
-        encoded = (rationals * scaling_factor).astype(int).astype(object)
-
-    elif isinstance(rationals, tf.Tensor):
-        encoded = tf.cast(rationals * scaling_factor, tf.int32)
-
-    else:
-        raise TypeError("Don't know how to encode {}".format(type(rationals)))
-
-    return BackingTensor.from_native(encoded)
-=======
     def __init__(self, prot, x_on_0, x_on_1, updator):
         assert isinstance(x_on_0, BackingTensor), type(x_on_0)
         assert isinstance(x_on_1, BackingTensor), type(x_on_1)
@@ -1184,50 +1123,39 @@
 
         super(PondCachedMaskedTensor, self).__init__(prot, unmasked, a, a0, a1, alpha_on_0, alpha_on_1)
         self.updator = updator
->>>>>>> c613a3e5
 
     def __repr__(self):
         return 'PondCachedMaskedTensor(shape={})'.format(self.shape)
 
-<<<<<<< HEAD
+
+def _encode(rationals, apply_scaling) -> BackingTensor:
+    """ Encode tensor of rational numbers into tensor of ring elements """
+
+    with tf.name_scope('encode'):
+
+        scaling_factor = 2 ** BITPRECISION_FRACTIONAL if apply_scaling else 1
+
+        if isinstance(rationals, np.ndarray):
+            encoded = (rationals * scaling_factor).astype(int).astype(object)
+
+        elif isinstance(rationals, tf.Tensor):
+            encoded = tf.cast(rationals * scaling_factor, tf.int32)
+
+        else:
+            raise TypeError("Don't know how to encode {}".format(type(rationals)))
+
+        return BackingTensor.from_native(encoded)
+
+
 def _decode(elements: BackingTensor, apply_scaling: bool):
     """ Decode tensor of ring elements into tensor of rational numbers """
 
-    scaling_factor = 2 ** BITPRECISION_FRACTIONAL if apply_scaling else 1
-
-    # NOTE we assume that x + BOUND fits within int32, ie that (BOUND - 1) + BOUND <= 2**31 - 1
-    return ((elements + BOUND).to_native() - BOUND) / scaling_factor
-=======
-
-def _encode(rationals, apply_scaling) -> BackingTensor:
-    """ Encode tensor of rational numbers into tensor of ring elements """
-
-    with tf.name_scope('encode'):
-
-        scaling_factor = 2 ** BITPRECISION_FRACTIONAL if apply_scaling else 1
-
-        if isinstance(rationals, np.ndarray):
-            encoded = (rationals * scaling_factor).astype(int).astype(object)
-
-        elif isinstance(rationals, tf.Tensor):
-            encoded = tf.cast(rationals * scaling_factor, tf.int32)
-
-        else:
-            raise TypeError("Don't know how to encode {}".format(type(rationals)))
-
-        return BackingTensor.from_native(encoded)
-
-
-def _decode(elements: BackingTensor, apply_scaling: bool):
-    """ Decode tensor of ring elements into tensor of rational numbers """
-
     with tf.name_scope('decode'):
 
         scaling_factor = 2 ** BITPRECISION_FRACTIONAL if apply_scaling else 1
 
         # NOTE we assume that x + BOUND fits within int32, ie that (BOUND - 1) + BOUND <= 2**31 - 1
         return ((elements + BOUND).to_int32() - BOUND) / scaling_factor
->>>>>>> c613a3e5
 
 
 def _share(secret: BackingTensor) -> Tuple[BackingTensor, BackingTensor]:
@@ -1247,6 +1175,7 @@
 #
 # helpers
 #
+
 
 def _type(x):
 
@@ -1430,6 +1359,7 @@
     assert isinstance(x, PondMaskedTensor)
     return prot.truncate(x.unmasked)
 
+
 #
 # reveal helpers
 #
@@ -1455,6 +1385,7 @@
 def _reveal_masked(prot, x):
     assert isinstance(x, PondMaskedTensor), type(x)
     return prot.reveal(x.unmasked)
+
 
 #
 # add helpers
@@ -1566,10 +1497,10 @@
     assert isinstance(y, PondMaskedTensor), type(y)
     return prot.add(x.unmasked, y.unmasked)
 
-<<<<<<< HEAD
-#####
+
+#
 # sum helpers
-#####
+#
 
 
 def _sum_core(prot: Pond,
@@ -1586,7 +1517,7 @@
         with tf.device(prot.server_1.device_name):
             y_on_1 = x_on_1.sum(axis, keepdims)
 
-        return y_on_0, y_on_1
+    return y_on_0, y_on_1
 
 
 def _sum_public(prot: Pond,
@@ -1612,8 +1543,6 @@
     # y_on_0, y_on_1 = _sum_core(prot, x.unmasked, axis, keepdims)
     # return PondPrivateTensor(prot, y_on_0, y_on_1)
     raise NotImplementedError
-=======
->>>>>>> c613a3e5
 
 #
 # sub helpers
@@ -2032,6 +1961,7 @@
     z = PondPrivateTensor(prot, z0, z1)
     z = prot.truncate(z)
     return z
+
 
 #
 # Conv helpers
@@ -2110,7 +2040,7 @@
     z = prot.truncate(z)
     return z
 
-<<<<<<< HEAD
+
 #####
 # average pooling helpers
 #####
@@ -2210,8 +2140,6 @@
 
     with tf.name_scope('avgpool2d'):
         return PondPrivateTensor(prot, y_on_0, y_on_1) * scalar
-=======
->>>>>>> c613a3e5
 
 #
 # transpose helpers
@@ -2456,6 +2384,8 @@
 #
 # reshape helpers
 #
+
+
 def _reshape_public(prot, x: PondPublicTensor, shape: List[int]) -> PondPublicTensor:
     assert isinstance(x, PondPublicTensor)
 
@@ -2516,6 +2446,7 @@
 
     return x_reshaped
 
+
 #
 # expand dims helpers
 #
@@ -2576,6 +2507,7 @@
     x_unmasked_e = prot.expand_dims(x_masked.unmasked, axis=axis)
     x_e = PondMaskedTensor(prot, x_unmasked_e, a_e, a0_e, a1_e, alpha_on_0_e, alpha_on_1_e)
     return x_e
+
 
 #
 # squeeze helpers
