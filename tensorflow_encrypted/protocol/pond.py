from __future__ import absolute_import
<<<<<<< HEAD
from typing import Tuple, Dict, List, Union, Optional, Any, NewType

import abc
=======
from typing import Tuple, List, Union, Optional, Any, NewType
import sys
>>>>>>> cfbdd68c
import math

import numpy as np
import tensorflow as tf

from ..tensor.int100 import (
    Int100Tensor as BackingTensor,
    Int100Constant as BackingConstant,
    Int100Variable as BackingVariable,
    Int100Placeholder as BackingPlaceholder,
    stack,
)
from ..tensor.helpers import (
    log2,
    gcd,
    inverse
)
from ..io import InputProvider, OutputReceiver
from ..player import Player
from .protocol import Protocol, _global_cache_updators, memoize, _nodes

TFEData = Union[np.ndarray, tf.Tensor]
TFEVariable = Union['PondPublicVariable', 'PondPrivateVariable', tf.Variable]
TFEPublicTensor = NewType('TFEPublicTensor', 'PondPublicTensor')
TFETensor = Union[TFEPublicTensor, 'PondPrivateTensor']

# the assumption in encoding/decoding is that encoded numbers will fit into signed int32
BITPRECISION_INTEGRAL = 14
BITPRECISION_FRACTIONAL = 16
TRUNCATION_GAP = 20
BOUND = 2**30  # bound on magnitude of encoded numbers: x in [-BOUND, +BOUND)
STATISTICAL_SECURITY = 40  # number of bit for statistical security TODO[Morten] write assertions

# modulus
M = BackingTensor.modulus

assert log2(BITPRECISION_INTEGRAL + BITPRECISION_FRACTIONAL) <= log2(BOUND)
assert log2(M) >= 2 * (BITPRECISION_INTEGRAL + BITPRECISION_FRACTIONAL) + log2(1024) + TRUNCATION_GAP

_initializers: List = list()
_thismodule = sys.modules[__name__]


class Pond(Protocol):

    def __init__(
        self,
        server_0: Player,
        server_1: Player,
        crypto_producer: Player,
        use_noninteractive_truncation: bool=False
    ) -> None:
        self.server_0 = server_0
        self.server_1 = server_1
        self.crypto_producer = crypto_producer
        self.use_noninteractive_truncation = use_noninteractive_truncation

    def define_constant(self, value: np.ndarray, apply_scaling: bool=True, name: Optional[str]=None) -> 'PondConstant':
        assert isinstance(value, (np.ndarray,)), type(value)

        v: BackingTensor = _encode(value, apply_scaling)

        with tf.name_scope('constant{}'.format('-' + name if name else '')):

            with tf.device(self.server_0.device_name):
                x_on_0 = BackingConstant.from_int100(v)

            with tf.device(self.server_1.device_name):
                x_on_1 = BackingConstant.from_int100(v)

        x = PondConstant(self, x_on_0, x_on_1, apply_scaling)
        return x

    def define_public_placeholder(self, shape, apply_scaling: bool=True, name: Optional[str]=None):

        with tf.name_scope('public-placeholder{}'.format('-' + name if name else '')):

            with tf.device(self.server_0.device_name):
                x_on_0 = BackingPlaceholder(shape)

            with tf.device(self.server_1.device_name):
                x_on_1 = BackingPlaceholder(shape)

        return PondPublicPlaceholder(self, x_on_0, x_on_1, apply_scaling)

    def define_private_placeholder(self, shape, apply_scaling: bool=True, name: Optional[str]=None):

        pl = BackingPlaceholder(shape)
        v0, v1 = _share(pl)
        assert type(v0) is BackingTensor, type(v0)
        assert type(v1) is BackingTensor, type(v1)

        with tf.name_scope('private-placeholder{}'.format('-' + name if name else '')):

            with tf.device(self.server_0.device_name):
                x0 = BackingTensor.from_decomposed(v0.backing)

            with tf.device(self.server_1.device_name):
                x1 = BackingTensor.from_decomposed(v1.backing)

        return PondPrivatePlaceholder(self, pl, x0, x1, apply_scaling)

    def define_public_variable(
        self,
        initial_value,
        apply_scaling: bool=True,
        name: Optional[str]=None
    ) -> 'PondPublicVariable':
        assert isinstance(initial_value, (np.ndarray, tf.Tensor, PondPublicTensor)), type(initial_value)

        with tf.name_scope('public-var{}'.format('-' + name if name else '')):

            if isinstance(initial_value, (np.ndarray, tf.Tensor)):
                v: BackingTensor = _encode(initial_value, apply_scaling)
                v_on_0, v_on_1 = v, v

            elif isinstance(initial_value, PondPublicTensor):
                v_on_0, v_on_1 = initial_value.unwrapped

            else:
                raise TypeError("Don't know how to turn {} into public variable".format(type(initial_value)))

            with tf.device(self.server_0.device_name):
                x_on_0 = BackingVariable.from_int100(v_on_0)

            with tf.device(self.server_1.device_name):
                x_on_1 = BackingVariable.from_int100(v_on_1)

        x = PondPublicVariable(self, x_on_0, x_on_1, apply_scaling)
        _initializers.append(x.initializer)
        return x

    def define_private_variable(
        self,
        initial_value,
        apply_scaling: bool=True,
        name: Optional[str]=None
    ) -> 'PondPrivateVariable':
        assert isinstance(initial_value, (np.ndarray, tf.Tensor, PondPublicTensor,
                                          PondPrivateTensor)), type(initial_value)

        with tf.name_scope('private-var{}'.format('-' + name if name else '')):

            if isinstance(initial_value, (np.ndarray, tf.Tensor)):
                v: BackingTensor = _encode(initial_value, apply_scaling)
                v0, v1 = _share(v)

            elif isinstance(initial_value, PondPublicTensor):
                v_on_0, _ = initial_value.unwrapped
                with tf.device(self.server_0.device_name):
                    # NOTE[Morten]
                    # we can alternatively avoid transfer of v1 from server0 and server1
                    # by having the crypto producer (pre-)generate sharings of zero
                    v0, v1 = _share(v_on_0)

            elif isinstance(initial_value, PondPrivateTensor):
                v0, v1 = initial_value.unwrapped

            else:
                raise TypeError(
                    "Don't know how to turn {} into private variable".format(type(initial_value)))

            with tf.device(self.server_0.device_name):
                x0 = BackingVariable.from_int100(v0)

            with tf.device(self.server_1.device_name):
                x1 = BackingVariable.from_int100(v1)

        x = PondPrivateVariable(self, x0, x1, apply_scaling)
        _initializers.append(x.initializer)
        return x

    def define_public_input(
        self,
        provider: InputProvider,
        apply_scaling: bool=True,
        name: str=None
    ) -> Union['PondPublicTensor', List['PondPublicTensor']]:

        def helper(v: tf.Tensor):
            assert v.shape.is_fully_defined(), "Shape of input '{}' on '{}' is not fully defined".format(name if name else '', provider.player.name)
            w: BackingTensor = _encode(v, apply_scaling)
            return PondPublicTensor(self, w, w, apply_scaling)

        with tf.name_scope('public-input{}'.format('-' + name if name else '')):

            with tf.device(provider.player.device_name):

                inputs = provider.provide_input()

                if isinstance(inputs, tf.Tensor):
                    # single input -> single output
                    v = inputs
                    return helper(v)

                elif isinstance(inputs, (list, tuple)):
                    # multiple inputs -> multiple outputs
                    return [helper(v) for v in inputs]

                else:
                    raise TypeError(
                        "Don't know how to handle inputs of type {}".format(type(inputs)))

    def define_private_input(
        self,
        provider: InputProvider,
        apply_scaling: bool=True,
        name: str=None,
        masked: bool=False
    ) -> Union['PondPrivateTensor', 'PondMaskedTensor', List['PondPrivateTensor'], List['PondMaskedTensor']]:

        def helper(v: tf.Tensor):
            assert v.shape.is_fully_defined(), "Shape of input '{}' on '{}' is not fully defined".format(
                name if name else '', provider.player.name)

            v = _encode(v, apply_scaling)
            x0, x1 = _share(v)
            x = PondPrivateTensor(self, x0, x1, apply_scaling)

            if not masked:
                return x
            else:
                with tf.name_scope('local_mask'):
                    a = BackingTensor.sample_uniform(v.shape)
                    a0, a1 = _share(a)
                    alpha = v - a
                return PondMaskedTensor(self, x, a, a0, a1, alpha, alpha, apply_scaling)

        with tf.name_scope('private-input{}'.format('-' + name if name else '')):

            with tf.device(provider.player.device_name):

                inputs = provider.provide_input()

                if isinstance(inputs, tf.Tensor):
                    # single input -> single output
                    v = inputs
                    output = helper(v)

                elif isinstance(inputs, (list, tuple)):
                    # multiple inputs -> multiple outputs
                    output = [helper(v) for v in inputs]

                else:
                    raise TypeError(
                        "Don't know how to handle inputs of type {}".format(type(inputs)))

        return output

    def define_output(
        self,
        xs: Union['PondPrivateTensor', List['PondPrivateTensor']],
        receiver: OutputReceiver,
        name: Optional[str]=None
    ) -> tf.Operation:

        def helper(x: 'PondPrivateTensor'):
            assert isinstance(x, PondPrivateTensor), type(x)
            x0, x1 = x.unwrapped
            v: BackingTensor = _reconstruct(x0, x1)
            w: tf.Tensor = _decode(v, x.is_scaled)
            return w

        with tf.name_scope('output{}'.format('-' + name if name else '')):

            with tf.device(receiver.player.device_name):

                if isinstance(xs, PondPrivateTensor):
                    # single input -> single output
                    x = xs
                    op = receiver.receive_output(helper(x))

                elif isinstance(xs, (list, tuple)):
                    op = receiver.receive_output([helper(x) for x in xs])

                else:
                    raise TypeError("Don't know how to handle inputs of type {}".format(type(xs)))

                # wrap in tf.group to prevent sending back any tensors (which might hence be leaked)
                op = tf.group(op)

        return op

    @property
    def initializer(self) -> tf.Operation:
        return tf.group(*_initializers)

    def clear_initializers(self) -> None:
        del _initializers[:]

    def assign(self, variable, value):
        assert isinstance(variable, PondPrivateVariable), type(variable)
        assert isinstance(value, PondPrivateTensor), type(value)
        assert variable.is_scaled == value.is_scaled, "Scaling must match: {}, {}".format(variable.is_scaled, value.is_scaled)

        node_key = ('assign', variable, value)
        op = _nodes.get(node_key, None)

        if op is not None:
            return op

        var0, var1 = variable.variable0, variable.variable1
        val0, val1 = value.share0, value.share1

        with tf.name_scope('assign'):

            with tf.device(self.server_0.device_name):
                op0 = var0.assign_from_int100(val0)

            with tf.device(self.server_1.device_name):
                op1 = var1.assign_from_int100(val1)

        op = tf.group(op0, op1)
        _nodes[node_key] = op

        return op

    @memoize
    def add(self, x, y):
        x, y = self.lift(x, y)
        return self.dispatch('add', x, y)

    def lift(self, x, y=None):
        """
        Convenience method for working with mixed typed tensors in programs:
        combining any of the Pond objects together with e.g. ints and floats
        will automatically lift the latter into Pond objects.
        """

        if y is None:

            if isinstance(x, (int, float)):
                return self.define_constant(np.array([x]))

            if isinstance(x, PondTensor):
                return x

            raise TypeError("Don't know how to lift {}".format(type(x)))

        else:

            if isinstance(x, (int, float)):

                if isinstance(y, (int, float)):
                    x = self.define_constant(np.array([x]))
                    y = self.define_constant(np.array([y]))
                    return x, y

                if isinstance(y, PondTensor):
                    x = self.define_constant(np.array([x]), apply_scaling=y.is_scaled)
                    return x, y

                raise TypeError("Don't know how to lift {}, {}".format(type(x), type(y)))

            if isinstance(x, PondTensor):

                if isinstance(y, (int, float)):
                    y = self.define_constant(np.array([y]), apply_scaling=x.is_scaled)
                    return x, y

                if isinstance(y, PondTensor):
                    return x, y

                raise TypeError("Don't know how to lift {}, {}".format(type(x), type(y)))

            raise TypeError("Don't know how to lift {}, {}".format(type(x), type(y)))

    def sum(self, x, axis, keepdims):
        node_key = ('sum', x)
        z = _nodes.get(node_key, None)

        if z is not None:
            return z

        x = self.lift(x)

        dispatch = {
            PondPublicTensor: _sum_public,
            PondPrivateTensor: _sum_private,
            PondMaskedTensor: _sum_masked
        }
        func = dispatch.get(_type(x), None)
        if func is None:
            raise TypeError("Don't know how to sum {}".format(type(x)))

        z = func(self, x, axis, keepdims)
        _nodes[node_key] = z

        return z

    @memoize
    def sub(self, x, y):
        x, y = self.lift(x, y)
        return self.dispatch('sub', x, y)

    def mask(self, x):

        if isinstance(x, (list, tuple)):
            # apply recursively
            return [self.mask(xi) for xi in x]

        node_key = ('mask', x)
        x_masked = _nodes.get(node_key, None)

        if x_masked is not None:
            return x_masked

        if isinstance(x, PondPrivateTensor):
            x_masked = _mask_private(self, x)

        else:
            raise TypeError("Don't know how to mask {}".format(type(x)))

        _nodes[node_key] = x_masked
        return x_masked

    @memoize
    def mul(self, x, y):
        x, y = self.lift(x, y)
        return self.dispatch('mul', x, y)

    @memoize
    def square(self, x):
        return self.dispatch('square', x)

    @memoize
    def dot(self, x, y):
        return self.dispatch('dot', x, y)

    @memoize
    def truncate(self, x: 'PondTensor'):
        return self.dispatch('truncate', x)

    def transpose(self, x: 'PondTensor', perm=None):

        node_key = ('transpose', x)
        x_t = _nodes.get(node_key, None)

        if x_t is not None:
            return x_t

        if isinstance(x, PondPublicTensor):
            x_t = _transpose_public(self, x, perm=perm)

        elif isinstance(x, PondPrivateTensor):
            x_t = _transpose_private(self, x, perm=perm)

        elif isinstance(x, PondMaskedTensor):
            x_t = _transpose_masked(self, x, perm=perm)

        else:
            raise TypeError("Don't know how to transpose {}".format(type(x)))

        _nodes[node_key] = x_t

        return x_t

    def reshape(self, x: 'PondTensor', shape: List[int]):

        node_key = ('reshape', x)
        x_reshaped = _nodes.get(node_key, None)

        if x_reshaped is not None:
            return x_reshaped

        if isinstance(x, PondPublicTensor):
            x_reshaped = _reshape_public(self, x, shape)

        elif isinstance(x, PondPrivateTensor):
            x_reshaped = _reshape_private(self, x, shape)

        elif isinstance(x, PondMaskedTensor):
            x_reshaped = _reshape_masked(self, x, shape)
            _nodes[('reshape', x.unmasked)] = x_reshaped.unmasked

        else:
            raise TypeError("Don't know how to reshape {}".format(type(x)))

        _nodes[node_key] = x_reshaped

        return x_reshaped

    def expand_dims(self, x: 'PondTensor', axis=None):

        node_key = ('expand', x)
        x_e = _nodes.get(node_key, None)

        if x_e is not None:
            return x_e

        if isinstance(x, PondPublicTensor):
            x_e = _expand_dims_public(self, x, axis=axis)

        elif isinstance(x, PondPrivateTensor):
            x_e = _expand_dims_private(self, x, axis=axis)

        elif isinstance(x, PondMaskedTensor):
            x_e = _expand_dims_masked(self, x, axis=axis)
            _nodes[('expand', x.unmasked)] = x_e.unmasked

        else:
            raise TypeError("Don't know how to expand dims {}".format(type(x)))

        _nodes[node_key] = x_e

        return x_e

    def squeeze(self, x: 'PondTensor', axis: List[int]):

        node_key = ('squeeze', x)
        x_squeezed = _nodes.get(node_key, None)

        if x_squeezed is not None:
            return x_squeezed

        if isinstance(x, PondPublicTensor):
            x_squeezed = _squeeze_public(self, x, axis)

        elif isinstance(x, PondPrivateTensor):
            x_squeezed = _squeeze_private(self, x, axis)

        elif isinstance(x, PondMaskedTensor):
            x_squeezed = _squeeze_masked(self, x, axis)
            _nodes[('sqeeze', x.unmasked)] = x_squeezed.unmasked

        else:
            raise TypeError("Don't know how to squeeze {}".format(type(x)))

        _nodes[node_key] = x_squeezed

        return x_squeezed

    def strided_slice(self, x: 'PondTensor', *args: Any, **kwargs: Any):
        """ See https://www.tensorflow.org/api_docs/python/tf/strided_slice for documentation on the arguments """

        node_key = ('strided_slice', x)

        x_sliced = _nodes.get(node_key, None)

        if x_sliced is not None:
            return x_sliced

        if isinstance(x, PondPublicTensor):
            x_sliced = _strided_slice_public(self, x, args, kwargs)
        elif isinstance(x, PondPrivateTensor):
            x_sliced = _strided_slice_private(self, x, args, kwargs)
        elif isinstance(x, PondMaskedTensor):
            x_sliced = _strided_slice_masked(self, x, args, kwargs)
            _nodes[('strided_slice', x.unmasked)] = x_sliced.unmasked
        else:
            raise TypeError("Don't know how to do a strided slice {}".format(type(x)))

        _nodes[node_key] = x_sliced

        return x_sliced

    def stack(self, xs: List['PondTensor'], axis: int = 0):

        node_key = ('stack', tuple(xs))
        xs_stack = _nodes.get(node_key, None)

        if xs_stack is not None:
            return xs_stack

        if all([isinstance(x, PondPublicTensor) for x in xs]):
            xs_stack = _stack_public(self, xs, axis=axis)

        elif all([isinstance(x, PondPrivateTensor) for x in xs]):
            xs_stack = _stack_private(self, xs, axis=axis)

        elif all([isinstance(x, PondMaskedTensor) for x in xs]):
            xs_stack = _stack_masked(self, xs, axis=axis)

            unmasked = [x.unmasked for x in xs_stack]
            _nodes[('stack', unmasked)] = unmasked

        else:
            raise TypeError("Don't know how to do a stack {}".format(type(xs)))

        _nodes[node_key] = xs_stack

        return xs_stack

    @memoize
    def sigmoid(self, x: 'PondTensor'):
        assert isinstance(x, PondTensor), type(x)

        w0 = 0.5
        w1 = 0.2159198015
        w3 = -0.0082176259
        w5 = 0.0001825597
        w7 = -0.0000018848
        w9 = 0.0000000072

        with tf.name_scope('sigmoid'):

            # TODO[Morten] try in single round
            x1 = x
            x2 = x1.square()
            x3 = x2 * x
            x5 = x2 * x3
            x7 = x2 * x5
            x9 = x2 * x7

            y1 = x1 * w1
            y3 = x3 * w3
            y5 = x5 * w5
            y7 = x7 * w7
            y9 = x9 * w9

            z = y9 + y7 + y5 + y3 + y1 + w0
            # z = y7 + y5 + y3 + y1 + w0

        return z

    @memoize
    def relu(self, x: 'PondTensor'):
        assert isinstance(x, PondTensor), type(x)

        w0 = 0.44015372000819103
        w1 = 0.500000000
        w2 = 0.11217537671414643
        w4 = -0.0013660836712429923
        w6 = 9.009136367360004e-06
        w8 = -2.1097433984e-08

        with tf.name_scope('relu'):

            x1 = x
            x2 = x.square()
            x4 = x2 * x2
            x6 = x2 * x4
            x8 = x2 * x6

            y1 = x1 * w1
            y2 = x2 * w2
            y4 = x4 * w4
            y6 = x6 * w6
            y8 = x8 * w8

            z = y8 + y6 + y4 + y2 + y1 + w0

        return z

    @memoize
    def reveal(self, x):
        return self.dispatch('reveal', x)

    def cache(self, x):

        if isinstance(x, (list, tuple)):
            # apply recursively
            return [self.cache(xi) for xi in x]

        node_key = ('cache', x)
        cached = _nodes.get(node_key, None)

        if cached is not None:
            return cached

        dispatch = {
            PondPublicTensor: _cache_public,
            PondPrivateTensor: _cache_private,
            PondMaskedTensor: _cache_masked
        }
        func = dispatch.get(_type(x), None)
        if func is None:
            raise TypeError("Don't know how to cache {}".format(type(x)))

        cached = func(self, x)
        _nodes[node_key] = cached

        return cached

    def conv2d(self, x, w, strides, padding):

        node_key = ('conv2d', x, w, strides, padding)
        z = _nodes.get(node_key, None)

        if z is not None:
            return z

        dispatch = {
            (PondPublicTensor, PondPublicTensor): _conv2d_public_public,
            (PondPublicTensor, PondPrivateTensor): _conv2d_public_private,
            (PondPublicTensor, PondMaskedTensor): _conv2d_public_masked,
            (PondPrivateTensor, PondPublicTensor): _conv2d_private_public,
            (PondPrivateTensor, PondPrivateTensor): _conv2d_private_private,
            (PondPrivateTensor, PondMaskedTensor): _conv2d_private_masked,
            (PondMaskedTensor, PondPublicTensor): _conv2d_masked_public,
            (PondMaskedTensor, PondPrivateTensor): _conv2d_masked_private,
            (PondMaskedTensor, PondMaskedTensor): _conv2d_masked_masked
        }

        func = dispatch.get((_type(x), _type(w)), None)
        if func is None:
            raise TypeError("Don't know how to conv2d {} and {}".format(type(x), type(w)))

        z = func(self, x, w, strides, padding)
        _nodes[node_key] = z

        return z

    def avgpool2d(self, x, pool_size, strides, padding):
        node_key = ('avgpool2d', x, tuple(pool_size), tuple(strides), padding)
        z = _nodes.get(node_key, None)

        if z is not None:
            return z

        dispatch = {
            PondPublicTensor: _avgpool2d_public,
            PondPrivateTensor: _avgpool2d_private,
            PondMaskedTensor: _avgpool2d_masked,
        }

        func = dispatch.get(_type(x), None)
        if func is None:
            raise TypeError("Don't know how to avgpool2d {}".format(type(x)))

        z = func(self, x, pool_size, strides, padding)
        _nodes[node_key] = z

        return z

    def dispatch(self, base_name, *args, container=None, **kwargs):
        func_name = '_{}_{}'.format(
            base_name,
            '_'.join([arg.dispatch_id for arg in args if hasattr(arg, 'dispatch_id')])
        )

        if container is None:
            container = _thismodule

        func = getattr(container, func_name, None)
        if func is not None:
            return func(self, *args, **kwargs)
        else:
            raise TypeError("Don't know how to {}: {}".format(base_name, [type(arg) for arg in args]))


#
# Classes representing the base values in the Pond protocol.
#


class PondTensor(abc.ABC):
    """
    This class functions mostly as a convenient way of exposing operations
    directly on the various tensor objects, ie allowing one to write x + y
    instead of prot.add(x, y). Since this functionality is shared among all
    tensors we put it in this superclass.

    This class should never be instantiated on its own.
    """

    prot: Pond
    is_scaled: bool

    def __init__(self, prot, is_scaled):
        self.prot = prot
        self.is_scaled = is_scaled

    @abc.abstractmethod
    def shape(self):
        return

    @abc.abstractmethod
    def unwrapped(self):
        return

    def add(self, other):
        return self.prot.add(self, other)

    def __add__(self, other):
        return self.prot.add(self, other)

    def sum(self, axis, keepdims=False):
        return self.prot.sum(self, axis, keepdims)

    def sub(self, other):
        return self.prot.sub(self, other)

    def __sub__(self, other):
        return self.prot.sub(self, other)

    def mul(self, other):
        return self.prot.mul(self, other)

    def __mul__(self, other):
        return self.prot.mul(self, other)

    def square(self):
        return self.prot.square(self)

    def dot(self, other):
        return self.prot.dot(self, other)

    def tranpose(self):
        return self.prot.transpose(self)

    def truncate(self):
        return self.prot.truncate(self)

    def expand_dims(self):
        return self.prot.expand_dims(self)


class PondPublicTensor(PondTensor):
    """
    This class represents a public tensor, known by at least the two servers
    but potentially known by more. Although there is only a single value we
    replicate it on both servers to avoid sending it from one to the other
    in the operations where it's needed by both (eg multiplication).
    """

    dispatch_id = 'public'

    def __init__(
        self,
        prot,
        value_on_0: BackingTensor,
        value_on_1: BackingTensor,
        is_scaled: bool
    ) -> None:
        assert isinstance(value_on_0, BackingTensor), type(value_on_0)
        assert isinstance(value_on_1, BackingTensor), type(value_on_1)
        assert value_on_0.shape == value_on_1.shape

        super(PondPublicTensor, self).__init__(prot, is_scaled)
        self.value_on_0 = value_on_0
        self.value_on_1 = value_on_1

    def __repr__(self):
        return 'PondPublicTensor(shape={})'.format(self.shape)

    @property
    def shape(self):
        return self.value_on_0.shape

    @property
    def unwrapped(self):
        return (self.value_on_0, self.value_on_1)

    def eval(self, sess, feed_dict={}, tag=None) -> np.ndarray:
        value: BackingTensor = self.value_on_0.eval(sess, feed_dict=feed_dict, tag=tag)
        return _decode(value, self.is_scaled)


class PondPrivateTensor(PondTensor):
    """
    This class represents a private value that may be unknown to everyone.
    """

    dispatch_id = 'private'

    def __init__(
        self,
        prot,
        share0: BackingTensor,
        share1: BackingTensor,
        is_scaled: bool
    ) -> None:
        assert isinstance(share0, BackingTensor), type(share0)
        assert isinstance(share1, BackingTensor), type(share1)
        assert share0.shape == share1.shape

        super(PondPrivateTensor, self).__init__(prot, is_scaled)
        self.share0 = share0
        self.share1 = share1

    def __repr__(self):
        return 'PondPrivateTensor(shape={})'.format(self.shape)

    @property
    def shape(self):
        return self.share0.shape

    @property
    def unwrapped(self):
        return (self.share0, self.share1)

    def reveal(self):
        return self.prot.reveal(self)


class PondMaskedTensor(PondTensor):
    """
    This class is part of an optimization where values are only ever masked
    once as opposed to for every operation in which they are used. As such
    it represents a private value with additional data associated, namely
    the masks used for the shares on the two servers as well as on the
    crypto provider. For convenience it keeps a reference to the unmasked
    value as well (in the form of a private tensor).
    """

    dispatch_id = 'masked'

    def __init__(
        self,
        prot,
        unmasked: PondPrivateTensor,
        a: BackingTensor,
        a0: BackingTensor,
        a1: BackingTensor,
        alpha_on_0: BackingTensor,
        alpha_on_1: BackingTensor,
        is_scaled: bool
    ) -> None:
        assert isinstance(unmasked, PondPrivateTensor)

        super(PondMaskedTensor, self).__init__(prot, is_scaled)
        self.unmasked = unmasked
        self.a = a
        self.a0 = a0
        self.a1 = a1
        self.alpha_on_0 = alpha_on_0
        self.alpha_on_1 = alpha_on_1

    def __repr__(self):
        return 'PondMaskedTensor(shape={})'.format(self.shape)

    @property
    def shape(self):
        return self.a.shape

    @property
    def unwrapped(self):
        return (self.a, self.a0, self.a1, self.alpha_on_0, self.alpha_on_1)


#
# Extentions of the base Pond classes that record extra information
# relevant to how TensorFlow works.
#


class PondConstant(PondPublicTensor):
    """
    This class essentially represents a public value, however it additionally
    records the fact that the underlying value was declared as a constant.
    """

    def __init__(self, prot, constant_on_0, constant_on_1, is_scaled):
        assert type(constant_on_0) is BackingConstant, type(constant_on_0)
        assert type(constant_on_1) is BackingConstant, type(constant_on_1)
        assert constant_on_0.shape == constant_on_1.shape

        super(PondConstant, self).__init__(prot, constant_on_0, constant_on_1, is_scaled)
        self.constant_on_0 = constant_on_0
        self.constant_on_1 = constant_on_1

    def __repr__(self):
        return 'PondConstant(shape={})'.format(self.shape)


class PondPublicPlaceholder(PondPublicTensor):
    """
    This class essentially represents a public value, however it additionally
    records the fact that the backing tensor was declared as a placeholder in
    order to allow treating it as a placeholder itself.
    """

    def __init__(self, prot, placeholder_on_0, placeholder_on_1, is_scaled):
        assert type(placeholder_on_0) is BackingPlaceholder, type(placeholder_on_0)
        assert type(placeholder_on_1) is BackingPlaceholder, type(placeholder_on_1)
        assert placeholder_on_0.shape == placeholder_on_1.shape

        super(PondPublicPlaceholder, self).__init__(prot, placeholder_on_0, placeholder_on_1, is_scaled)
        self.placeholder_on_0 = placeholder_on_0
        self.placeholder_on_1 = placeholder_on_1

    def __repr__(self):
        return 'PondPublicPlaceholder(shape={})'.format(self.shape)


class PondPrivatePlaceholder(PondPrivateTensor):
    """
    This class essentially represents a private value, however it additionally
    records the fact that the backing tensor was declared as a placeholder in
    order to allow treating it as a placeholder itself.
    """

    def __init__(self, prot, placeholder, tensor0, tensor1, is_scaled):
        assert type(placeholder) is BackingPlaceholder, type(placeholder)
        assert type(tensor0) is BackingTensor, type(tensor0)
        assert type(tensor1) is BackingTensor, type(tensor1)
        assert tensor0.shape == tensor1.shape

        super(PondPrivatePlaceholder, self).__init__(prot, tensor0, tensor1, is_scaled)
        self.placeholders = placeholder.backing
        self.tensor0 = tensor0
        self.tensor1 = tensor1

    def __repr__(self):
        return 'PondPrivatePlaceholder(shape={})'.format(self.shape)

    def feed_from_native(self, value):
        assert type(value) in [np.ndarray], type(value)

        v = _encode(value, self.is_scaled)
        return {
            p: v for p, v in zip(self.placeholders, v.backing)
        }


class PondPublicVariable(PondPublicTensor):
    """
    This class essentially represents a public value, however it additionally
    records the fact that the backing tensor was declared as a variable in
    order to allow treating it as a variable itself.
    """

    def __init__(self, prot, variable_on_0, variable_on_1, is_scaled):
        assert type(variable_on_0) is BackingVariable, type(variable_on_0)
        assert type(variable_on_1) is BackingVariable, type(variable_on_1)
        assert variable_on_0.shape == variable_on_1.shape

        super(PondPublicVariable, self).__init__(prot, variable_on_0, variable_on_1, is_scaled)
        self.variable_on_0 = variable_on_0
        self.variable_on_1 = variable_on_1
        self.initializer = tf.group(*[var.initializer for var in [variable_on_0, variable_on_1]])

    def __repr__(self):
        return 'PondPublicVariable(shape={})'.format(self.shape)


class PondPrivateVariable(PondPrivateTensor):
    """
    This class essentially represents a private value, however it additionally
    records the fact that the backing tensor was declared as a variable in
    order to allow treating it as a variable itself.
    """

    def __init__(self, prot, variable0, variable1, is_scaled):
        assert type(variable0) is BackingVariable, type(variable0)
        assert type(variable1) is BackingVariable, type(variable1)
        assert variable0.shape == variable1.shape

        super(PondPrivateVariable, self).__init__(prot, variable0, variable1, is_scaled)
        self.variable0 = variable0
        self.variable1 = variable1
        self.initializer = tf.group(*[var.initializer for var in [variable0, variable1]])

    def __repr__(self):
        return 'PondPrivateVariable(shape={})'.format(self.shape)


class PondCachedPublicTensor(PondPrivateTensor):

    def __init__(self, prot, x_on_0, x_on_1, is_scaled, updator):
        assert isinstance(x_on_0, BackingTensor), type(x_on_0)
        assert isinstance(x_on_1, BackingTensor), type(x_on_1)
        assert isinstance(updator, tf.Operation), type(updator)

        super(PondCachedPublicTensor, self).__init__(prot, x_on_0, x_on_1, is_scaled)
        self.updator = updator

    def __repr__(self):
        return 'PondCachedPublicTensor(shape={})'.format(self.shape)


class PondCachedPrivateTensor(PondPrivateTensor):

    def __init__(self, prot, x0, x1, is_scaled, updator):
        assert isinstance(x0, BackingTensor), type(x0)
        assert isinstance(x1, BackingTensor), type(x1)
        assert isinstance(updator, tf.Operation), type(updator)

        super(PondCachedPrivateTensor, self).__init__(prot, x0, x1, is_scaled)
        self.updator = updator

    def __repr__(self):
        return 'PondCachedPrivateTensor(shape={})'.format(self.shape)


class PondCachedMaskedTensor(PondMaskedTensor):

    def __init__(self, prot, unmasked, a, a0, a1, alpha_on_0, alpha_on_1, is_scaled, updator):
        assert isinstance(unmasked, PondPrivateTensor), type(unmasked)
        assert isinstance(a, BackingTensor), type(a)
        assert isinstance(a0, BackingTensor), type(a0)
        assert isinstance(a1, BackingTensor), type(a1)
        assert isinstance(alpha_on_0, BackingTensor), type(alpha_on_0)
        assert isinstance(alpha_on_1, BackingTensor), type(alpha_on_1)
        assert isinstance(updator, tf.Operation), type(updator)

        super(PondCachedMaskedTensor, self).__init__(
            prot, unmasked, a, a0, a1, alpha_on_0, alpha_on_1, is_scaled)
        self.updator = updator

    def __repr__(self):
        return 'PondCachedMaskedTensor(shape={})'.format(self.shape)


def _encode(rationals, apply_scaling) -> BackingTensor:
    """ Encode tensor of rational numbers into tensor of ring elements """

    with tf.name_scope('encode'):

        scaling_factor = 2 ** BITPRECISION_FRACTIONAL if apply_scaling else 1

        if isinstance(rationals, np.ndarray):
            scaled = (rationals * scaling_factor).astype(int).astype(object)

        elif isinstance(rationals, tf.Tensor):
            scaled = tf.cast(rationals * scaling_factor, tf.int32)

        else:
            raise TypeError("Don't know how to encode {}".format(type(rationals)))

        return BackingTensor.from_native(scaled)


def _decode(elements: BackingTensor, is_scaled: bool) -> Union[tf.Tensor, np.ndarray]:
    """ Decode tensor of ring elements into tensor of rational numbers """

    with tf.name_scope('decode'):

        scaling_factor = 2 ** BITPRECISION_FRACTIONAL if is_scaled else 1

        # NOTE we assume that x + BOUND fits within int32, ie that (BOUND - 1) + BOUND <= 2**31 - 1
        return ((elements + BOUND).to_int32() - BOUND) / scaling_factor


def _share(secret: BackingTensor) -> Tuple[BackingTensor, BackingTensor]:

    with tf.name_scope('share'):
        share0 = BackingTensor.sample_uniform(secret.shape)
        share1 = secret - share0
        return share0, share1


def _reconstruct(share0: BackingTensor, share1: BackingTensor) -> BackingTensor:

    with tf.name_scope('reconstruct'):
        return share0 + share1


#
# helpers
#


def _type(x):

    if isinstance(x, PondPublicTensor):
        return PondPublicTensor

    if isinstance(x, PondPrivateTensor):
        return PondPrivateTensor

    if isinstance(x, PondMaskedTensor):
        return PondMaskedTensor

    return type(x)


#
# cache
#


def _cache_wrap_helper(sources):
    variables = [
        BackingVariable.from_native(tf.zeros(shape=source.shape, dtype=BackingTensor.int_type))
        for source in sources
    ]
    updator = tf.group(*[
        var.assign_from_int100(val)
        for var, val in zip(variables, sources)
    ])
    return variables, updator


def _cache_public(prot, x):
    assert isinstance(x, PondPublicTensor), type(x)

    x_on_0, x_on_1 = x.unwrapped

    with tf.name_scope('cache'):

        with tf.device(prot.server_0.device_name):
            [x_on_0_cached], updator0 = _cache_wrap_helper([x_on_0])

        with tf.device(prot.server_1.device_name):
            [x_on_1_cached], updator1 = _cache_wrap_helper([x_on_1])

        updator = tf.group(updator0, updator1)

    _global_cache_updators.append(updator)
    return PondCachedPublicTensor(
        prot,
        x_on_0_cached,
        x_on_1_cached,
        x.is_scaled,
        updator
    )


def _cache_private(prot, x):
    assert isinstance(x, PondPrivateTensor), type(x)

    x0, x1 = x.unwrapped

    with tf.name_scope('cache'):

        with tf.device(prot.server_0.device_name):
            [x0_cached], updator0 = _cache_wrap_helper([x0])

        with tf.device(prot.server_1.device_name):
            [x1_cached], updator1 = _cache_wrap_helper([x1])

        updator = tf.group(updator0, updator1)

    _global_cache_updators.append(updator)
    return PondCachedPrivateTensor(
        prot,
        x0_cached,
        x1_cached,
        x.is_scaled,
        updator
    )


def _cache_masked(prot, x):
    assert isinstance(x, PondMaskedTensor), type(x)

    unmasked = x.unmasked
    a, a0, a1, alpha_on_0, alpha_on_1 = x.unwrapped

    with tf.name_scope('cache'):

        with tf.device(prot.crypto_producer.device_name):
            [a_cached], updator_cp = _cache_wrap_helper([a])

        with tf.device(prot.server_0.device_name):
            [a0_cached, alpha_on_0_cached], updator0 = _cache_wrap_helper([a0, alpha_on_0])

        with tf.device(prot.server_1.device_name):
            [a1_cached, alpha_on_1_cached], updator1 = _cache_wrap_helper([a1, alpha_on_1])

        updator = tf.group(updator_cp, updator0, updator1)
        unmasked_cached = prot.cache(unmasked)

    _global_cache_updators.append(updator)
    return PondCachedMaskedTensor(
        prot,
        unmasked_cached,
        a_cached,
        a0_cached,
        a1_cached,
        alpha_on_0_cached,
        alpha_on_1_cached,
        x.is_scaled,
        updator
    )


#
# truncate
#

# truncation factor for going from double to single precision
K = 2 ** BITPRECISION_FRACTIONAL
assert gcd(K, M) == 1

K_inv_wrapped = BackingTensor.from_native(np.array([inverse(K, M)]))
M_wrapped = BackingTensor.from_native(np.array([M]))


def _raw_truncate(x: BackingTensor):
    y = x - (x % K)
    return y * K_inv_wrapped


def _truncate_public(prot, x):
    assert isinstance(x, PondPublicTensor)

    x_on_0, x_on_1 = x.unwrapped

    with tf.name_scope('truncate'):

        with tf.device(prot.server_0.device_name):
            y_on_0 = _raw_truncate(x_on_0)

        with tf.device(prot.server_1.device_name):
            y_on_1 = _raw_truncate(x_on_1)

    return PondPublicTensor(prot, y_on_0, y_on_1, x.is_scaled)


def _truncate_private(prot, x):
    assert isinstance(x, PondPrivateTensor)

    if prot.use_noninteractive_truncation:
        return _truncate_private_noninteractive(prot, x)
    else:
        return _truncate_private_interactive(prot, x)


def _truncate_private_noninteractive(prot, x):
    assert isinstance(x, PondPrivateTensor)

    x0, x1 = x.unwrapped

    with tf.name_scope('truncate-ni'):

        with tf.device(prot.server_0.device_name):
            y0 = _raw_truncate(x0)

        with tf.device(prot.server_1.device_name):
            y1 = M_wrapped - _raw_truncate(M_wrapped - x1)

    return PondPrivateTensor(prot, y0, y1, x.is_scaled)


def _truncate_private_interactive(prot, a: PondPrivateTensor):
    """ See protocol TruncPr (3.1) in "Secure Computation With Fixed-Point Numbers"
    by Octavian Catrina and Amitabh Saxena, FC'10. """

    with tf.name_scope('truncate-i'):

        # we first rotate `a` to make sure the reconstructed value fall into
        # a non-negative interval `[0, 2B)` for some bound B; this uses an
        # assumption that the values originally lie in `[-B, B)`, and will
        # leak private information otherwise

        B = 2**(BITPRECISION_INTEGRAL + 2 * BITPRECISION_FRACTIONAL)
        b = a + B

        # next step is for server0 to add a statistical mask to `b`, reveal
        # it to server1, and compute the lower part

        mask_bitlength = int(log2(B) + STATISTICAL_SECURITY)
        assert mask_bitlength < 100, mask_bitlength

        b0, b1 = b.unwrapped
        shape = a.shape

        with tf.device(prot.server_0.device_name):
            r = BackingTensor.sample_bounded(shape, mask_bitlength)
            c0 = b0 + r

        with tf.device(prot.server_1.device_name):
            c1 = b1
            c_lower = _reconstruct(c0, c1) % K

        # then use the lower part of the masked value to compute lower part
        # of original value

        with tf.device(prot.server_0.device_name):
            r_lower = r % K
            a_lower0 = r_lower * -1

        with tf.device(prot.server_1.device_name):
            a_lower1 = c_lower

        # finally subtract and multiply by inverse

        a0, a1 = a.unwrapped

        with tf.device(prot.server_0.device_name):
            d0 = (a0 - a_lower0) * K_inv_wrapped

        with tf.device(prot.server_1.device_name):
            d1 = (a1 - a_lower1) * K_inv_wrapped

    return PondPrivateTensor(prot, d0, d1, a.is_scaled)


def _truncate_masked(prot, x):
    assert isinstance(x, PondMaskedTensor)
    return prot.truncate(x.unmasked)


#
# reveal helpers
#


def _reveal_private(prot, x):
    assert isinstance(x, PondPrivateTensor), type(x)

    with tf.name_scope('reveal'):

        x0, x1 = x.unwrapped

        with tf.device(prot.server_0.device_name):
            z_on_0 = x0 + x1

        with tf.device(prot.server_1.device_name):
            z_on_1 = x0 + x1

    return PondPublicTensor(prot, z_on_0, z_on_1, x.is_scaled)


def _reveal_masked(prot, x):
    assert isinstance(x, PondMaskedTensor), type(x)
    return prot.reveal(x.unmasked)


#
# add helpers
#


def _add_public_public(prot, x, y):
    assert isinstance(x, PondPublicTensor), type(x)
    assert isinstance(y, PondPublicTensor), type(y)
    assert x.is_scaled == y.is_scaled, "Cannot mix different encodings: {} {}".format(x.is_scaled, y.is_scaled)

    x_on_0, x_on_1 = x.unwrapped
    y_on_0, y_on_1 = y.unwrapped

    with tf.name_scope('add'):

        with tf.device(prot.server_0.device_name):
            z_on_0 = x_on_0 + y_on_0

        with tf.device(prot.server_1.device_name):
            z_on_1 = x_on_1 + y_on_1

    return PondPublicTensor(prot, z_on_0, z_on_1, x.is_scaled)


def _add_public_private(prot, x, y):
    assert isinstance(x, PondPublicTensor), type(x)
    assert isinstance(y, PondPrivateTensor), type(y)
    assert x.is_scaled == y.is_scaled, "Cannot mix different encodings: {} {}".format(x.is_scaled, y.is_scaled)

    x_on_0, _ = x.unwrapped
    y0, y1 = y.unwrapped

    with tf.name_scope('add'):

        with tf.device(prot.server_0.device_name):
            z0 = x_on_0 + y0

        with tf.device(prot.server_1.device_name):
            z1 = y1

    return PondPrivateTensor(prot, z0, z1, x.is_scaled)


def _add_public_masked(prot, x, y):
    assert isinstance(x, PondPublicTensor), type(x)
    assert isinstance(y, PondMaskedTensor), type(y)
    return prot.add(x, y.unmasked)


def _add_private_public(prot, x, y):
    assert isinstance(x, PondPrivateTensor), type(x)
    assert isinstance(y, PondPublicTensor), type(y)
    assert x.is_scaled == y.is_scaled, "Cannot mix different encodings: {} {}".format(x.is_scaled, y.is_scaled)

    x0, x1 = x.unwrapped
    y_on_0, _ = y.unwrapped

    with tf.name_scope('add'):

        with tf.device(prot.server_0.device_name):
            z0 = x0 + y_on_0

        with tf.device(prot.server_1.device_name):
            z1 = x1

    return PondPrivateTensor(prot, z0, z1, x.is_scaled)


def _add_private_private(prot, x, y):
    assert isinstance(x, PondPrivateTensor), type(x)
    assert isinstance(y, PondPrivateTensor), type(y)
    assert x.is_scaled == y.is_scaled, "Cannot mix different encodings: {} {}".format(x.is_scaled, y.is_scaled)

    x0, x1 = x.unwrapped
    y0, y1 = y.unwrapped

    with tf.name_scope('add'):

        with tf.device(prot.server_0.device_name):
            z0 = x0 + y0

        with tf.device(prot.server_1.device_name):
            z1 = x1 + y1

    return PondPrivateTensor(prot, z0, z1, x.is_scaled)


def _add_private_masked(prot, x, y):
    assert isinstance(x, PondPrivateTensor), type(x)
    assert isinstance(y, PondMaskedTensor), type(y)
    return prot.add(x, y.unmasked)


def _add_masked_public(prot, x, y):
    assert isinstance(x, PondMaskedTensor), type(x)
    assert isinstance(y, PondPublicTensor), type(y)
    return prot.add(x.unmasked, y)


def _add_masked_private(prot, x, y):
    assert isinstance(x, PondMaskedTensor), type(x)
    assert isinstance(y, PondPrivateTensor), type(y)
    return prot.add(x.unmasked, y)


def _add_masked_masked(prot, x, y):
    assert isinstance(x, PondMaskedTensor), type(x)
    assert isinstance(y, PondMaskedTensor), type(y)
    return prot.add(x.unmasked, y.unmasked)


#
# sum helpers
#


def _sum_core(prot: Pond,
              x: PondTensor,
              axis: int,
              keepdims: Optional[bool]) -> Tuple[BackingTensor, BackingTensor]:

    x_on_0, x_on_1 = x.unwrapped

    with tf.name_scope('sum'):

        with tf.device(prot.server_0.device_name):
            y_on_0 = x_on_0.sum(axis, keepdims)

        with tf.device(prot.server_1.device_name):
            y_on_1 = x_on_1.sum(axis, keepdims)

    return y_on_0, y_on_1


def _sum_public(prot: Pond,
                x: PondPublicTensor,
                axis: int,
                keepdims: Optional[bool]) -> PondPublicTensor:
    y_on_0, y_on_1 = _sum_core(prot, x, axis, keepdims)
    return PondPublicTensor(prot, y_on_0, y_on_1, x.is_scaled)


def _sum_private(prot: Pond,
                 x: PondPrivateTensor,
                 axis: int,
                 keepdims: Optional[bool]) -> PondPrivateTensor:
    y_on_0, y_on_1 = _sum_core(prot, x, axis, keepdims)
    return PondPrivateTensor(prot, y_on_0, y_on_1, x.is_scaled)


def _sum_masked(prot: Pond,
                x: PondMaskedTensor,
                axis: int,
                keepdims: Optional[bool]) -> PondPrivateTensor:
    # y_on_0, y_on_1 = _sum_core(prot, x.unmasked, axis, keepdims)
    # return PondPrivateTensor(prot, y_on_0, y_on_1)
    raise NotImplementedError


#
# sub helpers
#


def _sub_public_public(prot, x, y):
    assert isinstance(x, PondPublicTensor), type(x)
    assert isinstance(y, PondPublicTensor), type(y)
    assert x.is_scaled == y.is_scaled, "Cannot mix different encodings: {} {}".format(x.is_scaled, y.is_scaled)

    x_on_0, x_on_1 = x.unwrapped
    y_on_0, y_on_1 = y.unwrapped

    with tf.name_scope('sub'):

        with tf.device(prot.server_0.device_name):
            z_on_0 = x_on_0 - y_on_0

        with tf.device(prot.server_1.device_name):
            z_on_1 = x_on_1 - y_on_1

    return PondPublicTensor(prot, z_on_0, z_on_1, x.is_scaled)


def _sub_public_private(prot, x, y):
    assert isinstance(x, PondPublicTensor), type(x)
    assert isinstance(y, PondPrivateTensor), type(y)
    assert x.is_scaled == y.is_scaled, "Cannot mix different encodings: {} {}".format(x.is_scaled, y.is_scaled)

    x_on_0, _ = x.unwrapped
    y0, y1 = y.unwrapped

    with tf.name_scope('sub'):

        with tf.device(prot.server_0.device_name):
            z0 = x_on_0 - y0

        with tf.device(prot.server_1.device_name):
            z1 = y1.negative()

    return PondPrivateTensor(prot, z0, z1, x.is_scaled)


def _sub_public_masked(prot, x, y):
    assert isinstance(x, PondPublicTensor), type(x)
    assert isinstance(y, PondMaskedTensor), type(y)
    return prot.sub(x, y.unmasked)


def _sub_private_public(prot, x, y):
    assert isinstance(x, PondPrivateTensor), type(x)
    assert isinstance(y, PondPublicTensor), type(y)
    assert x.is_scaled == y.is_scaled, "Cannot mix different encodings: {} {}".format(x.is_scaled, y.is_scaled)

    x0, x1 = x.unwrapped
    y_on_0, _ = y.unwrapped

    with tf.name_scope('sub'):

        with tf.device(prot.server_0.device_name):
            z0 = x0 - y_on_0

        with tf.device(prot.server_1.device_name):
            z1 = x1

    return PondPrivateTensor(prot, z0, z1, x.is_scaled)


def _sub_private_private(prot, x, y):
    assert isinstance(x, PondPrivateTensor), type(x)
    assert isinstance(y, PondPrivateTensor), type(y)
    assert x.is_scaled == y.is_scaled, "Cannot mix different encodings: {} {}".format(x.is_scaled, y.is_scaled)

    x0, x1 = x.unwrapped
    y0, y1 = y.unwrapped

    with tf.name_scope('sub'):

        with tf.device(prot.server_0.device_name):
            z0 = x0 - y0

        with tf.device(prot.server_1.device_name):
            z1 = x1 - y1

    return PondPrivateTensor(prot, z0, z1, x.is_scaled)


def _sub_private_masked(prot, x, y):
    assert isinstance(x, PondPrivateTensor), type(x)
    assert isinstance(y, PondMaskedTensor), type(y)
    return prot.sub(x, y.unmasked)


def _sub_masked_public(prot, x, y):
    assert isinstance(x, PondMaskedTensor), type(x)
    assert isinstance(y, PondPublicTensor), type(y)
    return prot.sub(x.unmasked, y)


def _sub_masked_private(prot, x, y):
    assert isinstance(x, PondMaskedTensor), type(x)
    assert isinstance(y, PondPrivateTensor), type(y)
    return prot.sub(x.unmasked, y)


def _sub_masked_masked(prot, x, y):
    assert isinstance(x, PondMaskedTensor), type(x)
    assert isinstance(y, PondMaskedTensor), type(y)
    return prot.sub(x.unmasked, y.unmasked)


#
# mul helpers
#


def _mul_public_public(prot, x, y):
    assert isinstance(x, PondPublicTensor), type(x)
    assert isinstance(y, PondPublicTensor), type(y)

    x_on_0, x_on_1 = x.unwrapped
    y_on_0, y_on_1 = y.unwrapped

    with tf.name_scope('mul'):

        with tf.device(prot.server_0.device_name):
            z_on_0 = x_on_0 * y_on_0

        with tf.device(prot.server_1.device_name):
            z_on_1 = x_on_1 * y_on_1

    z = PondPublicTensor(prot, z_on_0, z_on_1, x.is_scaled or y.is_scaled)
    z = prot.truncate(z) if x.is_scaled and y.is_scaled else z
    return z


def _mul_public_private(prot, x, y):
    assert isinstance(x, PondPublicTensor), type(x)
    assert isinstance(y, PondPrivateTensor), type(y)

    x_on_0, x_on_1 = x.unwrapped
    y0, y1 = y.unwrapped

    with tf.name_scope('mul'):

        with tf.device(prot.server_0.device_name):
            z0 = x_on_0 * y0

        with tf.device(prot.server_1.device_name):
            z1 = x_on_1 * y1

    z = PondPrivateTensor(prot, z0, z1, x.is_scaled or y.is_scaled)
    z = prot.truncate(z) if x.is_scaled and y.is_scaled else z
    return z


def _mul_public_masked(prot, x, y):
    assert isinstance(x, PondPublicTensor), type(x)
    assert isinstance(y, PondMaskedTensor), type(y)
    return prot.mul(x, y.unmasked)


def _mul_private_public(prot, x, y):
    assert isinstance(x, PondPrivateTensor), type(x)
    assert isinstance(y, PondPublicTensor), type(y)

    x0, x1 = x.unwrapped
    y_on_0, y_on_1 = y.unwrapped

    with tf.name_scope('mul'):

        with tf.device(prot.server_0.device_name):
            z0 = x0 * y_on_0

        with tf.device(prot.server_1.device_name):
            z1 = x1 * y_on_1

    z = PondPrivateTensor(prot, z0, z1, x.is_scaled or y.is_scaled)
    z = prot.truncate(z) if x.is_scaled and y.is_scaled else z
    return z


def _mul_private_private(prot, x, y):
    assert isinstance(x, PondPrivateTensor), type(x)
    assert isinstance(y, PondPrivateTensor), type(y)
    return prot.mul(prot.mask(x), prot.mask(y))


def _mul_private_masked(prot, x, y):
    assert isinstance(x, PondPrivateTensor), type(x)
    assert isinstance(y, PondMaskedTensor), type(y)
    return prot.mul(prot.mask(x), y)


def _mul_masked_public(prot, x, y):
    assert isinstance(x, PondMaskedTensor), type(x)
    assert isinstance(y, PondPublicTensor), type(y)
    return prot.mul(x.unmasked, y)


def _mul_masked_private(prot, x, y):
    assert isinstance(x, PondMaskedTensor), type(x)
    assert isinstance(y, PondPrivateTensor), type(y)
    return prot.mul(x, prot.mask(y))


def _mul_masked_masked(prot, x, y):
    assert isinstance(x, PondMaskedTensor), type(x)
    assert isinstance(y, PondMaskedTensor), type(y)

    a, a0, a1, alpha_on_0, alpha_on_1 = x.unwrapped
    b, b0, b1, beta_on_0, beta_on_1 = y.unwrapped

    with tf.name_scope('mul'):

        with tf.device(prot.crypto_producer.device_name):
            ab = a * b
            ab0, ab1 = _share(ab)

        with tf.device(prot.server_0.device_name):
            alpha = alpha_on_0
            beta = beta_on_0
            z0 = ab0 + (a0 * beta) + (alpha * b0) + (alpha * beta)

        with tf.device(prot.server_1.device_name):
            alpha = alpha_on_1
            beta = beta_on_1
            z1 = ab1 + (a1 * beta) + (alpha * b1)

    z = PondPrivateTensor(prot, z0, z1, x.is_scaled or y.is_scaled)
    z = prot.truncate(z) if x.is_scaled and y.is_scaled else z
    return z


#
# square helpers
#


def _square_public(prot, x):
    assert isinstance(x, PondPublicTensor), type(x)

    x_on_0, x_on_1 = x.unwrapped

    with tf.name_scope('square'):

        with tf.device(prot.server_0.device_name):
            y_on_0 = x_on_0 * x_on_0

        with tf.device(prot.server_1.device_name):
            y_on_1 = x_on_1 * x_on_1

    y = PondPublicTensor(prot, y_on_0, y_on_1, x.is_scaled)
    y = prot.truncate(y) if y.is_scaled else y
    return y


def _square_private(prot, x):
    assert isinstance(x, PondPrivateTensor), type(x)
    return prot.square(prot.mask(x))


def _square_masked(prot, x):
    assert isinstance(x, PondMaskedTensor), type(x)

    a, a0, a1, alpha_on_0, alpha_on_1 = x.unwrapped

    with tf.name_scope('square'):

        with tf.device(prot.crypto_producer.device_name):
            aa = a * a
            aa0, aa1 = _share(aa)

        with tf.device(prot.server_0.device_name):
            alpha = alpha_on_0
            y0 = aa0 + (a0 * alpha) * 2 + (alpha * alpha)

        with tf.device(prot.server_1.device_name):
            alpha = alpha_on_1
            y1 = aa1 + (a1 * alpha) * 2

    y = PondPrivateTensor(prot, y0, y1, x.is_scaled)
    y = prot.truncate(y) if y.is_scaled else y
    return y


#
# dot helpers
#


def _dot_public_public(prot, x: PondPublicTensor, y: PondPublicTensor) -> PondPublicTensor:

    x_on_0, x_on_1 = x.unwrapped
    y_on_0, y_on_1 = y.unwrapped

    with tf.name_scope('dot'):

        with tf.device(prot.server_0.device_name):
            x = x_on_0
            y = y_on_0
            z_on_0 = x.dot(y)

        with tf.device(prot.server_1.device_name):
            x = x_on_1
            y = y_on_1
            z_on_1 = x.dot(y)

    z = PondPublicTensor(prot, z_on_0, z_on_1, x.is_scaled or y.is_scaled)
    z = prot.truncate(z) if x.is_scaled and y.is_scaled else z
    return z


def _dot_public_private(prot, x, y):
    assert isinstance(x, PondPublicTensor), type(x)
    assert isinstance(y, PondPrivateTensor), type(y)

    x_on_0, x_on_1 = x.unwrapped
    y0, y1 = y.unwrapped

    with tf.name_scope('dot'):

        with tf.device(prot.server_0.device_name):
            x = x_on_0
            z0 = x.dot(y0)

        with tf.device(prot.server_1.device_name):
            x = x_on_1
            z1 = x.dot(y1)

    z = PondPrivateTensor(prot, z0, z1, x.is_scaled or y.is_scaled)
    z = prot.truncate(z) if x.is_scaled and y.is_scaled else z
    return z


def _dot_public_masked(prot, x, y):
    assert isinstance(x, PondPublicTensor), type(x)
    assert isinstance(y, PondMaskedTensor), type(y)
    return prot.dot(x, y.unmasked)


def _dot_private_public(prot, x, y):
    assert isinstance(x, PondPrivateTensor), type(x)
    assert isinstance(y, PondPublicTensor), type(y)

    x0, x1 = x.unwrapped
    y_on_0, y_on_1 = y.unwrapped

    with tf.name_scope('dot'):

        with tf.device(prot.server_0.device_name):
            y = y_on_0
            z0 = x0.dot(y)

        with tf.device(prot.server_0.device_name):
            y = y_on_1
            z1 = x1.dot(y)

    z = PondPrivateTensor(prot, z0, z1, x.is_scaled or y.is_scaled)
    z = prot.truncate(z) if x.is_scaled and y.is_scaled else z
    return z


def _dot_private_private(prot, x, y):
    assert isinstance(x, PondPrivateTensor), type(x)
    assert isinstance(y, PondPrivateTensor), type(y)
    return prot.dot(prot.mask(x), prot.mask(y))


def _dot_private_masked(prot, x, y):
    assert isinstance(x, PondPrivateTensor), type(x)
    assert isinstance(y, PondMaskedTensor), type(y)
    return prot.dot(prot.mask(x), y)


def _dot_masked_public(prot, x, y):
    assert isinstance(x, PondMaskedTensor), type(x)
    assert isinstance(y, PondPublicTensor), type(y)
    return prot.dot(x.unmasked, y)


def _dot_masked_private(prot, x, y):
    assert isinstance(x, PondMaskedTensor), type(x)
    assert isinstance(y, PondPrivateTensor), type(y)
    return prot.dot(x, prot.mask(y))


def _dot_masked_masked(prot, x, y):
    assert isinstance(x, PondMaskedTensor), type(x)
    assert isinstance(y, PondMaskedTensor), type(y)

    a, a0, a1, alpha_on_0, alpha_on_1 = x.unwrapped
    b, b0, b1, beta_on_0, beta_on_1 = y.unwrapped

    with tf.name_scope('dot'):

        with tf.device(prot.crypto_producer.device_name):
            ab = a.dot(b)
            ab0, ab1 = _share(ab)

        with tf.device(prot.server_0.device_name):
            alpha = alpha_on_0
            beta = beta_on_0
            z0 = ab0 + a0.dot(beta) + alpha.dot(b0) + alpha.dot(beta)

        with tf.device(prot.server_1.device_name):
            alpha = alpha_on_1
            beta = beta_on_1
            z1 = ab1 + a1.dot(beta) + alpha.dot(b1)

    z = PondPrivateTensor(prot, z0, z1, x.is_scaled or y.is_scaled)
    z = prot.truncate(z) if x.is_scaled and y.is_scaled else z
    return z


#
# Conv helpers
#
# TODO[koen] create operations for all possible combinations


def _conv2d_public_public(prot, x, y, strides, padding):
    assert isinstance(x, PondPublicTensor), type(x)
    assert isinstance(y, PondPublicTensor), type(y)

    x_0, x_1 = x.unwrapped
    y_0, y_1 = y.unwrapped

    with tf.name_scope('conv2d'):

        with tf.device(prot.server_0.device_name):
            z0 = x_0.conv2d(y_0, strides, padding)

        with tf.device(prot.server_1.device_name):
            z1 = x_1.conv2d(y_1, strides, padding)

    z = PondPublicTensor(prot, z0, z1, x.is_scaled or y.is_scaled)
    z = prot.truncate(z) if x.is_scaled and y.is_scaled else z
    return z


def _conv2d_public_private(prot, x, y, strides, padding):
    raise NotImplementedError()


def _conv2d_public_masked(prot, x, y, strides, padding):
    raise NotImplementedError()


def _conv2d_private_public(prot, x, y, strides, padding):
    raise NotImplementedError()


def _conv2d_private_masked(prot, x, y, strides, padding):
    assert isinstance(x, PondPrivateTensor), type(x)
    assert isinstance(y, PondMaskedTensor), type(y)
    return prot.conv2d(prot.mask(x), y, strides, padding)


def _conv2d_private_private(prot, x, y, strides, padding):
    assert isinstance(x, PondPrivateTensor), type(x)
    assert isinstance(y, PondPrivateTensor), type(y)
    return prot.conv2d(prot.mask(x), prot.mask(y), strides, padding)


def _conv2d_masked_public(prot, x, y, strides, padding):
    raise NotImplementedError()


def _conv2d_masked_private(prot, x, y, strides, padding):
    assert isinstance(x, PondMaskedTensor), type(x)
    assert isinstance(y, PondPrivateTensor), type(y)
    return prot.conv2d(x, prot.mask(y), strides, padding)


def _conv2d_masked_masked(prot, x, y, strides, padding):
    assert isinstance(x, PondMaskedTensor), type(x)
    assert isinstance(y, PondMaskedTensor), type(y)

    a, a0, a1, alpha_on_0, alpha_on_1 = x.unwrapped
    b, b0, b1, beta_on_0, beta_on_1 = y.unwrapped

    with tf.name_scope('conv2d'):

        with tf.device(prot.crypto_producer.device_name):
            a_conv2d_b = a.conv2d(b, strides, padding)
            a_conv2d_b0, a_conv2d_b1 = _share(a_conv2d_b)

        with tf.device(prot.server_0.device_name):
            alpha = alpha_on_0
            beta = beta_on_0
            z0 = a_conv2d_b0 \
                + a0.conv2d(beta, strides, padding) \
                + alpha.conv2d(b0, strides, padding) \
                + alpha.conv2d(beta, strides, padding)

        with tf.device(prot.server_1.device_name):
            alpha = alpha_on_1
            beta = beta_on_1
            z1 = a_conv2d_b1 \
                + a1.conv2d(beta, strides, padding) \
                + alpha.conv2d(b1, strides, padding)

    z = PondPrivateTensor(prot, z0, z1, x.is_scaled or y.is_scaled)
    z = prot.truncate(z) if x.is_scaled and y.is_scaled else z
    return z


#
# average pooling helpers
#


def _avgpool2d_core(prot: Pond,
                    x: PondTensor,
                    pool_size: Tuple[int, int],
                    strides: Tuple[int, int],
                    padding: str) -> Tuple[BackingTensor, BackingTensor, float]:
    x_on_0, x_on_1 = x.unwrapped
    _, _, H, W = x.shape
    scalar = 1 / (pool_size[0] * pool_size[1])
    siamese = pool_size == strides and pool_size[0] == pool_size[1]
    even = H.value % pool_size[0] == 0 and W.value % pool_size[1] == 0

    if siamese and even:
        pooler = _avgpool2d_reshape_reduce
    else:
        pooler = _avgpool2d_im2col_reduce

    with tf.device(prot.server_0.device_name):
        y_on_0 = pooler(x_on_0, pool_size, strides, padding)

    with tf.device(prot.server_1.device_name):
        y_on_1 = pooler(x_on_1, pool_size, strides, padding)

    return y_on_0, y_on_1, scalar


def _avgpool2d_reshape_reduce(x: BackingTensor,
                              pool_size: Tuple[int, int],
                              strides: Tuple[int, int],
                              padding: str) -> BackingTensor:
    pool_height, pool_width = tf.Dimension(pool_size[0]), tf.Dimension(pool_size[1])
    N, C, H, W = x.shape
    x_reshaped = x.reshape([N,
                            C,
                            H // pool_height,
                            pool_height,
                            W // pool_width,
                            pool_width])
    return x_reshaped.sum(axis=3).sum(axis=4)


def _avgpool2d_im2col_reduce(x: BackingTensor,
                             pool_size: Tuple[int, int],
                             strides: Tuple[int, int],
                             padding: str) -> BackingTensor:
    batch, channels, height, width = x.shape
    pool_height, pool_width = pool_size

    if padding == "SAME":
        out_height: int = math.ceil(int(height) / strides[0])
        out_width: int = math.ceil(int(width) / strides[1])
    else:
        out_height = math.ceil((int(height) - pool_size[0] + 1) / strides[0])
        out_width = math.ceil((int(width) - pool_size[1] + 1) / strides[1])

    x_split = x.reshape((batch * channels, 1, height, width))
    x_cols = x_split.im2col(pool_height, pool_width, padding, strides[0])
    x_cols_sum = x_cols.sum(axis=0)
    out = x_cols_sum.reshape([out_height, out_width, batch, channels]).transpose([2, 3, 0, 1])
    return out


def _avgpool2d_public(prot: Pond,
                      x: PondPublicTensor,
                      pool_size: Tuple[int, int],
                      strides: Tuple[int, int],
                      padding: str) -> PondPublicTensor:

    with tf.name_scope('avgpool2d'):
        y_on_0, y_on_1, scalar = _avgpool2d_core(prot, x, pool_size, strides, padding)
        return PondPublicTensor(prot, y_on_0, y_on_1, x.is_scaled) * scalar


def _avgpool2d_private(prot: Pond,
                       x: PondPrivateTensor,
                       pool_size: Tuple[int, int],
                       strides: Tuple[int, int],
                       padding: str) -> PondPrivateTensor:

    with tf.name_scope('avgpool2d'):
        y_on_0, y_on_1, scalar = _avgpool2d_core(prot, x, pool_size, strides, padding)
        return PondPrivateTensor(prot, y_on_0, y_on_1, x.is_scaled) * scalar


def _avgpool2d_masked(prot: Pond,
                      x: PondMaskedTensor,
                      pool_size: Tuple[int, int],
                      strides: Tuple[int, int],
                      padding: str) -> PondPrivateTensor:

    with tf.name_scope('avgpool2d'):
        y_on_0, y_on_1, scalar = _avgpool2d_core(prot, x.unmasked, pool_size, strides, padding)
        return PondPrivateTensor(prot, y_on_0, y_on_1, x.is_scaled) * scalar


#
# transpose helpers
#


def _transpose_public(prot, x, perm=None):
    assert isinstance(x, PondPublicTensor)

    x_on_0, x_on_1 = x.unwrapped

    with tf.name_scope('transpose'):

        with tf.device(prot.server_0.device_name):
            x_on_0_t = x_on_0.transpose(perm=perm)

        with tf.device(prot.server_1.device_name):
            x_on_1_t = x_on_1.transpose(perm=perm)

    return PondPublicTensor(prot, x_on_0_t, x_on_1_t, x.is_scaled)


def _transpose_private(prot, x, perm=None):
    assert isinstance(x, PondPrivateTensor)

    x0, x1 = x.unwrapped

    with tf.name_scope('transpose'):

        with tf.device(prot.server_0.device_name):
            x0_t = x0.transpose(perm=perm)

        with tf.device(prot.server_1.device_name):
            x1_t = x1.transpose(perm=perm)

    return PondPrivateTensor(prot, x0_t, x1_t, x.is_scaled)


def _transpose_masked(prot, x, perm=None):
    assert isinstance(x, PondMaskedTensor)

    a, a0, a1, alpha_on_0, alpha_on_1 = x.unwrapped

    with tf.name_scope('transpose'):

        with tf.device(prot.crypto_producer.device_name):
            a_t = a.transpose(perm=perm)

        with tf.device(prot.server_0.device_name):
            a0_t = a0.transpose(perm=perm)
            alpha_on_0_t = alpha_on_0.transpose(perm=perm)

        with tf.device(prot.server_1.device_name):
            a1_t = a1.transpose(perm=perm)
            alpha_on_1_t = alpha_on_1.transpose(perm=perm)

        x_unmasked_t = prot.transpose(x.unmasked, perm=perm)

    return PondMaskedTensor(
        prot,
        x_unmasked_t,
        a_t, a0_t, a1_t, alpha_on_0_t, alpha_on_1_t,
        x.is_scaled
    )


#
# strided slice helpers
#


def _strided_slice_public(prot, x: PondPublicTensor, args: Any, kwargs: Any):
    assert isinstance(x, PondPublicTensor)

    x_on_0, x_on_1 = x.unwrapped

    with tf.name_scope('strided_slice'):

        with tf.device(prot.server_0.device_name):
            x_on_0_slice = x_on_0.strided_slice(args, kwargs)

        with tf.device(prot.server_1.device_name):
            x_on_1_slice = x_on_1.strided_slice(args, kwargs)

    return PondPublicTensor(prot, x_on_0_slice, x_on_1_slice, x.is_scaled)


def _strided_slice_private(prot, x: PondPrivateTensor, args: Any, kwargs: Any):
    assert isinstance(x, PondPrivateTensor)

    x0, x1 = x.unwrapped

    with tf.name_scope('strided_slice'):

        with tf.device(prot.server_0.device_name):
            x0_slice = x0.strided_slice(args, kwargs)

        with tf.device(prot.server_1.device_name):
            x1_slice = x1.strided_slice(args, kwargs)

    return PondPrivateTensor(prot, x0_slice, x1_slice, x.is_scaled)


def _strided_slice_masked(prot, x: PondMaskedTensor, args: Any, kwargs: Any):
    assert isinstance(x, PondMaskedTensor)

    a, a0, a1, alpha_on_0, alpha_on_1 = x.unwrapped

    with tf.name_scope('strided_slice'):

        with tf.device(prot.crypto_producer.device_name):
            a_slice = a.strided_slice(args, kwargs)

        with tf.device(prot.server_0.device_name):
            a0_slice = a0.strided_slice(args, kwargs)
            alpha_on_0_slice = alpha_on_0.strided_slice(args, kwargs)

        with tf.device(prot.server_1.device_name):
            a1_slice = a1.strided_slice(args, kwargs)
            alpha_on_1_slice = alpha_on_1.strided_slice(args, kwargs)

        x_unmasked_slice = prot.strided_slice(x.unmasked, args, kwargs)

    return PondMaskedTensor(
        prot,
        x_unmasked_slice,
        a_slice,
        a0_slice,
        a1_slice,
        alpha_on_0_slice,
        alpha_on_1_slice,
        x.is_scaled)


#
# strided slice helpers
#


def _stack_public(prot, xs: List[PondPublicTensor], axis: int=0):
    assert all([x.is_scaled for x in xs])

    xs_on_0, xs_on_1 = zip(*(x.unwrapped for x in xs))

    with tf.name_scope('stack'):

        with tf.device(prot.server_0.device_name):
            x_on_0_stacked = stack(xs_on_0, axis=axis)

        with tf.device(prot.server_1.device_name):
            x_on_1_stacked = stack(xs_on_1, axis=axis)

    return PondPublicTensor(prot, x_on_0_stacked, x_on_1_stacked, xs[0].is_scaled)


def _stack_private(prot, xs: List[PondPrivateTensor], axis: int=0):
    assert all([x.is_scaled for x in xs])

    xs0, xs1 = zip(*(x.unwrapped for x in xs))

    with tf.name_scope('stack'):

        with tf.device(prot.server_0.device_name):
            x0_stacked = stack(xs0, axis=axis)

        with tf.device(prot.server_1.device_name):
            x1_stacked = stack(xs1, axis=axis)

    return PondPrivateTensor(prot, x0_stacked, x1_stacked, xs[0].is_scaled)


def _stack_masked(prot, xs: List[PondMaskedTensor], axis: int=0):
    assert all([x.is_scaled for x in xs])

    a, a0, a1, alpha_on_0, alpha_on_1 = zip(*(x.unwrapped for x in xs))

    with tf.name_scope('stack'):

        with tf.device(prot.crypto_producer.device_name):
            a_stacked = stack(a, axis=axis)

        with tf.device(prot.server_0.device_name):
            a0_stacked = stack(a0, axis=axis)
            alpha_on_0_stacked = stack(alpha_on_0, axis=axis)

        with tf.device(prot.server_1.device_name):
            a1_stacked = stack(a1, axis=axis)
            alpha_on_1_stacked = stack(alpha_on_1, axis=axis)

        x_unmasked_stacked = prot.stack([x.unmasked for x in xs], axis=axis)

    return PondMaskedTensor(
        prot,
        x_unmasked_stacked,
        a_stacked,
        a0_stacked,
        a1_stacked,
        alpha_on_0_stacked,
        alpha_on_1_stacked,
        xs[0].is_scaled
    )


#
# mask helpers
#


def _mask_private(prot, x: PondPrivateTensor) -> PondMaskedTensor:
    assert isinstance(x, PondPrivateTensor)

    x0, x1 = x.unwrapped
    shape = x.shape

    with tf.name_scope('mask'):

        with tf.device(prot.crypto_producer.device_name):
            a = BackingTensor.sample_uniform(shape)
            a0, a1 = _share(a)

        with tf.device(prot.server_0.device_name):
            alpha0 = x0 - a0

        with tf.device(prot.server_1.device_name):
            alpha1 = x1 - a1

        # exchange of alphas

        with tf.device(prot.server_0.device_name):
            alpha_on_0 = _reconstruct(alpha0, alpha1)

        with tf.device(prot.server_1.device_name):
            alpha_on_1 = _reconstruct(alpha0, alpha1)

    return PondMaskedTensor(prot, x, a, a0, a1, alpha_on_0, alpha_on_1, x.is_scaled)


#
# reshape helpers
#


def _reshape_public(prot, x: PondPublicTensor, shape: List[int]) -> PondPublicTensor:
    assert isinstance(x, PondPublicTensor)

    x_on_0, x_on_1 = x.unwrapped

    with tf.name_scope('reshape'):

        with tf.device(prot.server_0.device_name):
            x_on_0_reshaped = x_on_0.reshape(shape)

        with tf.device(prot.server_1.device_name):
            x_on_1_reshaped = x_on_1.reshape(shape)

    return PondPublicTensor(prot, x_on_0_reshaped, x_on_1_reshaped, x.is_scaled)


def _reshape_private(prot, x: PondPrivateTensor, shape: List[int]) -> PondPrivateTensor:
    assert isinstance(x, PondPrivateTensor)

    x0, x1 = x.unwrapped

    with tf.name_scope('reshape'):

        with tf.device(prot.server_0.device_name):
            x0_reshaped = x0.reshape(shape)

        with tf.device(prot.server_1.device_name):
            x1_reshaped = x1.reshape(shape)

    return PondPrivateTensor(prot, x0_reshaped, x1_reshaped, x.is_scaled)


def _reshape_masked(prot, x: PondMaskedTensor, shape: List[int]) -> PondMaskedTensor:
    assert isinstance(x, PondMaskedTensor)

    a, a0, a1, alpha_on_0, alpha_on_1 = x.unwrapped

    with tf.name_scope('reshape'):

        with tf.device(prot.crypto_producer.device_name):
            a_reshaped = a.reshape(shape)

        with tf.device(prot.server_0.device_name):
            a0_reshaped = a0.reshape(shape)
            alpha_on_0_reshaped = alpha_on_0.reshape(shape)

        with tf.device(prot.server_1.device_name):
            a1_reshaped = a1.reshape(shape)
            alpha_on_1_reshaped = alpha_on_1.reshape(shape)

        x_unmasked_reshaped = prot.reshape(x.unmasked)

    return PondMaskedTensor(
        prot,
        x_unmasked_reshaped,
        a_reshaped,
        a0_reshaped,
        a1_reshaped,
        alpha_on_0_reshaped,
        alpha_on_1_reshaped,
        x.is_scaled
    )


#
# expand dims helpers
#


def _expand_dims_public(prot, x, axis=None):
    assert isinstance(x, PondPublicTensor)

    x_on_0, x_on_1 = x.unwrapped

    with tf.name_scope('expand'):

        with tf.device(prot.server_0.device_name):
            x_on_0_e = x_on_0.expand_dims(axis=axis)

        with tf.device(prot.server_1.device_name):
            x_on_1_e = x_on_1.expand_dims(axis=axis)

    return PondPublicTensor(prot, x_on_0_e, x_on_1_e, x.is_scaled)


def _expand_dims_private(prot, x, axis=None):
    assert isinstance(x, PondPrivateTensor)

    x0, x1 = x.unwrapped

    with tf.name_scope('expand'):

        with tf.device(prot.server_0.device_name):
            x0_e = x0.expand_dims(axis=axis)

        with tf.device(prot.server_1.device_name):
            x1_e = x1.expand_dims(axis=axis)

    return PondPrivateTensor(prot, x0_e, x1_e, x.is_scaled)


def _expand_dims_masked(prot, x, axis=None):
    assert isinstance(x, PondMaskedTensor)

    a, a0, a1, alpha_on_0, alpha_on_1 = x.unwrapped

    with tf.name_scope('expand'):

        with tf.device(prot.crypto_producer.device_name):
            a_e = a.expand_dims(axis=axis)

        with tf.device(prot.server_0.device_name):
            a0_e = a0.expand_dims(axis=axis)
            alpha_on_0_e = alpha_on_0.expand_dims(axis=axis)

        with tf.device(prot.server_1.device_name):
            a1_e = a1.expand_dims(axis=axis)
            alpha_on_1_e = alpha_on_1.expand_dims(axis=axis)

        x_unmasked_e = prot.expand_dims(x.unmasked, axis=axis)

    return PondMaskedTensor(
        prot,
        x_unmasked_e,
        a_e,
        a0_e,
        a1_e,
        alpha_on_0_e,
        alpha_on_1_e,
        x.is_scaled
    )


#
# squeeze helpers
#


def _squeeze_public(prot, x: PondPublicTensor, axis: List[int]) -> PondPublicTensor:
    assert isinstance(x, PondPublicTensor)

    x_on_0, x_on_1 = x.unwrapped

    with tf.name_scope('squeeze'):

        with tf.device(prot.server_0.device_name):
            x_on_0_squeezed = x_on_0.squeeze(axis)

        with tf.device(prot.server_1.device_name):
            x_on_1_squeezed = x_on_1.squeeze(axis)

    return PondPublicTensor(prot, x_on_0_squeezed, x_on_1_squeezed, x.is_scaled)


def _squeeze_private(prot, x: PondPrivateTensor, axis: List[int]) -> PondPrivateTensor:
    assert isinstance(x, PondPrivateTensor)

    x0, x1 = x.unwrapped

    with tf.name_scope('squeeze'):

        with tf.device(prot.server_0.device_name):
            x0_squeezed = x0.squeeze(axis)

        with tf.device(prot.server_1.device_name):
            x1_squeezed = x1.squeeze(axis)

    return PondPrivateTensor(prot, x0_squeezed, x1_squeezed, x.is_scaled)


def _squeeze_masked(prot, x: PondMaskedTensor, axis: List[int]) -> PondMaskedTensor:
    assert isinstance(x, PondMaskedTensor)

    a, a0, a1, alpha_on_0, alpha_on_1 = x.unwrapped

    with tf.name_scope('squeeze'):

        with tf.device(prot.crypto_producer.device_name):
            a_squeezed = a.squeeze(axis)

        with tf.device(prot.server_0.device_name):
            a0_squeezed = a0.squeeze(axis)
            alpha_on_0_squeezed = alpha_on_0.squeeze(axis)

        with tf.device(prot.server_1.device_name):
            a1_squeezed = a1.squeeze(axis)
            alpha_on_1_squeezed = alpha_on_1.squeeze(axis)

        x_unmasked_squeezed = prot.squeeze(x.unmasked)

    return PondMaskedTensor(
        prot,
        x_unmasked_squeezed,
        a_squeezed,
        a0_squeezed,
        a1_squeezed,
        alpha_on_0_squeezed,
        alpha_on_1_squeezed,
        x.is_scaled
    )<|MERGE_RESOLUTION|>--- conflicted
+++ resolved
@@ -1,12 +1,7 @@
 from __future__ import absolute_import
-<<<<<<< HEAD
-from typing import Tuple, Dict, List, Union, Optional, Any, NewType
-
+from typing import Tuple, List, Union, Optional, Any, NewType
 import abc
-=======
-from typing import Tuple, List, Union, Optional, Any, NewType
 import sys
->>>>>>> cfbdd68c
 import math
 
 import numpy as np
