from __future__ import absolute_import
from typing import Tuple, List, Union, Optional, Any, NewType
import abc
import sys
import math

import numpy as np
import tensorflow as tf

from ..tensor.int100 import (
    Int100Tensor as BackingTensor,
    Int100Constant as BackingConstant,
    Int100Variable as BackingVariable,
    Int100Placeholder as BackingPlaceholder,
    stack,
)
from ..tensor.helpers import (
    log2,
    gcd,
    inverse
)
from ..io import InputProvider, OutputReceiver
from ..player import Player
from .protocol import Protocol, _global_cache_updators, memoize, _nodes

TFEData = Union[np.ndarray, tf.Tensor]
TFEVariable = Union['PondPublicVariable', 'PondPrivateVariable', tf.Variable]
TFEPublicTensor = NewType('TFEPublicTensor', 'PondPublicTensor')
TFETensor = Union[TFEPublicTensor, 'PondPrivateTensor']

# the assumption in encoding/decoding is that encoded numbers will fit into signed int32
BITPRECISION_INTEGRAL = 14
BITPRECISION_FRACTIONAL = 16
TRUNCATION_GAP = 20
BOUND = 2**30  # bound on magnitude of encoded numbers: x in [-BOUND, +BOUND)
STATISTICAL_SECURITY = 40  # number of bit for statistical security TODO[Morten] write assertions

# modulus
M = BackingTensor.modulus

assert log2(BITPRECISION_INTEGRAL + BITPRECISION_FRACTIONAL) <= log2(BOUND)
assert log2(M) >= 2 * (BITPRECISION_INTEGRAL + BITPRECISION_FRACTIONAL) + log2(1024) + TRUNCATION_GAP

_initializers: List = list()
_thismodule = sys.modules[__name__]


class Pond(Protocol):

    def __init__(
        self,
        server_0: Player,
        server_1: Player,
        crypto_producer: Player,
        use_noninteractive_truncation: bool=False
    ) -> None:
        self.server_0 = server_0
        self.server_1 = server_1
        self.crypto_producer = crypto_producer
        self.use_noninteractive_truncation = use_noninteractive_truncation

    def define_constant(self, value: np.ndarray, apply_scaling: bool=True, name: Optional[str]=None) -> 'PondConstant':
        assert isinstance(value, (np.ndarray,)), type(value)

        v: BackingTensor = _encode(value, apply_scaling)

        with tf.name_scope('constant{}'.format('-' + name if name else '')):

            with tf.device(self.server_0.device_name):
                x_on_0 = BackingConstant.from_same(v)

            with tf.device(self.server_1.device_name):
                x_on_1 = BackingConstant.from_same(v)

        x = PondConstant(self, x_on_0, x_on_1, apply_scaling)
        return x

    def define_public_placeholder(self, shape, apply_scaling: bool=True, name: Optional[str]=None):

        with tf.name_scope('public-placeholder{}'.format('-' + name if name else '')):

            with tf.device(self.server_0.device_name):
                x_on_0 = BackingPlaceholder(shape)

            with tf.device(self.server_1.device_name):
                x_on_1 = BackingPlaceholder(shape)

        return PondPublicPlaceholder(self, x_on_0, x_on_1, apply_scaling)

    def define_private_placeholder(self, shape, apply_scaling: bool=True, name: Optional[str]=None):

        pl = BackingPlaceholder(shape)
        v0, v1 = _share(pl)
        assert type(v0) is BackingTensor, type(v0)
        assert type(v1) is BackingTensor, type(v1)

        with tf.name_scope('private-placeholder{}'.format('-' + name if name else '')):

            with tf.device(self.server_0.device_name):
                x0 = BackingTensor.from_decomposed(v0.backing)

            with tf.device(self.server_1.device_name):
                x1 = BackingTensor.from_decomposed(v1.backing)

        return PondPrivatePlaceholder(self, pl, x0, x1, apply_scaling)

    def define_public_variable(
        self,
        initial_value,
        apply_scaling: bool=True,
        name: Optional[str]=None
    ) -> 'PondPublicVariable':
        assert isinstance(initial_value, (np.ndarray, tf.Tensor, PondPublicTensor)), type(initial_value)

        with tf.name_scope('public-var{}'.format('-' + name if name else '')):

            if isinstance(initial_value, (np.ndarray, tf.Tensor)):
                v: BackingTensor = _encode(initial_value, apply_scaling)
                v_on_0, v_on_1 = v, v

            elif isinstance(initial_value, PondPublicTensor):
                v_on_0, v_on_1 = initial_value.unwrapped

            else:
                raise TypeError("Don't know how to turn {} into public variable".format(type(initial_value)))

            with tf.device(self.server_0.device_name):
                x_on_0 = BackingVariable.from_same(v_on_0)

            with tf.device(self.server_1.device_name):
                x_on_1 = BackingVariable.from_same(v_on_1)

        x = PondPublicVariable(self, x_on_0, x_on_1, apply_scaling)
        _initializers.append(x.initializer)
        return x

    def define_private_variable(
        self,
        initial_value,
        apply_scaling: bool=True,
        name: Optional[str]=None
    ) -> 'PondPrivateVariable':
        assert isinstance(initial_value, (np.ndarray, tf.Tensor, PondPublicTensor,
                                          PondPrivateTensor)), type(initial_value)

        with tf.name_scope('private-var{}'.format('-' + name if name else '')):

            if isinstance(initial_value, (np.ndarray, tf.Tensor)):
                v: BackingTensor = _encode(initial_value, apply_scaling)
                v0, v1 = _share(v)

            elif isinstance(initial_value, PondPublicTensor):
                v_on_0, _ = initial_value.unwrapped
                with tf.device(self.server_0.device_name):
                    # NOTE[Morten]
                    # we can alternatively avoid transfer of v1 from server0 and server1
                    # by having the crypto producer (pre-)generate sharings of zero
                    v0, v1 = _share(v_on_0)

            elif isinstance(initial_value, PondPrivateTensor):
                v0, v1 = initial_value.unwrapped

            else:
                raise TypeError(
                    "Don't know how to turn {} into private variable".format(type(initial_value)))

            with tf.device(self.server_0.device_name):
                x0 = BackingVariable.from_same(v0)

            with tf.device(self.server_1.device_name):
                x1 = BackingVariable.from_same(v1)

        x = PondPrivateVariable(self, x0, x1, apply_scaling)
        _initializers.append(x.initializer)
        return x

    def define_public_input(
        self,
        provider: InputProvider,
        apply_scaling: bool=True,
        name: str=None
    ) -> Union['PondPublicTensor', List['PondPublicTensor']]:

        def helper(v: tf.Tensor):
            assert v.shape.is_fully_defined(), "Shape of input '{}' on '{}' is not fully defined".format(name if name else '', provider.player.name)
            w: BackingTensor = _encode(v, apply_scaling)
            return PondPublicTensor(self, w, w, apply_scaling)

        with tf.name_scope('public-input{}'.format('-' + name if name else '')):

            with tf.device(provider.player.device_name):

                inputs = provider.provide_input()

                if isinstance(inputs, tf.Tensor):
                    # single input -> single output
                    v = inputs
                    return helper(v)

                elif isinstance(inputs, (list, tuple)):
                    # multiple inputs -> multiple outputs
                    return [helper(v) for v in inputs]

                else:
                    raise TypeError(
                        "Don't know how to handle inputs of type {}".format(type(inputs)))

    def define_private_input(
        self,
        provider: InputProvider,
        apply_scaling: bool=True,
        name: str=None,
        masked: bool=False
    ) -> Union['PondPrivateTensor', 'PondMaskedTensor', List['PondPrivateTensor'], List['PondMaskedTensor']]:

        def helper(v: tf.Tensor):
            assert v.shape.is_fully_defined(), "Shape of input '{}' on '{}' is not fully defined".format(
                name if name else '', provider.player.name)

<<<<<<< HEAD
            v = _encode(v, apply_scaling)
            x0, x1 = _share(v)
            x = PondPrivateTensor(self, x0, x1, apply_scaling)
=======
            val = _encode(v, apply_scaling)
            x0, x1 = _share(val)
            x = PondPrivateTensor(self, x0, x1)
>>>>>>> 6552eca8

            if not masked:
                return x
            else:
                with tf.name_scope('local_mask'):
                    a = BackingTensor.sample_uniform(v.shape)
                    a0, a1 = _share(a)
<<<<<<< HEAD
                    alpha = v - a
                return PondMaskedTensor(self, x, a, a0, a1, alpha, alpha, apply_scaling)
=======
                    alpha = val - a
                return PondMaskedTensor(self, x, a, a0, a1, alpha, alpha)
>>>>>>> 6552eca8

        with tf.name_scope('private-input{}'.format('-' + name if name else '')):

            with tf.device(provider.player.device_name):

                inputs = provider.provide_input()

                if isinstance(inputs, tf.Tensor):
                    # single input -> single output
                    v = inputs
                    output = helper(v)

                elif isinstance(inputs, (list, tuple)):
                    # multiple inputs -> multiple outputs
                    output = [helper(v) for v in inputs]

                else:
                    raise TypeError(
                        "Don't know how to handle inputs of type {}".format(type(inputs)))

        return output

    def define_output(
        self,
        xs: Union['PondPrivateTensor', List['PondPrivateTensor']],
        receiver: OutputReceiver,
        name: Optional[str]=None
    ) -> tf.Operation:

        def helper(x: 'PondPrivateTensor') -> tf.Tensor:
            assert isinstance(x, PondPrivateTensor), type(x)
            x0, x1 = x.unwrapped
            v: BackingTensor = _reconstruct(x0, x1)
            w: tf.Tensor = _decode(v, x.is_scaled)
            return w

        with tf.name_scope('output{}'.format('-' + name if name else '')):

            with tf.device(receiver.player.device_name):

                if isinstance(xs, PondPrivateTensor):
                    # single input -> single output
                    x = xs
                    op = receiver.receive_output(helper(x))

                elif isinstance(xs, (list, tuple)):
                    op = receiver.receive_output([helper(x) for x in xs])

                else:
                    raise TypeError("Don't know how to handle inputs of type {}".format(type(xs)))

                # wrap in tf.group to prevent sending back any tensors (which might hence be leaked)
                op = tf.group(op)

        return op

    @property
    def initializer(self) -> tf.Operation:
        return tf.group(*_initializers)

    def clear_initializers(self) -> None:
        del _initializers[:]

    def assign(self, variable, value):
        assert isinstance(variable, PondPrivateVariable), type(variable)
        assert isinstance(value, PondPrivateTensor), type(value)
        assert variable.is_scaled == value.is_scaled, "Scaling must match: {}, {}".format(variable.is_scaled, value.is_scaled)

        node_key = ('assign', variable, value)
        op = _nodes.get(node_key, None)

        if op is not None:
            return op

        var0, var1 = variable.variable0, variable.variable1
        val0, val1 = value.share0, value.share1

        with tf.name_scope('assign'):

            with tf.device(self.server_0.device_name):
                op0 = var0.assign_from_same(val0)

            with tf.device(self.server_1.device_name):
                op1 = var1.assign_from_same(val1)

        op = tf.group(op0, op1)
        _nodes[node_key] = op

        return op

    @memoize
    def add(self, x, y):
        x, y = self.lift(x, y)
        return self.dispatch('add', x, y)

    def lift(self, x, y=None):
        """
        Convenience method for working with mixed typed tensors in programs:
        combining any of the Pond objects together with e.g. ints and floats
        will automatically lift the latter into Pond objects.
        """

        if y is None:

            if isinstance(x, (int, float)):
                return self.define_constant(np.array([x]))

            if isinstance(x, PondTensor):
                return x

            raise TypeError("Don't know how to lift {}".format(type(x)))

        else:

            if isinstance(x, (int, float)):

                if isinstance(y, (int, float)):
                    x = self.define_constant(np.array([x]))
                    y = self.define_constant(np.array([y]))
                    return x, y

                if isinstance(y, PondTensor):
                    x = self.define_constant(np.array([x]), apply_scaling=y.is_scaled)
                    return x, y

                raise TypeError("Don't know how to lift {}, {}".format(type(x), type(y)))

            if isinstance(x, PondTensor):

                if isinstance(y, (int, float)):
                    y = self.define_constant(np.array([y]), apply_scaling=x.is_scaled)
                    return x, y

                if isinstance(y, PondTensor):
                    return x, y

                raise TypeError("Don't know how to lift {}, {}".format(type(x), type(y)))

            raise TypeError("Don't know how to lift {}, {}".format(type(x), type(y)))

    def sum(self, x, axis, keepdims):
        node_key = ('sum', x)
        z = _nodes.get(node_key, None)

        if z is not None:
            return z

        x = self.lift(x)

        dispatch = {
            PondPublicTensor: _sum_public,
            PondPrivateTensor: _sum_private,
            PondMaskedTensor: _sum_masked
        }
        func = dispatch.get(_type(x), None)
        if func is None:
            raise TypeError("Don't know how to sum {}".format(type(x)))

        z = func(self, x, axis, keepdims)
        _nodes[node_key] = z

        return z

    @memoize
    def sub(self, x, y):
        x, y = self.lift(x, y)
        return self.dispatch('sub', x, y)

    def mask(self, x):

        if isinstance(x, (list, tuple)):
            # apply recursively
            return [self.mask(xi) for xi in x]

        node_key = ('mask', x)
        x_masked = _nodes.get(node_key, None)

        if x_masked is not None:
            return x_masked

        if isinstance(x, PondPrivateTensor):
            x_masked = _mask_private(self, x)

        else:
            raise TypeError("Don't know how to mask {}".format(type(x)))

        _nodes[node_key] = x_masked
        return x_masked

    @memoize
    def mul(self, x, y):
        x, y = self.lift(x, y)
        return self.dispatch('mul', x, y)

    @memoize
    def square(self, x):
        return self.dispatch('square', x)

    @memoize
    def dot(self, x, y):
        return self.dispatch('dot', x, y)

    @memoize
    def truncate(self, x: 'PondTensor'):
        return self.dispatch('truncate', x)

    def transpose(self, x: 'PondTensor', perm=None):

        node_key = ('transpose', x)
        x_t = _nodes.get(node_key, None)

        if x_t is not None:
            return x_t

        if isinstance(x, PondPublicTensor):
            x_t = _transpose_public(self, x, perm=perm)

        elif isinstance(x, PondPrivateTensor):
            x_t = _transpose_private(self, x, perm=perm)

        elif isinstance(x, PondMaskedTensor):
            x_t = _transpose_masked(self, x, perm=perm)

        else:
            raise TypeError("Don't know how to transpose {}".format(type(x)))

        _nodes[node_key] = x_t

        return x_t

    def reshape(self, x: 'PondTensor', shape: List[int]):

        node_key = ('reshape', x)
        x_reshaped = _nodes.get(node_key, None)

        if x_reshaped is not None:
            return x_reshaped

        if isinstance(x, PondPublicTensor):
            x_reshaped = _reshape_public(self, x, shape)

        elif isinstance(x, PondPrivateTensor):
            x_reshaped = _reshape_private(self, x, shape)

        elif isinstance(x, PondMaskedTensor):
            x_reshaped = _reshape_masked(self, x, shape)
            _nodes[('reshape', x.unmasked)] = x_reshaped.unmasked

        else:
            raise TypeError("Don't know how to reshape {}".format(type(x)))

        _nodes[node_key] = x_reshaped

        return x_reshaped

    def expand_dims(self, x: 'PondTensor', axis=None):

        node_key = ('expand', x)
        x_e = _nodes.get(node_key, None)

        if x_e is not None:
            return x_e

        if isinstance(x, PondPublicTensor):
            x_e = _expand_dims_public(self, x, axis=axis)

        elif isinstance(x, PondPrivateTensor):
            x_e = _expand_dims_private(self, x, axis=axis)

        elif isinstance(x, PondMaskedTensor):
            x_e = _expand_dims_masked(self, x, axis=axis)
            _nodes[('expand', x.unmasked)] = x_e.unmasked

        else:
            raise TypeError("Don't know how to expand dims {}".format(type(x)))

        _nodes[node_key] = x_e

        return x_e

    def squeeze(self, x: 'PondTensor', axis: List[int]):

        node_key = ('squeeze', x)
        x_squeezed = _nodes.get(node_key, None)

        if x_squeezed is not None:
            return x_squeezed

        if isinstance(x, PondPublicTensor):
            x_squeezed = _squeeze_public(self, x, axis)

        elif isinstance(x, PondPrivateTensor):
            x_squeezed = _squeeze_private(self, x, axis)

        elif isinstance(x, PondMaskedTensor):
            x_squeezed = _squeeze_masked(self, x, axis)
            _nodes[('sqeeze', x.unmasked)] = x_squeezed.unmasked

        else:
            raise TypeError("Don't know how to squeeze {}".format(type(x)))

        _nodes[node_key] = x_squeezed

        return x_squeezed

    def strided_slice(self, x: 'PondTensor', *args: Any, **kwargs: Any):
        """ See https://www.tensorflow.org/api_docs/python/tf/strided_slice for documentation on the arguments """

        node_key = ('strided_slice', x)

        x_sliced = _nodes.get(node_key, None)

        if x_sliced is not None:
            return x_sliced

        if isinstance(x, PondPublicTensor):
            x_sliced = _strided_slice_public(self, x, args, kwargs)
        elif isinstance(x, PondPrivateTensor):
            x_sliced = _strided_slice_private(self, x, args, kwargs)
        elif isinstance(x, PondMaskedTensor):
            x_sliced = _strided_slice_masked(self, x, args, kwargs)
            _nodes[('strided_slice', x.unmasked)] = x_sliced.unmasked
        else:
            raise TypeError("Don't know how to do a strided slice {}".format(type(x)))

        _nodes[node_key] = x_sliced

        return x_sliced

    def stack(self, xs: List['PondTensor'], axis: int = 0):

        node_key = ('stack', tuple(xs))
        xs_stack = _nodes.get(node_key, None)

        if xs_stack is not None:
            return xs_stack

        if all([isinstance(x, PondPublicTensor) for x in xs]):
            xs_stack = _stack_public(self, xs, axis=axis)

        elif all([isinstance(x, PondPrivateTensor) for x in xs]):
            xs_stack = _stack_private(self, xs, axis=axis)

        elif all([isinstance(x, PondMaskedTensor) for x in xs]):
            xs_stack = _stack_masked(self, xs, axis=axis)

            unmasked = [x.unmasked for x in xs_stack]
            _nodes[('stack', unmasked)] = unmasked

        else:
            raise TypeError("Don't know how to do a stack {}".format(type(xs)))

        _nodes[node_key] = xs_stack

        return xs_stack

    @memoize
    def sigmoid(self, x: 'PondTensor'):
        assert isinstance(x, PondTensor), type(x)

        w0 = 0.5
        w1 = 0.2159198015
        w3 = -0.0082176259
        w5 = 0.0001825597
        w7 = -0.0000018848
        w9 = 0.0000000072

        with tf.name_scope('sigmoid'):

            # TODO[Morten] try in single round
            x1 = x
            x2 = x1.square()
            x3 = x2 * x
            x5 = x2 * x3
            x7 = x2 * x5
            x9 = x2 * x7

            y1 = x1 * w1
            y3 = x3 * w3
            y5 = x5 * w5
            y7 = x7 * w7
            y9 = x9 * w9

            z = y9 + y7 + y5 + y3 + y1 + w0
            # z = y7 + y5 + y3 + y1 + w0

        return z

    @memoize
    def relu(self, x: 'PondTensor'):
        assert isinstance(x, PondTensor), type(x)

        w0 = 0.44015372000819103
        w1 = 0.500000000
        w2 = 0.11217537671414643
        w4 = -0.0013660836712429923
        w6 = 9.009136367360004e-06
        w8 = -2.1097433984e-08

        with tf.name_scope('relu'):

            x1 = x
            x2 = x.square()
            x4 = x2 * x2
            x6 = x2 * x4
            x8 = x2 * x6

            y1 = x1 * w1
            y2 = x2 * w2
            y4 = x4 * w4
            y6 = x6 * w6
            y8 = x8 * w8

            z = y8 + y6 + y4 + y2 + y1 + w0

        return z

    @memoize
    def reveal(self, x):
        return self.dispatch('reveal', x)

    def cache(self, x):

        if isinstance(x, (list, tuple)):
            # apply recursively
            return [self.cache(xi) for xi in x]

        node_key = ('cache', x)
        cached = _nodes.get(node_key, None)

        if cached is not None:
            return cached

        dispatch = {
            PondPublicTensor: _cache_public,
            PondPrivateTensor: _cache_private,
            PondMaskedTensor: _cache_masked
        }
        func = dispatch.get(_type(x), None)
        if func is None:
            raise TypeError("Don't know how to cache {}".format(type(x)))

        cached = func(self, x)
        _nodes[node_key] = cached

        return cached

    def conv2d(self, x, w, strides, padding):

        node_key = ('conv2d', x, w, strides, padding)
        z = _nodes.get(node_key, None)

        if z is not None:
            return z

        dispatch = {
            (PondPublicTensor, PondPublicTensor): _conv2d_public_public,
            (PondPublicTensor, PondPrivateTensor): _conv2d_public_private,
            (PondPublicTensor, PondMaskedTensor): _conv2d_public_masked,
            (PondPrivateTensor, PondPublicTensor): _conv2d_private_public,
            (PondPrivateTensor, PondPrivateTensor): _conv2d_private_private,
            (PondPrivateTensor, PondMaskedTensor): _conv2d_private_masked,
            (PondMaskedTensor, PondPublicTensor): _conv2d_masked_public,
            (PondMaskedTensor, PondPrivateTensor): _conv2d_masked_private,
            (PondMaskedTensor, PondMaskedTensor): _conv2d_masked_masked
        }

        func = dispatch.get((_type(x), _type(w)), None)
        if func is None:
            raise TypeError("Don't know how to conv2d {} and {}".format(type(x), type(w)))

        z = func(self, x, w, strides, padding)
        _nodes[node_key] = z

        return z

    def avgpool2d(self, x, pool_size, strides, padding):
        node_key = ('avgpool2d', x, tuple(pool_size), tuple(strides), padding)
        z = _nodes.get(node_key, None)

        if z is not None:
            return z

        dispatch = {
            PondPublicTensor: _avgpool2d_public,
            PondPrivateTensor: _avgpool2d_private,
            PondMaskedTensor: _avgpool2d_masked,
        }

        func = dispatch.get(_type(x), None)
        if func is None:
            raise TypeError("Don't know how to avgpool2d {}".format(type(x)))

        z = func(self, x, pool_size, strides, padding)
        _nodes[node_key] = z

        return z

    def dispatch(self, base_name, *args, container=None, **kwargs):
        func_name = '_{}_{}'.format(
            base_name,
            '_'.join([arg.dispatch_id for arg in args if hasattr(arg, 'dispatch_id')])
        )

        if container is None:
            container = _thismodule

        func = getattr(container, func_name, None)
        if func is not None:
            return func(self, *args, **kwargs)
        else:
            raise TypeError("Don't know how to {}: {}".format(base_name, [type(arg) for arg in args]))


#
# Classes representing the base values in the Pond protocol.
#


class PondTensor(abc.ABC):
    """
    This class functions mostly as a convenient way of exposing operations
    directly on the various tensor objects, ie allowing one to write x + y
    instead of prot.add(x, y). Since this functionality is shared among all
    tensors we put it in this superclass.

    This class should never be instantiated on its own.
    """

    prot: Pond
    is_scaled: bool

    def __init__(self, prot, is_scaled):
        self.prot = prot
        self.is_scaled = is_scaled

    @abc.abstractmethod
    def shape(self):
        return

    @abc.abstractmethod
    def unwrapped(self):
        return

    def add(self, other):
        return self.prot.add(self, other)

    def __add__(self, other):
        return self.prot.add(self, other)

    def sum(self, axis, keepdims=False):
        return self.prot.sum(self, axis, keepdims)

    def sub(self, other):
        return self.prot.sub(self, other)

    def __sub__(self, other):
        return self.prot.sub(self, other)

    def mul(self, other):
        return self.prot.mul(self, other)

    def __mul__(self, other):
        return self.prot.mul(self, other)

    def square(self):
        return self.prot.square(self)

    def dot(self, other):
        return self.prot.dot(self, other)

    def tranpose(self):
        return self.prot.transpose(self)

    def truncate(self):
        return self.prot.truncate(self)

    def expand_dims(self):
        return self.prot.expand_dims(self)


class PondPublicTensor(PondTensor):
    """
    This class represents a public tensor, known by at least the two servers
    but potentially known by more. Although there is only a single value we
    replicate it on both servers to avoid sending it from one to the other
    in the operations where it's needed by both (eg multiplication).
    """

    dispatch_id = 'public'

    def __init__(
        self,
        prot,
        value_on_0: BackingTensor,
        value_on_1: BackingTensor,
        is_scaled: bool
    ) -> None:
        assert isinstance(value_on_0, BackingTensor), type(value_on_0)
        assert isinstance(value_on_1, BackingTensor), type(value_on_1)
        assert value_on_0.shape == value_on_1.shape

        super(PondPublicTensor, self).__init__(prot, is_scaled)
        self.value_on_0 = value_on_0
        self.value_on_1 = value_on_1

    def __repr__(self):
        return 'PondPublicTensor(shape={})'.format(self.shape)

    @property
    def shape(self):
        return self.value_on_0.shape

    @property
    def unwrapped(self):
        return (self.value_on_0, self.value_on_1)

    def eval(self, sess, feed_dict={}, tag=None) -> np.ndarray:
        value: BackingTensor = self.value_on_0.eval(sess, feed_dict=feed_dict, tag=tag)
        return _decode(value, self.is_scaled)


class PondPrivateTensor(PondTensor):
    """
    This class represents a private value that may be unknown to everyone.
    """

    dispatch_id = 'private'

    def __init__(
        self,
        prot,
        share0: BackingTensor,
        share1: BackingTensor,
        is_scaled: bool
    ) -> None:
        assert isinstance(share0, BackingTensor), type(share0)
        assert isinstance(share1, BackingTensor), type(share1)
        assert share0.shape == share1.shape

        super(PondPrivateTensor, self).__init__(prot, is_scaled)
        self.share0 = share0
        self.share1 = share1

    def __repr__(self):
        return 'PondPrivateTensor(shape={})'.format(self.shape)

    @property
    def shape(self):
        return self.share0.shape

    @property
    def unwrapped(self):
        return (self.share0, self.share1)

    def reveal(self):
        return self.prot.reveal(self)


class PondMaskedTensor(PondTensor):
    """
    This class is part of an optimization where values are only ever masked
    once as opposed to for every operation in which they are used. As such
    it represents a private value with additional data associated, namely
    the masks used for the shares on the two servers as well as on the
    crypto provider. For convenience it keeps a reference to the unmasked
    value as well (in the form of a private tensor).
    """

    dispatch_id = 'masked'

    def __init__(
        self,
        prot,
        unmasked: PondPrivateTensor,
        a: BackingTensor,
        a0: BackingTensor,
        a1: BackingTensor,
        alpha_on_0: BackingTensor,
        alpha_on_1: BackingTensor,
        is_scaled: bool
    ) -> None:
        assert isinstance(unmasked, PondPrivateTensor)

        super(PondMaskedTensor, self).__init__(prot, is_scaled)
        self.unmasked = unmasked
        self.a = a
        self.a0 = a0
        self.a1 = a1
        self.alpha_on_0 = alpha_on_0
        self.alpha_on_1 = alpha_on_1

    def __repr__(self):
        return 'PondMaskedTensor(shape={})'.format(self.shape)

    @property
    def shape(self):
        return self.a.shape

    @property
    def unwrapped(self):
        return (self.a, self.a0, self.a1, self.alpha_on_0, self.alpha_on_1)


#
# Extentions of the base Pond classes that record extra information
# relevant to how TensorFlow works.
#


class PondConstant(PondPublicTensor):
    """
    This class essentially represents a public value, however it additionally
    records the fact that the underlying value was declared as a constant.
    """

    def __init__(self, prot, constant_on_0, constant_on_1, is_scaled):
        assert type(constant_on_0) is BackingConstant, type(constant_on_0)
        assert type(constant_on_1) is BackingConstant, type(constant_on_1)
        assert constant_on_0.shape == constant_on_1.shape

        super(PondConstant, self).__init__(prot, constant_on_0, constant_on_1, is_scaled)
        self.constant_on_0 = constant_on_0
        self.constant_on_1 = constant_on_1

    def __repr__(self):
        return 'PondConstant(shape={})'.format(self.shape)


class PondPublicPlaceholder(PondPublicTensor):
    """
    This class essentially represents a public value, however it additionally
    records the fact that the backing tensor was declared as a placeholder in
    order to allow treating it as a placeholder itself.
    """

    def __init__(self, prot, placeholder_on_0, placeholder_on_1, is_scaled):
        assert type(placeholder_on_0) is BackingPlaceholder, type(placeholder_on_0)
        assert type(placeholder_on_1) is BackingPlaceholder, type(placeholder_on_1)
        assert placeholder_on_0.shape == placeholder_on_1.shape

        super(PondPublicPlaceholder, self).__init__(prot, placeholder_on_0, placeholder_on_1, is_scaled)
        self.placeholder_on_0 = placeholder_on_0
        self.placeholder_on_1 = placeholder_on_1

    def __repr__(self):
        return 'PondPublicPlaceholder(shape={})'.format(self.shape)


class PondPrivatePlaceholder(PondPrivateTensor):
    """
    This class essentially represents a private value, however it additionally
    records the fact that the backing tensor was declared as a placeholder in
    order to allow treating it as a placeholder itself.
    """

    def __init__(self, prot, placeholder, tensor0, tensor1, is_scaled):
        assert type(placeholder) is BackingPlaceholder, type(placeholder)
        assert type(tensor0) is BackingTensor, type(tensor0)
        assert type(tensor1) is BackingTensor, type(tensor1)
        assert tensor0.shape == tensor1.shape

        super(PondPrivatePlaceholder, self).__init__(prot, tensor0, tensor1, is_scaled)
        self.placeholders = placeholder.backing
        self.tensor0 = tensor0
        self.tensor1 = tensor1

    def __repr__(self):
        return 'PondPrivatePlaceholder(shape={})'.format(self.shape)

    def feed_from_native(self, value):
        assert type(value) in [np.ndarray], type(value)

        v = _encode(value, self.is_scaled)
        return {
            p: v for p, v in zip(self.placeholders, v.backing)
        }


class PondPublicVariable(PondPublicTensor):
    """
    This class essentially represents a public value, however it additionally
    records the fact that the backing tensor was declared as a variable in
    order to allow treating it as a variable itself.
    """

    def __init__(self, prot, variable_on_0, variable_on_1, is_scaled):
        assert type(variable_on_0) is BackingVariable, type(variable_on_0)
        assert type(variable_on_1) is BackingVariable, type(variable_on_1)
        assert variable_on_0.shape == variable_on_1.shape

        super(PondPublicVariable, self).__init__(prot, variable_on_0, variable_on_1, is_scaled)
        self.variable_on_0 = variable_on_0
        self.variable_on_1 = variable_on_1
        self.initializer = tf.group(*[var.initializer for var in [variable_on_0, variable_on_1]])

    def __repr__(self):
        return 'PondPublicVariable(shape={})'.format(self.shape)


class PondPrivateVariable(PondPrivateTensor):
    """
    This class essentially represents a private value, however it additionally
    records the fact that the backing tensor was declared as a variable in
    order to allow treating it as a variable itself.
    """

    def __init__(self, prot, variable0, variable1, is_scaled):
        assert type(variable0) is BackingVariable, type(variable0)
        assert type(variable1) is BackingVariable, type(variable1)
        assert variable0.shape == variable1.shape

        super(PondPrivateVariable, self).__init__(prot, variable0, variable1, is_scaled)
        self.variable0 = variable0
        self.variable1 = variable1
        self.initializer = tf.group(*[var.initializer for var in [variable0, variable1]])

    def __repr__(self):
        return 'PondPrivateVariable(shape={})'.format(self.shape)


class PondCachedPublicTensor(PondPrivateTensor):

    def __init__(self, prot, x_on_0, x_on_1, is_scaled, updator):
        assert isinstance(x_on_0, BackingTensor), type(x_on_0)
        assert isinstance(x_on_1, BackingTensor), type(x_on_1)
        assert isinstance(updator, tf.Operation), type(updator)

        super(PondCachedPublicTensor, self).__init__(prot, x_on_0, x_on_1, is_scaled)
        self.updator = updator

    def __repr__(self):
        return 'PondCachedPublicTensor(shape={})'.format(self.shape)


class PondCachedPrivateTensor(PondPrivateTensor):

    def __init__(self, prot, x0, x1, is_scaled, updator):
        assert isinstance(x0, BackingTensor), type(x0)
        assert isinstance(x1, BackingTensor), type(x1)
        assert isinstance(updator, tf.Operation), type(updator)

        super(PondCachedPrivateTensor, self).__init__(prot, x0, x1, is_scaled)
        self.updator = updator

    def __repr__(self):
        return 'PondCachedPrivateTensor(shape={})'.format(self.shape)


class PondCachedMaskedTensor(PondMaskedTensor):

    def __init__(self, prot, unmasked, a, a0, a1, alpha_on_0, alpha_on_1, is_scaled, updator):
        assert isinstance(unmasked, PondPrivateTensor), type(unmasked)
        assert isinstance(a, BackingTensor), type(a)
        assert isinstance(a0, BackingTensor), type(a0)
        assert isinstance(a1, BackingTensor), type(a1)
        assert isinstance(alpha_on_0, BackingTensor), type(alpha_on_0)
        assert isinstance(alpha_on_1, BackingTensor), type(alpha_on_1)
        assert isinstance(updator, tf.Operation), type(updator)

        super(PondCachedMaskedTensor, self).__init__(
            prot, unmasked, a, a0, a1, alpha_on_0, alpha_on_1, is_scaled)
        self.updator = updator

    def __repr__(self):
        return 'PondCachedMaskedTensor(shape={})'.format(self.shape)


def _encode(rationals, apply_scaling) -> BackingTensor:
    """ Encode tensor of rational numbers into tensor of ring elements """

    with tf.name_scope('encode'):
        scaling_factor = 2 ** BITPRECISION_FRACTIONAL if apply_scaling else 1

        if isinstance(rationals, np.ndarray):
            scaled = (rationals * scaling_factor).astype(int).astype(object)

        elif isinstance(rationals, tf.Tensor):
            scaled = tf.cast(rationals * scaling_factor, tf.int32)

        else:
            raise TypeError("Don't know how to encode {}".format(type(rationals)))

        return BackingTensor.from_native(scaled)


def _decode(elements: BackingTensor, is_scaled: bool) -> Union[tf.Tensor, np.ndarray]:
    """ Decode tensor of ring elements into tensor of rational numbers """

    with tf.name_scope('decode'):

        scaling_factor = 2 ** BITPRECISION_FRACTIONAL if is_scaled else 1

        # NOTE we assume that x + BOUND fits within int32, ie that (BOUND - 1) + BOUND <= 2**31 - 1
        return ((elements + BOUND).to_int32() - BOUND) / scaling_factor


def _share(secret: BackingTensor) -> Tuple[BackingTensor, BackingTensor]:

    with tf.name_scope('share'):
        share0 = BackingTensor.sample_uniform(secret.shape)
        share1 = secret - share0
        return share0, share1


def _reconstruct(share0: BackingTensor, share1: BackingTensor) -> BackingTensor:

    with tf.name_scope('reconstruct'):
        return share0 + share1


#
# helpers
#


def _type(x):

    if isinstance(x, PondPublicTensor):
        return PondPublicTensor

    if isinstance(x, PondPrivateTensor):
        return PondPrivateTensor

    if isinstance(x, PondMaskedTensor):
        return PondMaskedTensor

    return type(x)


#
# cache
#


def _cache_wrap_helper(sources):
    variables = [
        BackingVariable.from_native(tf.zeros(shape=source.shape, dtype=BackingTensor.int_type))
        for source in sources
    ]
    updator = tf.group(*[
        var.assign_from_same(val)
        for var, val in zip(variables, sources)
    ])
    return variables, updator


def _cache_public(prot, x):
    assert isinstance(x, PondPublicTensor), type(x)

    x_on_0, x_on_1 = x.unwrapped

    with tf.name_scope('cache'):

        with tf.device(prot.server_0.device_name):
            [x_on_0_cached], updator0 = _cache_wrap_helper([x_on_0])

        with tf.device(prot.server_1.device_name):
            [x_on_1_cached], updator1 = _cache_wrap_helper([x_on_1])

        updator = tf.group(updator0, updator1)

    _global_cache_updators.append(updator)
    return PondCachedPublicTensor(
        prot,
        x_on_0_cached,
        x_on_1_cached,
        x.is_scaled,
        updator
    )


def _cache_private(prot, x):
    assert isinstance(x, PondPrivateTensor), type(x)

    x0, x1 = x.unwrapped

    with tf.name_scope('cache'):

        with tf.device(prot.server_0.device_name):
            [x0_cached], updator0 = _cache_wrap_helper([x0])

        with tf.device(prot.server_1.device_name):
            [x1_cached], updator1 = _cache_wrap_helper([x1])

        updator = tf.group(updator0, updator1)

    _global_cache_updators.append(updator)
    return PondCachedPrivateTensor(
        prot,
        x0_cached,
        x1_cached,
        x.is_scaled,
        updator
    )


def _cache_masked(prot, x):
    assert isinstance(x, PondMaskedTensor), type(x)

    unmasked = x.unmasked
    a, a0, a1, alpha_on_0, alpha_on_1 = x.unwrapped

    with tf.name_scope('cache'):

        with tf.device(prot.crypto_producer.device_name):
            [a_cached], updator_cp = _cache_wrap_helper([a])

        with tf.device(prot.server_0.device_name):
            [a0_cached, alpha_on_0_cached], updator0 = _cache_wrap_helper([a0, alpha_on_0])

        with tf.device(prot.server_1.device_name):
            [a1_cached, alpha_on_1_cached], updator1 = _cache_wrap_helper([a1, alpha_on_1])

        updator = tf.group(updator_cp, updator0, updator1)
        unmasked_cached = prot.cache(unmasked)

    _global_cache_updators.append(updator)
    return PondCachedMaskedTensor(
        prot,
        unmasked_cached,
        a_cached,
        a0_cached,
        a1_cached,
        alpha_on_0_cached,
        alpha_on_1_cached,
        x.is_scaled,
        updator
    )


#
# truncate
#

# truncation factor for going from double to single precision
K = 2 ** BITPRECISION_FRACTIONAL
assert gcd(K, M) == 1

K_inv_wrapped = BackingTensor.from_native(np.array([inverse(K, M)]))
M_wrapped = BackingTensor.from_native(np.array([M]))


def _raw_truncate(x: BackingTensor):
    y = x - (x % K)
    return y * K_inv_wrapped


def _truncate_public(prot, x):
    assert isinstance(x, PondPublicTensor)

    x_on_0, x_on_1 = x.unwrapped

    with tf.name_scope('truncate'):

        with tf.device(prot.server_0.device_name):
            y_on_0 = _raw_truncate(x_on_0)

        with tf.device(prot.server_1.device_name):
            y_on_1 = _raw_truncate(x_on_1)

    return PondPublicTensor(prot, y_on_0, y_on_1, x.is_scaled)


def _truncate_private(prot, x):
    assert isinstance(x, PondPrivateTensor)

    if prot.use_noninteractive_truncation:
        return _truncate_private_noninteractive(prot, x)
    else:
        return _truncate_private_interactive(prot, x)


def _truncate_private_noninteractive(prot, x):
    assert isinstance(x, PondPrivateTensor)

    x0, x1 = x.unwrapped

    with tf.name_scope('truncate-ni'):

        with tf.device(prot.server_0.device_name):
            y0 = _raw_truncate(x0)

        with tf.device(prot.server_1.device_name):
            y1 = M_wrapped - _raw_truncate(M_wrapped - x1)

    return PondPrivateTensor(prot, y0, y1, x.is_scaled)


def _truncate_private_interactive(prot, a: PondPrivateTensor):
    """ See protocol TruncPr (3.1) in "Secure Computation With Fixed-Point Numbers"
    by Octavian Catrina and Amitabh Saxena, FC'10. """

    with tf.name_scope('truncate-i'):

        # we first rotate `a` to make sure the reconstructed value fall into
        # a non-negative interval `[0, 2B)` for some bound B; this uses an
        # assumption that the values originally lie in `[-B, B)`, and will
        # leak private information otherwise

        B = 2**(BITPRECISION_INTEGRAL + 2 * BITPRECISION_FRACTIONAL)
        b = a + B

        # next step is for server0 to add a statistical mask to `b`, reveal
        # it to server1, and compute the lower part

        mask_bitlength = int(log2(B) + STATISTICAL_SECURITY)
        assert mask_bitlength < 100, mask_bitlength

        b0, b1 = b.unwrapped
        shape = a.shape

        with tf.device(prot.server_0.device_name):
            r = BackingTensor.sample_bounded(shape, mask_bitlength)
            c0 = b0 + r

        with tf.device(prot.server_1.device_name):
            c1 = b1
            c_lower = _reconstruct(c0, c1) % K

        # then use the lower part of the masked value to compute lower part
        # of original value

        with tf.device(prot.server_0.device_name):
            r_lower = r % K
            a_lower0 = r_lower * -1

        with tf.device(prot.server_1.device_name):
            a_lower1 = c_lower

        # finally subtract and multiply by inverse

        a0, a1 = a.unwrapped

        with tf.device(prot.server_0.device_name):
            d0 = (a0 - a_lower0) * K_inv_wrapped

        with tf.device(prot.server_1.device_name):
            d1 = (a1 - a_lower1) * K_inv_wrapped

    return PondPrivateTensor(prot, d0, d1, a.is_scaled)


def _truncate_masked(prot, x):
    assert isinstance(x, PondMaskedTensor)
    return prot.truncate(x.unmasked)


#
# reveal helpers
#


def _reveal_private(prot, x):
    assert isinstance(x, PondPrivateTensor), type(x)

    with tf.name_scope('reveal'):

        x0, x1 = x.unwrapped

        with tf.device(prot.server_0.device_name):
            z_on_0 = x0 + x1

        with tf.device(prot.server_1.device_name):
            z_on_1 = x0 + x1

    return PondPublicTensor(prot, z_on_0, z_on_1, x.is_scaled)


def _reveal_masked(prot, x):
    assert isinstance(x, PondMaskedTensor), type(x)
    return prot.reveal(x.unmasked)


#
# add helpers
#


def _add_public_public(prot, x, y):
    assert isinstance(x, PondPublicTensor), type(x)
    assert isinstance(y, PondPublicTensor), type(y)
    assert x.is_scaled == y.is_scaled, "Cannot mix different encodings: {} {}".format(x.is_scaled, y.is_scaled)

    x_on_0, x_on_1 = x.unwrapped
    y_on_0, y_on_1 = y.unwrapped

    with tf.name_scope('add'):

        with tf.device(prot.server_0.device_name):
            z_on_0 = x_on_0 + y_on_0

        with tf.device(prot.server_1.device_name):
            z_on_1 = x_on_1 + y_on_1

    return PondPublicTensor(prot, z_on_0, z_on_1, x.is_scaled)


def _add_public_private(prot, x, y):
    assert isinstance(x, PondPublicTensor), type(x)
    assert isinstance(y, PondPrivateTensor), type(y)
    assert x.is_scaled == y.is_scaled, "Cannot mix different encodings: {} {}".format(x.is_scaled, y.is_scaled)

    x_on_0, _ = x.unwrapped
    y0, y1 = y.unwrapped

    with tf.name_scope('add'):

        with tf.device(prot.server_0.device_name):
            z0 = x_on_0 + y0

        with tf.device(prot.server_1.device_name):
            z1 = y1

    return PondPrivateTensor(prot, z0, z1, x.is_scaled)


def _add_public_masked(prot, x, y):
    assert isinstance(x, PondPublicTensor), type(x)
    assert isinstance(y, PondMaskedTensor), type(y)
    return prot.add(x, y.unmasked)


def _add_private_public(prot, x, y):
    assert isinstance(x, PondPrivateTensor), type(x)
    assert isinstance(y, PondPublicTensor), type(y)
    assert x.is_scaled == y.is_scaled, "Cannot mix different encodings: {} {}".format(x.is_scaled, y.is_scaled)

    x0, x1 = x.unwrapped
    y_on_0, _ = y.unwrapped

    with tf.name_scope('add'):

        with tf.device(prot.server_0.device_name):
            z0 = x0 + y_on_0

        with tf.device(prot.server_1.device_name):
            z1 = x1

    return PondPrivateTensor(prot, z0, z1, x.is_scaled)


def _add_private_private(prot, x, y):
    assert isinstance(x, PondPrivateTensor), type(x)
    assert isinstance(y, PondPrivateTensor), type(y)
    assert x.is_scaled == y.is_scaled, "Cannot mix different encodings: {} {}".format(x.is_scaled, y.is_scaled)

    x0, x1 = x.unwrapped
    y0, y1 = y.unwrapped

    with tf.name_scope('add'):

        with tf.device(prot.server_0.device_name):
            z0 = x0 + y0

        with tf.device(prot.server_1.device_name):
            z1 = x1 + y1

    return PondPrivateTensor(prot, z0, z1, x.is_scaled)


def _add_private_masked(prot, x, y):
    assert isinstance(x, PondPrivateTensor), type(x)
    assert isinstance(y, PondMaskedTensor), type(y)
    return prot.add(x, y.unmasked)


def _add_masked_public(prot, x, y):
    assert isinstance(x, PondMaskedTensor), type(x)
    assert isinstance(y, PondPublicTensor), type(y)
    return prot.add(x.unmasked, y)


def _add_masked_private(prot, x, y):
    assert isinstance(x, PondMaskedTensor), type(x)
    assert isinstance(y, PondPrivateTensor), type(y)
    return prot.add(x.unmasked, y)


def _add_masked_masked(prot, x, y):
    assert isinstance(x, PondMaskedTensor), type(x)
    assert isinstance(y, PondMaskedTensor), type(y)
    return prot.add(x.unmasked, y.unmasked)


#
# sum helpers
#


def _sum_core(prot: Pond,
              x: PondTensor,
              axis: int,
              keepdims: Optional[bool]) -> Tuple[BackingTensor, BackingTensor]:

    x_on_0, x_on_1 = x.unwrapped

    with tf.name_scope('sum'):

        with tf.device(prot.server_0.device_name):
            y_on_0 = x_on_0.sum(axis, keepdims)

        with tf.device(prot.server_1.device_name):
            y_on_1 = x_on_1.sum(axis, keepdims)

    return y_on_0, y_on_1


def _sum_public(prot: Pond,
                x: PondPublicTensor,
                axis: int,
                keepdims: Optional[bool]) -> PondPublicTensor:
    y_on_0, y_on_1 = _sum_core(prot, x, axis, keepdims)
    return PondPublicTensor(prot, y_on_0, y_on_1, x.is_scaled)


def _sum_private(prot: Pond,
                 x: PondPrivateTensor,
                 axis: int,
                 keepdims: Optional[bool]) -> PondPrivateTensor:
    y_on_0, y_on_1 = _sum_core(prot, x, axis, keepdims)
    return PondPrivateTensor(prot, y_on_0, y_on_1, x.is_scaled)


def _sum_masked(prot: Pond,
                x: PondMaskedTensor,
                axis: int,
                keepdims: Optional[bool]) -> PondPrivateTensor:
    # y_on_0, y_on_1 = _sum_core(prot, x.unmasked, axis, keepdims)
    # return PondPrivateTensor(prot, y_on_0, y_on_1)
    raise NotImplementedError


#
# sub helpers
#


def _sub_public_public(prot, x, y):
    assert isinstance(x, PondPublicTensor), type(x)
    assert isinstance(y, PondPublicTensor), type(y)
    assert x.is_scaled == y.is_scaled, "Cannot mix different encodings: {} {}".format(x.is_scaled, y.is_scaled)

    x_on_0, x_on_1 = x.unwrapped
    y_on_0, y_on_1 = y.unwrapped

    with tf.name_scope('sub'):

        with tf.device(prot.server_0.device_name):
            z_on_0 = x_on_0 - y_on_0

        with tf.device(prot.server_1.device_name):
            z_on_1 = x_on_1 - y_on_1

    return PondPublicTensor(prot, z_on_0, z_on_1, x.is_scaled)


def _sub_public_private(prot, x, y):
    assert isinstance(x, PondPublicTensor), type(x)
    assert isinstance(y, PondPrivateTensor), type(y)
    assert x.is_scaled == y.is_scaled, "Cannot mix different encodings: {} {}".format(x.is_scaled, y.is_scaled)

    x_on_0, _ = x.unwrapped
    y0, y1 = y.unwrapped

    with tf.name_scope('sub'):

        with tf.device(prot.server_0.device_name):
            z0 = x_on_0 - y0

        with tf.device(prot.server_1.device_name):
            z1 = y1.negative()

    return PondPrivateTensor(prot, z0, z1, x.is_scaled)


def _sub_public_masked(prot, x, y):
    assert isinstance(x, PondPublicTensor), type(x)
    assert isinstance(y, PondMaskedTensor), type(y)
    return prot.sub(x, y.unmasked)


def _sub_private_public(prot, x, y):
    assert isinstance(x, PondPrivateTensor), type(x)
    assert isinstance(y, PondPublicTensor), type(y)
    assert x.is_scaled == y.is_scaled, "Cannot mix different encodings: {} {}".format(x.is_scaled, y.is_scaled)

    x0, x1 = x.unwrapped
    y_on_0, _ = y.unwrapped

    with tf.name_scope('sub'):

        with tf.device(prot.server_0.device_name):
            z0 = x0 - y_on_0

        with tf.device(prot.server_1.device_name):
            z1 = x1

    return PondPrivateTensor(prot, z0, z1, x.is_scaled)


def _sub_private_private(prot, x, y):
    assert isinstance(x, PondPrivateTensor), type(x)
    assert isinstance(y, PondPrivateTensor), type(y)
    assert x.is_scaled == y.is_scaled, "Cannot mix different encodings: {} {}".format(x.is_scaled, y.is_scaled)

    x0, x1 = x.unwrapped
    y0, y1 = y.unwrapped

    with tf.name_scope('sub'):

        with tf.device(prot.server_0.device_name):
            z0 = x0 - y0

        with tf.device(prot.server_1.device_name):
            z1 = x1 - y1

    return PondPrivateTensor(prot, z0, z1, x.is_scaled)


def _sub_private_masked(prot, x, y):
    assert isinstance(x, PondPrivateTensor), type(x)
    assert isinstance(y, PondMaskedTensor), type(y)
    return prot.sub(x, y.unmasked)


def _sub_masked_public(prot, x, y):
    assert isinstance(x, PondMaskedTensor), type(x)
    assert isinstance(y, PondPublicTensor), type(y)
    return prot.sub(x.unmasked, y)


def _sub_masked_private(prot, x, y):
    assert isinstance(x, PondMaskedTensor), type(x)
    assert isinstance(y, PondPrivateTensor), type(y)
    return prot.sub(x.unmasked, y)


def _sub_masked_masked(prot, x, y):
    assert isinstance(x, PondMaskedTensor), type(x)
    assert isinstance(y, PondMaskedTensor), type(y)
    return prot.sub(x.unmasked, y.unmasked)


#
# mul helpers
#


def _mul_public_public(prot, x, y):
    assert isinstance(x, PondPublicTensor), type(x)
    assert isinstance(y, PondPublicTensor), type(y)

    x_on_0, x_on_1 = x.unwrapped
    y_on_0, y_on_1 = y.unwrapped

    with tf.name_scope('mul'):

        with tf.device(prot.server_0.device_name):
            z_on_0 = x_on_0 * y_on_0

        with tf.device(prot.server_1.device_name):
            z_on_1 = x_on_1 * y_on_1

    z = PondPublicTensor(prot, z_on_0, z_on_1, x.is_scaled or y.is_scaled)
    z = prot.truncate(z) if x.is_scaled and y.is_scaled else z
    return z


def _mul_public_private(prot, x, y):
    assert isinstance(x, PondPublicTensor), type(x)
    assert isinstance(y, PondPrivateTensor), type(y)

    x_on_0, x_on_1 = x.unwrapped
    y0, y1 = y.unwrapped

    with tf.name_scope('mul'):

        with tf.device(prot.server_0.device_name):
            z0 = x_on_0 * y0

        with tf.device(prot.server_1.device_name):
            z1 = x_on_1 * y1

    z = PondPrivateTensor(prot, z0, z1, x.is_scaled or y.is_scaled)
    z = prot.truncate(z) if x.is_scaled and y.is_scaled else z
    return z


def _mul_public_masked(prot, x, y):
    assert isinstance(x, PondPublicTensor), type(x)
    assert isinstance(y, PondMaskedTensor), type(y)
    return prot.mul(x, y.unmasked)


def _mul_private_public(prot, x, y):
    assert isinstance(x, PondPrivateTensor), type(x)
    assert isinstance(y, PondPublicTensor), type(y)

    x0, x1 = x.unwrapped
    y_on_0, y_on_1 = y.unwrapped

    with tf.name_scope('mul'):

        with tf.device(prot.server_0.device_name):
            z0 = x0 * y_on_0

        with tf.device(prot.server_1.device_name):
            z1 = x1 * y_on_1

    z = PondPrivateTensor(prot, z0, z1, x.is_scaled or y.is_scaled)
    z = prot.truncate(z) if x.is_scaled and y.is_scaled else z
    return z


def _mul_private_private(prot, x, y):
    assert isinstance(x, PondPrivateTensor), type(x)
    assert isinstance(y, PondPrivateTensor), type(y)
    return prot.mul(prot.mask(x), prot.mask(y))


def _mul_private_masked(prot, x, y):
    assert isinstance(x, PondPrivateTensor), type(x)
    assert isinstance(y, PondMaskedTensor), type(y)
    return prot.mul(prot.mask(x), y)


def _mul_masked_public(prot, x, y):
    assert isinstance(x, PondMaskedTensor), type(x)
    assert isinstance(y, PondPublicTensor), type(y)
    return prot.mul(x.unmasked, y)


def _mul_masked_private(prot, x, y):
    assert isinstance(x, PondMaskedTensor), type(x)
    assert isinstance(y, PondPrivateTensor), type(y)
    return prot.mul(x, prot.mask(y))


def _mul_masked_masked(prot, x, y):
    assert isinstance(x, PondMaskedTensor), type(x)
    assert isinstance(y, PondMaskedTensor), type(y)

    a, a0, a1, alpha_on_0, alpha_on_1 = x.unwrapped
    b, b0, b1, beta_on_0, beta_on_1 = y.unwrapped

    with tf.name_scope('mul'):

        with tf.device(prot.crypto_producer.device_name):
            ab = a * b
            ab0, ab1 = _share(ab)

        with tf.device(prot.server_0.device_name):
            alpha = alpha_on_0
            beta = beta_on_0
            z0 = ab0 + (a0 * beta) + (alpha * b0) + (alpha * beta)

        with tf.device(prot.server_1.device_name):
            alpha = alpha_on_1
            beta = beta_on_1
            z1 = ab1 + (a1 * beta) + (alpha * b1)

    z = PondPrivateTensor(prot, z0, z1, x.is_scaled or y.is_scaled)
    z = prot.truncate(z) if x.is_scaled and y.is_scaled else z
    return z


#
# square helpers
#


def _square_public(prot, x):
    assert isinstance(x, PondPublicTensor), type(x)

    x_on_0, x_on_1 = x.unwrapped

    with tf.name_scope('square'):

        with tf.device(prot.server_0.device_name):
            y_on_0 = x_on_0 * x_on_0

        with tf.device(prot.server_1.device_name):
            y_on_1 = x_on_1 * x_on_1

    y = PondPublicTensor(prot, y_on_0, y_on_1, x.is_scaled)
    y = prot.truncate(y) if y.is_scaled else y
    return y


def _square_private(prot, x):
    assert isinstance(x, PondPrivateTensor), type(x)
    return prot.square(prot.mask(x))


def _square_masked(prot, x):
    assert isinstance(x, PondMaskedTensor), type(x)

    a, a0, a1, alpha_on_0, alpha_on_1 = x.unwrapped

    with tf.name_scope('square'):

        with tf.device(prot.crypto_producer.device_name):
            aa = a * a
            aa0, aa1 = _share(aa)

        with tf.device(prot.server_0.device_name):
            alpha = alpha_on_0
            y0 = aa0 + (a0 * alpha) * 2 + (alpha * alpha)

        with tf.device(prot.server_1.device_name):
            alpha = alpha_on_1
            y1 = aa1 + (a1 * alpha) * 2

    y = PondPrivateTensor(prot, y0, y1, x.is_scaled)
    y = prot.truncate(y) if y.is_scaled else y
    return y


#
# dot helpers
#


def _dot_public_public(prot, x: PondPublicTensor, y: PondPublicTensor) -> PondPublicTensor:

    x_on_0, x_on_1 = x.unwrapped
    y_on_0, y_on_1 = y.unwrapped

    with tf.name_scope('dot'):

        with tf.device(prot.server_0.device_name):
            x = x_on_0
            y = y_on_0
            z_on_0 = x.dot(y)

        with tf.device(prot.server_1.device_name):
            x = x_on_1
            y = y_on_1
            z_on_1 = x.dot(y)

    z = PondPublicTensor(prot, z_on_0, z_on_1, x.is_scaled or y.is_scaled)
    z = prot.truncate(z) if x.is_scaled and y.is_scaled else z
    return z


def _dot_public_private(prot, x, y):
    assert isinstance(x, PondPublicTensor), type(x)
    assert isinstance(y, PondPrivateTensor), type(y)

    x_on_0, x_on_1 = x.unwrapped
    y0, y1 = y.unwrapped

    with tf.name_scope('dot'):

        with tf.device(prot.server_0.device_name):
            x = x_on_0
            z0 = x.dot(y0)

        with tf.device(prot.server_1.device_name):
            x = x_on_1
            z1 = x.dot(y1)

    z = PondPrivateTensor(prot, z0, z1, x.is_scaled or y.is_scaled)
    z = prot.truncate(z) if x.is_scaled and y.is_scaled else z
    return z


def _dot_public_masked(prot, x, y):
    assert isinstance(x, PondPublicTensor), type(x)
    assert isinstance(y, PondMaskedTensor), type(y)
    return prot.dot(x, y.unmasked)


def _dot_private_public(prot, x, y):
    assert isinstance(x, PondPrivateTensor), type(x)
    assert isinstance(y, PondPublicTensor), type(y)

    x0, x1 = x.unwrapped
    y_on_0, y_on_1 = y.unwrapped

    with tf.name_scope('dot'):

        with tf.device(prot.server_0.device_name):
            y = y_on_0
            z0 = x0.dot(y)

        with tf.device(prot.server_0.device_name):
            y = y_on_1
            z1 = x1.dot(y)

    z = PondPrivateTensor(prot, z0, z1, x.is_scaled or y.is_scaled)
    z = prot.truncate(z) if x.is_scaled and y.is_scaled else z
    return z


def _dot_private_private(prot, x, y):
    assert isinstance(x, PondPrivateTensor), type(x)
    assert isinstance(y, PondPrivateTensor), type(y)
    return prot.dot(prot.mask(x), prot.mask(y))


def _dot_private_masked(prot, x, y):
    assert isinstance(x, PondPrivateTensor), type(x)
    assert isinstance(y, PondMaskedTensor), type(y)
    return prot.dot(prot.mask(x), y)


def _dot_masked_public(prot, x, y):
    assert isinstance(x, PondMaskedTensor), type(x)
    assert isinstance(y, PondPublicTensor), type(y)
    return prot.dot(x.unmasked, y)


def _dot_masked_private(prot, x, y):
    assert isinstance(x, PondMaskedTensor), type(x)
    assert isinstance(y, PondPrivateTensor), type(y)
    return prot.dot(x, prot.mask(y))


def _dot_masked_masked(prot, x, y):
    assert isinstance(x, PondMaskedTensor), type(x)
    assert isinstance(y, PondMaskedTensor), type(y)

    a, a0, a1, alpha_on_0, alpha_on_1 = x.unwrapped
    b, b0, b1, beta_on_0, beta_on_1 = y.unwrapped

    with tf.name_scope('dot'):

        with tf.device(prot.crypto_producer.device_name):
            ab = a.dot(b)
            ab0, ab1 = _share(ab)

        with tf.device(prot.server_0.device_name):
            alpha = alpha_on_0
            beta = beta_on_0
            z0 = ab0 + a0.dot(beta) + alpha.dot(b0) + alpha.dot(beta)

        with tf.device(prot.server_1.device_name):
            alpha = alpha_on_1
            beta = beta_on_1
            z1 = ab1 + a1.dot(beta) + alpha.dot(b1)

    z = PondPrivateTensor(prot, z0, z1, x.is_scaled or y.is_scaled)
    z = prot.truncate(z) if x.is_scaled and y.is_scaled else z
    return z


#
# Conv helpers
#
# TODO[koen] create operations for all possible combinations


def _conv2d_public_public(prot, x, y, strides, padding):
    assert isinstance(x, PondPublicTensor), type(x)
    assert isinstance(y, PondPublicTensor), type(y)

    x_0, x_1 = x.unwrapped
    y_0, y_1 = y.unwrapped

    with tf.name_scope('conv2d'):

        with tf.device(prot.server_0.device_name):
            z0 = x_0.conv2d(y_0, strides, padding)

        with tf.device(prot.server_1.device_name):
            z1 = x_1.conv2d(y_1, strides, padding)

    z = PondPublicTensor(prot, z0, z1, x.is_scaled or y.is_scaled)
    z = prot.truncate(z) if x.is_scaled and y.is_scaled else z
    return z


def _conv2d_public_private(prot, x, y, strides, padding):
    raise NotImplementedError()


def _conv2d_public_masked(prot, x, y, strides, padding):
    raise NotImplementedError()


def _conv2d_private_public(prot, x, y, strides, padding):
    raise NotImplementedError()


def _conv2d_private_masked(prot, x, y, strides, padding):
    assert isinstance(x, PondPrivateTensor), type(x)
    assert isinstance(y, PondMaskedTensor), type(y)
    return prot.conv2d(prot.mask(x), y, strides, padding)


def _conv2d_private_private(prot, x, y, strides, padding):
    assert isinstance(x, PondPrivateTensor), type(x)
    assert isinstance(y, PondPrivateTensor), type(y)
    return prot.conv2d(prot.mask(x), prot.mask(y), strides, padding)


def _conv2d_masked_public(prot, x, y, strides, padding):
    raise NotImplementedError()


def _conv2d_masked_private(prot, x, y, strides, padding):
    assert isinstance(x, PondMaskedTensor), type(x)
    assert isinstance(y, PondPrivateTensor), type(y)
    return prot.conv2d(x, prot.mask(y), strides, padding)


def _conv2d_masked_masked(prot, x, y, strides, padding):
    assert isinstance(x, PondMaskedTensor), type(x)
    assert isinstance(y, PondMaskedTensor), type(y)

    a, a0, a1, alpha_on_0, alpha_on_1 = x.unwrapped
    b, b0, b1, beta_on_0, beta_on_1 = y.unwrapped

    with tf.name_scope('conv2d'):

        with tf.device(prot.crypto_producer.device_name):
            a_conv2d_b = a.conv2d(b, strides, padding)
            a_conv2d_b0, a_conv2d_b1 = _share(a_conv2d_b)

        with tf.device(prot.server_0.device_name):
            alpha = alpha_on_0
            beta = beta_on_0
            z0 = a_conv2d_b0 \
                + a0.conv2d(beta, strides, padding) \
                + alpha.conv2d(b0, strides, padding) \
                + alpha.conv2d(beta, strides, padding)

        with tf.device(prot.server_1.device_name):
            alpha = alpha_on_1
            beta = beta_on_1
            z1 = a_conv2d_b1 \
                + a1.conv2d(beta, strides, padding) \
                + alpha.conv2d(b1, strides, padding)

    z = PondPrivateTensor(prot, z0, z1, x.is_scaled or y.is_scaled)
    z = prot.truncate(z) if x.is_scaled and y.is_scaled else z
    return z


#
# average pooling helpers
#


def _avgpool2d_core(prot: Pond,
                    x: PondTensor,
                    pool_size: Tuple[int, int],
                    strides: Tuple[int, int],
                    padding: str) -> Tuple[BackingTensor, BackingTensor, float]:
    x_on_0, x_on_1 = x.unwrapped
    _, _, H, W = x.shape
    scalar = 1 / (pool_size[0] * pool_size[1])
    siamese = pool_size == strides and pool_size[0] == pool_size[1]
    even = H.value % pool_size[0] == 0 and W.value % pool_size[1] == 0

    if siamese and even:
        pooler = _avgpool2d_reshape_reduce
    else:
        pooler = _avgpool2d_im2col_reduce

    with tf.device(prot.server_0.device_name):
        y_on_0 = pooler(x_on_0, pool_size, strides, padding)

    with tf.device(prot.server_1.device_name):
        y_on_1 = pooler(x_on_1, pool_size, strides, padding)

    return y_on_0, y_on_1, scalar


def _avgpool2d_reshape_reduce(x: BackingTensor,
                              pool_size: Tuple[int, int],
                              strides: Tuple[int, int],
                              padding: str) -> BackingTensor:
    pool_height, pool_width = tf.Dimension(pool_size[0]), tf.Dimension(pool_size[1])
    N, C, H, W = x.shape
    x_reshaped = x.reshape([N,
                            C,
                            H // pool_height,
                            pool_height,
                            W // pool_width,
                            pool_width])
    return x_reshaped.sum(axis=3).sum(axis=4)


def _avgpool2d_im2col_reduce(x: BackingTensor,
                             pool_size: Tuple[int, int],
                             strides: Tuple[int, int],
                             padding: str) -> BackingTensor:
    batch, channels, height, width = x.shape
    pool_height, pool_width = pool_size

    if padding == "SAME":
        out_height: int = math.ceil(int(height) / strides[0])
        out_width: int = math.ceil(int(width) / strides[1])
    else:
        out_height = math.ceil((int(height) - pool_size[0] + 1) / strides[0])
        out_width = math.ceil((int(width) - pool_size[1] + 1) / strides[1])

    x_split = x.reshape((batch * channels, 1, height, width))
    x_cols = x_split.im2col(pool_height, pool_width, padding, strides[0])
    x_cols_sum = x_cols.sum(axis=0)
    out = x_cols_sum.reshape([out_height, out_width, batch, channels]).transpose([2, 3, 0, 1])
    return out


def _avgpool2d_public(prot: Pond,
                      x: PondPublicTensor,
                      pool_size: Tuple[int, int],
                      strides: Tuple[int, int],
                      padding: str) -> PondPublicTensor:

    with tf.name_scope('avgpool2d'):
        y_on_0, y_on_1, scalar = _avgpool2d_core(prot, x, pool_size, strides, padding)
        return PondPublicTensor(prot, y_on_0, y_on_1, x.is_scaled) * scalar


def _avgpool2d_private(prot: Pond,
                       x: PondPrivateTensor,
                       pool_size: Tuple[int, int],
                       strides: Tuple[int, int],
                       padding: str) -> PondPrivateTensor:

    with tf.name_scope('avgpool2d'):
        y_on_0, y_on_1, scalar = _avgpool2d_core(prot, x, pool_size, strides, padding)
        return PondPrivateTensor(prot, y_on_0, y_on_1, x.is_scaled) * scalar


def _avgpool2d_masked(prot: Pond,
                      x: PondMaskedTensor,
                      pool_size: Tuple[int, int],
                      strides: Tuple[int, int],
                      padding: str) -> PondPrivateTensor:

    with tf.name_scope('avgpool2d'):
        y_on_0, y_on_1, scalar = _avgpool2d_core(prot, x.unmasked, pool_size, strides, padding)
        return PondPrivateTensor(prot, y_on_0, y_on_1, x.is_scaled) * scalar


#
# transpose helpers
#


def _transpose_public(prot, x, perm=None):
    assert isinstance(x, PondPublicTensor)

    x_on_0, x_on_1 = x.unwrapped

    with tf.name_scope('transpose'):

        with tf.device(prot.server_0.device_name):
            x_on_0_t = x_on_0.transpose(perm=perm)

        with tf.device(prot.server_1.device_name):
            x_on_1_t = x_on_1.transpose(perm=perm)

    return PondPublicTensor(prot, x_on_0_t, x_on_1_t, x.is_scaled)


def _transpose_private(prot, x, perm=None):
    assert isinstance(x, PondPrivateTensor)

    x0, x1 = x.unwrapped

    with tf.name_scope('transpose'):

        with tf.device(prot.server_0.device_name):
            x0_t = x0.transpose(perm=perm)

        with tf.device(prot.server_1.device_name):
            x1_t = x1.transpose(perm=perm)

    return PondPrivateTensor(prot, x0_t, x1_t, x.is_scaled)


def _transpose_masked(prot, x, perm=None):
    assert isinstance(x, PondMaskedTensor)

    a, a0, a1, alpha_on_0, alpha_on_1 = x.unwrapped

    with tf.name_scope('transpose'):

        with tf.device(prot.crypto_producer.device_name):
            a_t = a.transpose(perm=perm)

        with tf.device(prot.server_0.device_name):
            a0_t = a0.transpose(perm=perm)
            alpha_on_0_t = alpha_on_0.transpose(perm=perm)

        with tf.device(prot.server_1.device_name):
            a1_t = a1.transpose(perm=perm)
            alpha_on_1_t = alpha_on_1.transpose(perm=perm)

        x_unmasked_t = prot.transpose(x.unmasked, perm=perm)

    return PondMaskedTensor(
        prot,
        x_unmasked_t,
        a_t, a0_t, a1_t, alpha_on_0_t, alpha_on_1_t,
        x.is_scaled
    )


#
# strided slice helpers
#


def _strided_slice_public(prot, x: PondPublicTensor, args: Any, kwargs: Any):
    assert isinstance(x, PondPublicTensor)

    x_on_0, x_on_1 = x.unwrapped

    with tf.name_scope('strided_slice'):

        with tf.device(prot.server_0.device_name):
            x_on_0_slice = x_on_0.strided_slice(args, kwargs)

        with tf.device(prot.server_1.device_name):
            x_on_1_slice = x_on_1.strided_slice(args, kwargs)

    return PondPublicTensor(prot, x_on_0_slice, x_on_1_slice, x.is_scaled)


def _strided_slice_private(prot, x: PondPrivateTensor, args: Any, kwargs: Any):
    assert isinstance(x, PondPrivateTensor)

    x0, x1 = x.unwrapped

    with tf.name_scope('strided_slice'):

        with tf.device(prot.server_0.device_name):
            x0_slice = x0.strided_slice(args, kwargs)

        with tf.device(prot.server_1.device_name):
            x1_slice = x1.strided_slice(args, kwargs)

    return PondPrivateTensor(prot, x0_slice, x1_slice, x.is_scaled)


def _strided_slice_masked(prot, x: PondMaskedTensor, args: Any, kwargs: Any):
    assert isinstance(x, PondMaskedTensor)

    a, a0, a1, alpha_on_0, alpha_on_1 = x.unwrapped

    with tf.name_scope('strided_slice'):

        with tf.device(prot.crypto_producer.device_name):
            a_slice = a.strided_slice(args, kwargs)

        with tf.device(prot.server_0.device_name):
            a0_slice = a0.strided_slice(args, kwargs)
            alpha_on_0_slice = alpha_on_0.strided_slice(args, kwargs)

        with tf.device(prot.server_1.device_name):
            a1_slice = a1.strided_slice(args, kwargs)
            alpha_on_1_slice = alpha_on_1.strided_slice(args, kwargs)

        x_unmasked_slice = prot.strided_slice(x.unmasked, args, kwargs)

    return PondMaskedTensor(
        prot,
        x_unmasked_slice,
        a_slice,
        a0_slice,
        a1_slice,
        alpha_on_0_slice,
        alpha_on_1_slice,
        x.is_scaled)


#
# strided slice helpers
#


def _stack_public(prot, xs: List[PondPublicTensor], axis: int=0):
    assert all([x.is_scaled for x in xs])

    xs_on_0, xs_on_1 = zip(*(x.unwrapped for x in xs))

    with tf.name_scope('stack'):

        with tf.device(prot.server_0.device_name):
            x_on_0_stacked = stack(xs_on_0, axis=axis)

        with tf.device(prot.server_1.device_name):
            x_on_1_stacked = stack(xs_on_1, axis=axis)

    return PondPublicTensor(prot, x_on_0_stacked, x_on_1_stacked, xs[0].is_scaled)


def _stack_private(prot, xs: List[PondPrivateTensor], axis: int=0):
    assert all([x.is_scaled for x in xs])

    xs0, xs1 = zip(*(x.unwrapped for x in xs))

    with tf.name_scope('stack'):

        with tf.device(prot.server_0.device_name):
            x0_stacked = stack(xs0, axis=axis)

        with tf.device(prot.server_1.device_name):
            x1_stacked = stack(xs1, axis=axis)

    return PondPrivateTensor(prot, x0_stacked, x1_stacked, xs[0].is_scaled)


def _stack_masked(prot, xs: List[PondMaskedTensor], axis: int=0):
    assert all([x.is_scaled for x in xs])

    a, a0, a1, alpha_on_0, alpha_on_1 = zip(*(x.unwrapped for x in xs))

    with tf.name_scope('stack'):

        with tf.device(prot.crypto_producer.device_name):
            a_stacked = stack(a, axis=axis)

        with tf.device(prot.server_0.device_name):
            a0_stacked = stack(a0, axis=axis)
            alpha_on_0_stacked = stack(alpha_on_0, axis=axis)

        with tf.device(prot.server_1.device_name):
            a1_stacked = stack(a1, axis=axis)
            alpha_on_1_stacked = stack(alpha_on_1, axis=axis)

        x_unmasked_stacked = prot.stack([x.unmasked for x in xs], axis=axis)

    return PondMaskedTensor(
        prot,
        x_unmasked_stacked,
        a_stacked,
        a0_stacked,
        a1_stacked,
        alpha_on_0_stacked,
        alpha_on_1_stacked,
        xs[0].is_scaled
    )


#
# mask helpers
#


def _mask_private(prot, x: PondPrivateTensor) -> PondMaskedTensor:
    assert isinstance(x, PondPrivateTensor)

    x0, x1 = x.unwrapped
    shape = x.shape

    with tf.name_scope('mask'):

        with tf.device(prot.crypto_producer.device_name):
            a = BackingTensor.sample_uniform(shape)
            a0, a1 = _share(a)

        with tf.device(prot.server_0.device_name):
            alpha0 = x0 - a0

        with tf.device(prot.server_1.device_name):
            alpha1 = x1 - a1

        # exchange of alphas

        with tf.device(prot.server_0.device_name):
            alpha_on_0 = _reconstruct(alpha0, alpha1)

        with tf.device(prot.server_1.device_name):
            alpha_on_1 = _reconstruct(alpha0, alpha1)

    return PondMaskedTensor(prot, x, a, a0, a1, alpha_on_0, alpha_on_1, x.is_scaled)


#
# reshape helpers
#


def _reshape_public(prot, x: PondPublicTensor, shape: List[int]) -> PondPublicTensor:
    assert isinstance(x, PondPublicTensor)

    x_on_0, x_on_1 = x.unwrapped

    with tf.name_scope('reshape'):

        with tf.device(prot.server_0.device_name):
            x_on_0_reshaped = x_on_0.reshape(shape)

        with tf.device(prot.server_1.device_name):
            x_on_1_reshaped = x_on_1.reshape(shape)

    return PondPublicTensor(prot, x_on_0_reshaped, x_on_1_reshaped, x.is_scaled)


def _reshape_private(prot, x: PondPrivateTensor, shape: List[int]) -> PondPrivateTensor:
    assert isinstance(x, PondPrivateTensor)

    x0, x1 = x.unwrapped

    with tf.name_scope('reshape'):

        with tf.device(prot.server_0.device_name):
            x0_reshaped = x0.reshape(shape)

        with tf.device(prot.server_1.device_name):
            x1_reshaped = x1.reshape(shape)

    return PondPrivateTensor(prot, x0_reshaped, x1_reshaped, x.is_scaled)


def _reshape_masked(prot, x: PondMaskedTensor, shape: List[int]) -> PondMaskedTensor:
    assert isinstance(x, PondMaskedTensor)

    a, a0, a1, alpha_on_0, alpha_on_1 = x.unwrapped

    with tf.name_scope('reshape'):

        with tf.device(prot.crypto_producer.device_name):
            a_reshaped = a.reshape(shape)

        with tf.device(prot.server_0.device_name):
            a0_reshaped = a0.reshape(shape)
            alpha_on_0_reshaped = alpha_on_0.reshape(shape)

        with tf.device(prot.server_1.device_name):
            a1_reshaped = a1.reshape(shape)
            alpha_on_1_reshaped = alpha_on_1.reshape(shape)

        x_unmasked_reshaped = prot.reshape(x.unmasked)

    return PondMaskedTensor(
        prot,
        x_unmasked_reshaped,
        a_reshaped,
        a0_reshaped,
        a1_reshaped,
        alpha_on_0_reshaped,
        alpha_on_1_reshaped,
        x.is_scaled
    )


#
# expand dims helpers
#


def _expand_dims_public(prot, x, axis=None):
    assert isinstance(x, PondPublicTensor)

    x_on_0, x_on_1 = x.unwrapped

    with tf.name_scope('expand'):

        with tf.device(prot.server_0.device_name):
            x_on_0_e = x_on_0.expand_dims(axis=axis)

        with tf.device(prot.server_1.device_name):
            x_on_1_e = x_on_1.expand_dims(axis=axis)

    return PondPublicTensor(prot, x_on_0_e, x_on_1_e, x.is_scaled)


def _expand_dims_private(prot, x, axis=None):
    assert isinstance(x, PondPrivateTensor)

    x0, x1 = x.unwrapped

    with tf.name_scope('expand'):

        with tf.device(prot.server_0.device_name):
            x0_e = x0.expand_dims(axis=axis)

        with tf.device(prot.server_1.device_name):
            x1_e = x1.expand_dims(axis=axis)

    return PondPrivateTensor(prot, x0_e, x1_e, x.is_scaled)


def _expand_dims_masked(prot, x, axis=None):
    assert isinstance(x, PondMaskedTensor)

    a, a0, a1, alpha_on_0, alpha_on_1 = x.unwrapped

    with tf.name_scope('expand'):

        with tf.device(prot.crypto_producer.device_name):
            a_e = a.expand_dims(axis=axis)

        with tf.device(prot.server_0.device_name):
            a0_e = a0.expand_dims(axis=axis)
            alpha_on_0_e = alpha_on_0.expand_dims(axis=axis)

        with tf.device(prot.server_1.device_name):
            a1_e = a1.expand_dims(axis=axis)
            alpha_on_1_e = alpha_on_1.expand_dims(axis=axis)

        x_unmasked_e = prot.expand_dims(x.unmasked, axis=axis)

    return PondMaskedTensor(
        prot,
        x_unmasked_e,
        a_e,
        a0_e,
        a1_e,
        alpha_on_0_e,
        alpha_on_1_e,
        x.is_scaled
    )


#
# squeeze helpers
#


def _squeeze_public(prot, x: PondPublicTensor, axis: List[int]) -> PondPublicTensor:
    assert isinstance(x, PondPublicTensor)

    x_on_0, x_on_1 = x.unwrapped

    with tf.name_scope('squeeze'):

        with tf.device(prot.server_0.device_name):
            x_on_0_squeezed = x_on_0.squeeze(axis)

        with tf.device(prot.server_1.device_name):
            x_on_1_squeezed = x_on_1.squeeze(axis)

    return PondPublicTensor(prot, x_on_0_squeezed, x_on_1_squeezed, x.is_scaled)


def _squeeze_private(prot, x: PondPrivateTensor, axis: List[int]) -> PondPrivateTensor:
    assert isinstance(x, PondPrivateTensor)

    x0, x1 = x.unwrapped

    with tf.name_scope('squeeze'):

        with tf.device(prot.server_0.device_name):
            x0_squeezed = x0.squeeze(axis)

        with tf.device(prot.server_1.device_name):
            x1_squeezed = x1.squeeze(axis)

    return PondPrivateTensor(prot, x0_squeezed, x1_squeezed, x.is_scaled)


def _squeeze_masked(prot, x: PondMaskedTensor, axis: List[int]) -> PondMaskedTensor:
    assert isinstance(x, PondMaskedTensor)

    a, a0, a1, alpha_on_0, alpha_on_1 = x.unwrapped

    with tf.name_scope('squeeze'):

        with tf.device(prot.crypto_producer.device_name):
            a_squeezed = a.squeeze(axis)

        with tf.device(prot.server_0.device_name):
            a0_squeezed = a0.squeeze(axis)
            alpha_on_0_squeezed = alpha_on_0.squeeze(axis)

        with tf.device(prot.server_1.device_name):
            a1_squeezed = a1.squeeze(axis)
            alpha_on_1_squeezed = alpha_on_1.squeeze(axis)

        x_unmasked_squeezed = prot.squeeze(x.unmasked)

    return PondMaskedTensor(
        prot,
        x_unmasked_squeezed,
        a_squeezed,
        a0_squeezed,
        a1_squeezed,
        alpha_on_0_squeezed,
        alpha_on_1_squeezed,
        x.is_scaled
    )<|MERGE_RESOLUTION|>--- conflicted
+++ resolved
@@ -217,15 +217,9 @@
             assert v.shape.is_fully_defined(), "Shape of input '{}' on '{}' is not fully defined".format(
                 name if name else '', provider.player.name)
 
-<<<<<<< HEAD
-            v = _encode(v, apply_scaling)
-            x0, x1 = _share(v)
-            x = PondPrivateTensor(self, x0, x1, apply_scaling)
-=======
             val = _encode(v, apply_scaling)
             x0, x1 = _share(val)
-            x = PondPrivateTensor(self, x0, x1)
->>>>>>> 6552eca8
+            x = PondPrivateTensor(self, x0, x1, apply_scaling)
 
             if not masked:
                 return x
@@ -233,13 +227,8 @@
                 with tf.name_scope('local_mask'):
                     a = BackingTensor.sample_uniform(v.shape)
                     a0, a1 = _share(a)
-<<<<<<< HEAD
-                    alpha = v - a
+                    alpha = val - a
                 return PondMaskedTensor(self, x, a, a0, a1, alpha, alpha, apply_scaling)
-=======
-                    alpha = val - a
-                return PondMaskedTensor(self, x, a, a0, a1, alpha, alpha)
->>>>>>> 6552eca8
 
         with tf.name_scope('private-input{}'.format('-' + name if name else '')):
 
