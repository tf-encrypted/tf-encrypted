--- conflicted
+++ resolved
@@ -277,9 +277,9 @@
         y = _lift(self, y)
 
         dispatch = {
-            PondPublicTensor:  _sum_public,
+            PondPublicTensor: _sum_public,
             PondPrivateTensor: _sum_private,
-            PondMaskedTensor:  _sum_masked
+            PondMaskedTensor: _sum_masked
         }
         func = dispatch.get(_type(x), None)
         if func is None:
@@ -694,9 +694,9 @@
             return z
 
         dispatch = {
-            PondPublicTensor:  _avgpool2d_public,
+            PondPublicTensor: _avgpool2d_public,
             PondPrivateTensor: _avgpool2d_private,
-            PondMaskedTensor:  _avgpool2d_masked,
+            PondMaskedTensor: _avgpool2d_masked,
         }
 
         func = dispatch.get(_type(x), None)
@@ -1851,36 +1851,6 @@
 
 
 def _avgpool2d_im2col_reduce(x: BackingTensor,
-<<<<<<< HEAD
-                             pool_size: Tuple[int],
-                             strides: Tuple[int],
-                             padding: str) -> BackingTensor:
-
-    batch, channels, height, width = x.shape
-    pool_height, pool_width = pool_size
-
-    print(f'heights {height} {pool_height}')
-
-    out_height = (height - pool_height) // tf.Dimension(strides[0] + 1)
-    out_width = (width - pool_width) // tf.Dimension(strides[0] + 1)
-
-    x_split = x.reshape((batch * channels, 1, height, width))
-    x_cols = x_split.im2col(pool_height, pool_width, padding, strides[0])
-
-
-
-    x_cols_sum = x_cols.sum(axis=0)
-    print(f'x cols shape {x_cols_sum.shape}')
-    #
-    # print(f'sum shape {x_cols_sum.shape}')
-    # print(f'types {type(x_cols)} .. {type(x_cols_sum)}')
-    # print(f'type2 {type(int(x_cols.shape[1]))}')
-    # lol = np.arange(int(x_cols.shape[1]))
-
-
-    # x_cols_avg = x_cols[x_cols_sum, lol]
-    out = x_cols_sum.reshape(out_height, out_width, batch, channels).transpose(2, 3, 0, 1)
-=======
                              pool_size: Tuple[int, int],
                              strides: Tuple[int, int],
                              padding: str) -> BackingTensor:
@@ -1898,7 +1868,6 @@
     x_cols = x_split.im2col(pool_height, pool_width, padding, strides[0])
     x_cols_sum = x_cols.sum(axis=0)
     out = x_cols_sum.reshape([out_height, out_width, batch, channels]).transpose([2, 3, 0, 1])
->>>>>>> 672b08e2
 
     return out
 
