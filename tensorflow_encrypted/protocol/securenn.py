--- conflicted
+++ resolved
@@ -1,8 +1,4 @@
-<<<<<<< HEAD
-from typing import List
-=======
 from typing import List, Optional
->>>>>>> b316a84a
 import random
 import sys
 import tensorflow as tf
@@ -35,10 +31,7 @@
             crypto_producer=server_2,
             **kwargs
         )
-<<<<<<< HEAD
-=======
         self.alt_factory = alt_factory
->>>>>>> b316a84a
 
     @memoize
     def bitwise_not(self, x: PondTensor) -> PondTensor:
@@ -63,14 +56,9 @@
         assert not y.is_scaled, "Input is not supposed to be scaled"
         return x + y - self.bitwise_and(x, y) * 2
 
-<<<<<<< HEAD
-    def binarize(self, x: PondTensor) -> PondTensor:
-        raise NotImplementedError
-=======
     def binarize(self, x: PondTensor, modulus: Optional[int]=None) -> PondTensor:
         modulus = modulus or p
         return binarize(x, modulus)
->>>>>>> b316a84a
 
     @memoize
     def msb(self, x: PondTensor) -> PondTensor:
@@ -140,22 +128,6 @@
         with tf.name_scope('lsb_mask'):
             with tf.device(prot.crypto_producer.device_name):
                 x = prot.tensor_factory.Tensor.sample_uniform(y.shape)
-<<<<<<< HEAD
-                xbits = x.binarize()
-                xlsb = xbits[..., 0]
-                x = PondPrivateTensor(prot, *prot._share(x), is_scaled=False)
-                xbits = PondPrivateTensor(prot, *prot._share(xbits), is_scaled=False)
-                xlsb = PondPrivateTensor(prot, *prot._share(xlsb, p), is_scaled=False)
-
-            devices = [prot.server0.device_name, prot.server1.device_name]
-            bits_device = random.choice(devices)
-            with tf.device(bits_device):
-                b = _generate_random_bits(y.shape)
-
-        with tf.name_scope('lsb_ops'):
-            r = (y + x).reveal()
-            rbits = prot.binarize(r)
-=======
                 xbits = binarize(x, p)
                 xlsb = xbits[..., 0]
                 x = PondPrivateTensor(prot, *prot._share(x, prot.tensor_factory), is_scaled=False)
@@ -170,7 +142,6 @@
         with tf.name_scope('lsb_ops'):
             r = (y + x).reveal()
             rbits = prot.binarize(r, p)
->>>>>>> b316a84a
             rlsb = rbits[..., 0]
 
             bp = prot.private_compare(xbits, r, b)
@@ -188,9 +159,5 @@
 
 
 def _generate_random_bits(prot: SecureNN, shape: List[int]):
-<<<<<<< HEAD
-    backing = prot.tensor_factory.Tensor.sample_bounded(shape, bitlength=1)
-=======
     backing = prot.tensor_factory.Tensor.sample_uniform(shape)
->>>>>>> b316a84a
     return PondPublicTensor(prot, backing, backing, is_scaled=False)