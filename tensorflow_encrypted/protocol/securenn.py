from typing import List, Tuple
import random
import sys
import tensorflow as tf
import numpy as np

from .protocol import memoize
from ..protocol.pond import (
    Pond, PondTensor, PondPublicTensor, PondPrivateTensor, PondMaskedTensor
)
from ..tensor.prime import prime_factory, PrimeTensor
from ..tensor.factory import AbstractFactory
from ..player import Player
from ..tensor.tensor import AbstractTensor
from ..config import get_default_config
from ..tensor.odd_implicit import OddImplicitTensor

_thismodule = sys.modules[__name__]
p = 37  # TODO: import or choose based on factory kwarg to super.__init__()


class SecureNN(Pond):

    def __init__(
        self,
        server_0: Player,
        server_1: Player,
        server_2: Player,
        alt_factory: AbstractFactory=prime_factory(p),
        **kwargs
    ) -> None:
        super(SecureNN, self).__init__(
            server_0=server_0 or get_default_config().get_player('server0'),
            server_1=server_1 or get_default_config().get_player('server1'),
            crypto_producer=server_2 or get_default_config().get_player('crypto_producer'),
            **kwargs
        )
        self.alt_factory = alt_factory

    @memoize
    def bitwise_not(self, x: PondTensor) -> PondTensor:
        assert not x.is_scaled, "Input is not supposed to be scaled"
        return self.sub(1, x)

    @memoize
    def bitwise_and(self, x: PondTensor, y: PondTensor) -> PondTensor:
        assert not x.is_scaled, "Input is not supposed to be scaled"
        assert not y.is_scaled, "Input is not supposed to be scaled"
        return x * y

    @memoize
    def bitwise_or(self, x: PondTensor, y: PondTensor) -> PondTensor:
        assert not x.is_scaled, "Input is not supposed to be scaled"
        assert not y.is_scaled, "Input is not supposed to be scaled"
        return x + y - self.bitwise_and(x, y)

    @memoize
    def bitwise_xor(self, x: PondTensor, y: PondTensor) -> PondTensor:
        assert not x.is_scaled, "Input is not supposed to be scaled"
        assert not y.is_scaled, "Input is not supposed to be scaled"
        return x + y - self.bitwise_and(x, y) * 2

    def odd_modulus_bitwise_xor(self, x: PondPrivateTensor, bits: PondPublicTensor) -> PondPrivateTensor:
        int_type = self.tensor_factory.Tensor.int_type

        with tf.device(self.server_0.device_name):
            ones = OddImplicitTensor(tf.ones(x.shape, dtype=int_type), dtype=int_type)
            share0 = ones.optional_sub(x.share0, bits.value_on_0)

        with tf.device(self.server_1.device_name):
            zeros = OddImplicitTensor(tf.zeros(x.shape, dtype=int_type), dtype=int_type)
            share1 = zeros.optional_sub(x.share1, bits.value_on_1)

        return PondPrivateTensor(self, share0, share1, is_scaled=False)

    @memoize
    def msb(self, x: PondTensor) -> PondTensor:
        # NOTE when the modulus is odd then msb reduces to lsb via x -> 2*x
        if self.M % 2 != 1:
            # NOTE: this is currently only for use with an odd-modulus CRTTensor
            #       NativeTensor will use an even modulus and will require share_convert
            raise Exception('SecureNN protocol assumes a ring of odd cardinality, ' +
                            'but it was initialized with an even one.')
        return self.lsb(x * 2)

    def lsb(self, x: PondTensor) -> PondTensor:
        return self.dispatch('lsb', x, container=_thismodule)

    @memoize
    def negative(self, x: PondTensor) -> PondTensor:
        # NOTE MSB is 1 iff xi < 0
        return self.msb(x)

    @memoize
    def non_negative(self, x: PondTensor) -> PondTensor:
        return self.bitwise_not(self.msb(x))

    @memoize
    def less(self, x: PondTensor, y: PondTensor) -> PondTensor:
        return self.negative(x - y)

    @memoize
    def less_equal(self, x: PondTensor, y: PondTensor) -> PondTensor:
        return self.bitwise_not(self.greater(x, y))

    @memoize
    def greater(self, x: PondTensor, y: PondTensor) -> PondTensor:
        return self.negative(y - x)

    @memoize
    def greater_equal(self, x: PondTensor, y: PondTensor) -> PondTensor:
        return self.bitwise_not(self.less(x, y))

    @memoize
    def select_share(self, x: PondTensor, y: PondTensor, bit: PondTensor) -> PondTensor:
        return x + bit * (y - x)

<<<<<<< HEAD
    def private_compare(self, x: PondTensor, r: PondTensor, beta: PondTensor) -> PondTensor:
        raise NotImplementedError()
=======
    def private_compare(self,
                        x: PondPrivateTensor,
                        r: PondPublicTensor,
                        beta: PondPublicTensor) -> PondPrivateTensor:
        # this is a placeholder;
        # it computes the functionality of private_compare in plain text
        x = x.reveal()
        xval = self._reconstruct(x.value_on_0, x.value_on_1)
        rval = self._reconstruct(r.value_on_0, r.value_on_1)
        bval = tf.cast(self._reconstruct(beta.value_on_0, beta.value_on_1).value, tf.int8)
        tf_res = tf.cast(xval.value > rval.value, tf.int8)
        xord = tf.bitwise.bitwise_xor(tf_res, bval)
        val = self.tensor_factory.Tensor.from_native(tf.cast(xord, tf.int32))
        share0, share1 = self._share(val)
        return PondPrivateTensor(self, share0, share1, is_scaled=x.is_scaled)
>>>>>>> 171a0b51

    def share_convert(self, x: PondPrivateTensor) -> PondPrivateTensor:
        L = self.tensor_factory.Tensor.modulus

        if L > 2**64:
            raise Exception('SecureNN share convert only support moduli of less or equal to 2 ** 64.')

        # P0
        with tf.device(self.server_0.device_name):
            bitmask = _generate_random_bits(self, x.shape)
            sharemask = self.tensor_factory.Tensor.sample_uniform(x.shape) + 1

            sharemask0, sharemask1, alpha_wrap = share_with_wrap(self, sharemask, L)

            pvt_sharemask = PondPrivateTensor(self, sharemask0, sharemask1, is_scaled=False)

            masked = x + pvt_sharemask

        alpha_wrap_t = PrimeTensor(-alpha_wrap.value - 1, p)
        zero = PrimeTensor(np.zeros(alpha_wrap.shape, dtype=np.int32), p)
        alpha = PondPrivateTensor(self, alpha_wrap_t, zero, is_scaled=False)

        # P0, P1
        with tf.device(self.server_0.device_name):
            beta_wrap_0 = x.share0.compute_wrap(sharemask0, L)

        with tf.device(self.server_1.device_name):
            beta_wrap_1 = x.share1.compute_wrap(sharemask1, L)

        beta_wrap = PondPrivateTensor(self, beta_wrap_0, beta_wrap_1, is_scaled=False)

        # P2
        with tf.device(self.crypto_producer.device_name):
            delta_wrap = masked.share0.compute_wrap(masked.share1, L)
            x_pub_masked = masked.reveal()

            xbits = x_pub_masked.value_on_0.to_bits()

        deltashare0, deltashare1 = self._share(delta_wrap)
        bitshare0, bitshare1 = self._share(xbits, self.alt_factory)

        bitshares = PondPrivateTensor(self, bitshare0, bitshare1, is_scaled=False)
        deltashares = PondPrivateTensor(self, deltashare0, deltashare1, is_scaled=False)

        with tf.device(self.server_0.device_name):
            # outbit = self.private_compare(bitshares, pvt_sharemask.reveal().value_on_0 - 1, bitmask)
            inp = self.tensor_factory.Tensor.from_native(np.ones(x.shape))
            outbit = PondPublicTensor(self, inp, inp, is_scaled=False)

        compared0, compared1 = self._share(outbit.value_on_0)

        compared = PondPrivateTensor(self, compared0, compared1, is_scaled=False)

        # P0, P1
        preconverter = self.odd_modulus_bitwise_xor(compared, bitmask)

        deltashares = self.to_odd_modulus(deltashares)
        beta_wrap = self.to_odd_modulus(beta_wrap)

        converter = beta_wrap + preconverter + deltashares

        converter = converter + self.to_odd_modulus(alpha)

        return self.to_odd_modulus(x) - converter

    def divide(self, x, y):
        raise NotImplementedError

    @memoize
    def relu(self, x):
        drelu = self.non_negative(x)
        return drelu * x

    def max_pool(self, x):
        raise NotImplementedError

    def dmax_pool_efficient(self, x):
        raise NotImplementedError

    def to_odd_modulus(self, x: PondPrivateTensor):
        with tf.device(self.server_0.device_name):
            share0 = x.share0.to_odd_modulus()

        with tf.device(self.server_1.device_name):
            share1 = x.share1.to_odd_modulus()

        return PondPrivateTensor(self, share0, share1, is_scaled=False)


def _lsb_private(prot: SecureNN, y: PondPrivateTensor):
    with tf.name_scope('lsb'):
        with tf.name_scope('lsb_mask'):
            with tf.device(prot.crypto_producer.device_name):
                x = prot.tensor_factory.Tensor.sample_uniform(y.shape)
                xbits = x.to_bits()
                xlsb = xbits[..., 0]
                x = PondPrivateTensor(prot, *prot._share(x, prot.tensor_factory), is_scaled=False)
                xbits = PondPrivateTensor(prot, *prot._share(xbits, prot.alt_factory), is_scaled=False)
                xlsb = PondPrivateTensor(prot, *prot._share(xlsb, prot.tensor_factory), is_scaled=False)

            devices = [prot.server_0.device_name, prot.server_1.device_name]
            bits_device = random.choice(devices)
            with tf.device(bits_device):
                b = _generate_random_bits(prot, y.shape)

        r = (y + x).reveal()
        r0, r1 = r.unwrapped
        rbits0, rbits1 = r0.to_bits(), r1.to_bits()
        rbits = PondPublicTensor(prot, rbits0, rbits1, is_scaled=False)
        rlsb = rbits[..., 0]

        # bp = prot.private_compare(xbits, r, b)
        bp = prot.private_compare(x, r, b)

        gamma = prot.bitwise_xor(bp, b)
        delta = prot.bitwise_xor(xlsb, rlsb)

        alpha = prot.bitwise_xor(gamma, delta)

        return alpha


def _lsb_masked(prot: SecureNN, x: PondMaskedTensor):
    return prot.lsb(x.unmasked)


def _generate_random_bits(prot: SecureNN, shape: List[int]):
    backing = prime_factory(2).Tensor.sample_uniform(shape)
    return PondPublicTensor(prot, backing, backing, is_scaled=False)


def share_with_wrap(prot: SecureNN, sample: PrimeTensor,
                    modulus: int) -> Tuple[AbstractTensor, AbstractTensor, AbstractTensor]:
    x, y = prot._share(sample)
    kappa = x.compute_wrap(y, modulus)
    return x, y, kappa<|MERGE_RESOLUTION|>--- conflicted
+++ resolved
@@ -14,6 +14,7 @@
 from ..tensor.tensor import AbstractTensor
 from ..config import get_default_config
 from ..tensor.odd_implicit import OddImplicitTensor
+from ..tensor.int32 import Int32Tensor
 
 _thismodule = sys.modules[__name__]
 p = 37  # TODO: import or choose based on factory kwarg to super.__init__()
@@ -115,10 +116,6 @@
     def select_share(self, x: PondTensor, y: PondTensor, bit: PondTensor) -> PondTensor:
         return x + bit * (y - x)
 
-<<<<<<< HEAD
-    def private_compare(self, x: PondTensor, r: PondTensor, beta: PondTensor) -> PondTensor:
-        raise NotImplementedError()
-=======
     def private_compare(self,
                         x: PondPrivateTensor,
                         r: PondPublicTensor,
@@ -134,7 +131,6 @@
         val = self.tensor_factory.Tensor.from_native(tf.cast(xord, tf.int32))
         share0, share1 = self._share(val)
         return PondPrivateTensor(self, share0, share1, is_scaled=x.is_scaled)
->>>>>>> 171a0b51
 
     def share_convert(self, x: PondPrivateTensor) -> PondPrivateTensor:
         L = self.tensor_factory.Tensor.modulus
@@ -145,7 +141,7 @@
         # P0
         with tf.device(self.server_0.device_name):
             bitmask = _generate_random_bits(self, x.shape)
-            sharemask = self.tensor_factory.Tensor.sample_uniform(x.shape) + 1
+            sharemask = self.tensor_factory.Tensor.sample_uniform(x.shape)
 
             sharemask0, sharemask1, alpha_wrap = share_with_wrap(self, sharemask, L)
 
@@ -155,7 +151,7 @@
 
         alpha_wrap_t = PrimeTensor(-alpha_wrap.value - 1, p)
         zero = PrimeTensor(np.zeros(alpha_wrap.shape, dtype=np.int32), p)
-        alpha = PondPrivateTensor(self, alpha_wrap_t, zero, is_scaled=False)
+        alpha = PondPublicTensor(self, alpha_wrap_t, zero, is_scaled=False)
 
         # P0, P1
         with tf.device(self.server_0.device_name):
@@ -164,39 +160,54 @@
         with tf.device(self.server_1.device_name):
             beta_wrap_1 = x.share1.compute_wrap(sharemask1, L)
 
-        beta_wrap = PondPrivateTensor(self, beta_wrap_0, beta_wrap_1, is_scaled=False)
+        beta_wrap = PondPublicTensor(self, beta_wrap_0, beta_wrap_1, is_scaled=False)
 
         # P2
         with tf.device(self.crypto_producer.device_name):
             delta_wrap = masked.share0.compute_wrap(masked.share1, L)
             x_pub_masked = masked.reveal()
 
-            xbits = x_pub_masked.value_on_0.to_bits()
+            xbits = x_pub_masked.value_on_0  # .to_bits()
 
         deltashare0, deltashare1 = self._share(delta_wrap)
-        bitshare0, bitshare1 = self._share(xbits, self.alt_factory)
+        bitshare0, bitshare1 = self._share(xbits)
 
         bitshares = PondPrivateTensor(self, bitshare0, bitshare1, is_scaled=False)
         deltashares = PondPrivateTensor(self, deltashare0, deltashare1, is_scaled=False)
 
         with tf.device(self.server_0.device_name):
-            # outbit = self.private_compare(bitshares, pvt_sharemask.reveal().value_on_0 - 1, bitmask)
-            inp = self.tensor_factory.Tensor.from_native(np.ones(x.shape))
-            outbit = PondPublicTensor(self, inp, inp, is_scaled=False)
-
-        compared0, compared1 = self._share(outbit.value_on_0)
-
-        compared = PondPrivateTensor(self, compared0, compared1, is_scaled=False)
+            compared = self.private_compare(bitshares, pvt_sharemask.reveal() - 1, bitmask)
+
+        with tf.device(self.server_1.device_name):
+            compared.share1.value = tf.identity(compared.share1.value)
 
         # P0, P1
+        print(bitmask.value_on_0.value)
+        print(alpha.value_on_0.value)
+        print(beta_wrap.value_on_0.value)
         preconverter = self.odd_modulus_bitwise_xor(compared, bitmask)
 
         deltashares = self.to_odd_modulus(deltashares)
         beta_wrap = self.to_odd_modulus(beta_wrap)
 
-        converter = beta_wrap + preconverter + deltashares
+        # print(deltashares.share0.value, deltashares.share1.value)
+        # print(preconverter.share0.value, preconverter.share1.value)
+        #
+        # one = deltashares.share0.value + preconverter.share0.value
+        # two = deltashares.share1.value + preconverter.share1.value
+        #
+        # print(one)
+        # print(two)
+
+        # print(beta_wrap.value_on_0.value)
+        # print(alpha.value_on_0.value)
+
+        converter = preconverter + deltashares + beta_wrap
 
         converter = converter + self.to_odd_modulus(alpha)
+
+        # print(x.share0.value)
+        # print(x.share1.value)
 
         return self.to_odd_modulus(x) - converter
 
@@ -214,14 +225,23 @@
     def dmax_pool_efficient(self, x):
         raise NotImplementedError
 
-    def to_odd_modulus(self, x: PondPrivateTensor):
-        with tf.device(self.server_0.device_name):
-            share0 = x.share0.to_odd_modulus()
-
-        with tf.device(self.server_1.device_name):
-            share1 = x.share1.to_odd_modulus()
-
-        return PondPrivateTensor(self, share0, share1, is_scaled=False)
+    def to_odd_modulus(self, x: PondTensor):
+        if isinstance(x, PondPrivateTensor):
+            with tf.device(self.server_0.device_name):
+                share0 = x.share0.to_odd_modulus()
+
+            with tf.device(self.server_1.device_name):
+                share1 = x.share1.to_odd_modulus()
+
+            return PondPrivateTensor(self, share0, share1, is_scaled=False)
+        elif isinstance(x, PondPublicTensor):
+            with tf.device(self.server_0.device_name):
+                share0 = x.value_on_0.to_odd_modulus()
+
+            with tf.device(self.server_1.device_name):
+                share1 = x.value_on_1.to_odd_modulus()
+
+            return PondPublicTensor(self, share0, share1, is_scaled=False)
 
 
 def _lsb_private(prot: SecureNN, y: PondPrivateTensor):
