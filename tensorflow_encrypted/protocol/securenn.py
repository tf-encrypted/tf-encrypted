--- conflicted
+++ resolved
@@ -1,13 +1,4 @@
-<<<<<<< HEAD
 from __future__ import absolute_import
-
-import tensorflow as tf
-from typing import Optional
-
-from .protocol import memoize
-from ..protocol.pond import (
-    Pond, PondTensor, PondPrivateTensor, PondPublicTensor
-=======
 from typing import List
 import random
 import sys
@@ -15,7 +6,6 @@
 from .protocol import memoize
 from ..protocol.pond import (
     Pond, PondTensor, PondPublicTensor, PondPrivateTensor, PondMaskedTensor
->>>>>>> 2bf5c3fa
 )
 from ..tensor.prime import prime_factory
 from ..tensor.factory import AbstractFactory
@@ -33,16 +23,10 @@
 
     def __init__(
         self,
-<<<<<<< HEAD
-        server_0: Optional[Player] = None,
-        server_1: Optional[Player] = None,
-        server_2: Optional[Player] = None,
-=======
         server_0: Player,
         server_1: Player,
         server_2: Player,
         alt_factory: AbstractFactory=prime_factory(p),
->>>>>>> 2bf5c3fa
         **kwargs
     ) -> None:
         super(SecureNN, self).__init__(
@@ -122,7 +106,6 @@
     def select_share(self, x: PondTensor, y: PondTensor, bit: PondTensor) -> PondTensor:
         return x + bit * (y - x)
 
-<<<<<<< HEAD
     def _private_compare_beta0(self, input: PondPrivateTensor, rho: PondPublicTensor):
 
         w = self.bitwise_xor(input, rho)
@@ -221,10 +204,6 @@
             #     answer = PondPrivateTensor(self, share0=c0, share1=c1).reveal()
             #
             # return answer
-=======
-    def private_compare(self, x: PondTensor, r: PondTensor, beta: PondTensor) -> PondTensor:
-        raise NotImplementedError
->>>>>>> 2bf5c3fa
 
     def share_convert(self, x):
         raise NotImplementedError
