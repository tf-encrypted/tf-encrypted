from typing import List
import random
import sys
import tensorflow as tf
from .protocol import memoize
from ..protocol.pond import (
<<<<<<< HEAD
    Pond, PondTensor, PondPublicTensor, PondPrivateTensor, PondMaskedTensor
=======
    Pond, PondTensor
>>>>>>> 19f3ff05
)
from ..player import Player
from ..tensor.native import p

_thismodule = sys.modules[__name__]


class SecureNN(Pond):

    def __init__(
        self,
        server_0: Player,
        server_1: Player,
        server_2: Player,
        **kwargs
    ) -> None:
        super(SecureNN, self).__init__(
            server_0=server_0,
            server_1=server_1,
            crypto_producer=server_2,
            **kwargs
        )

    @memoize
    def bitwise_not(self, x: PondTensor) -> PondTensor:
        assert not x.is_scaled, "Input is not supposed to be scaled"
        return self.sub(1, x)

    @memoize
    def bitwise_and(self, x: PondTensor, y: PondTensor) -> PondTensor:
        assert not x.is_scaled, "Input is not supposed to be scaled"
        assert not y.is_scaled, "Input is not supposed to be scaled"
        return x * y

    @memoize
    def bitwise_or(self, x: PondTensor, y: PondTensor) -> PondTensor:
        assert not x.is_scaled, "Input is not supposed to be scaled"
        assert not y.is_scaled, "Input is not supposed to be scaled"
        return x + y - self.bitwise_and(x, y)

    @memoize
    def bitwise_xor(self, x: PondTensor, y: PondTensor) -> PondTensor:
        assert not x.is_scaled, "Input is not supposed to be scaled"
        assert not y.is_scaled, "Input is not supposed to be scaled"
        return x + y - self.bitwise_and(x, y) * 2

    def binarize(self, x: PondTensor) -> PondTensor:
        raise NotImplementedError

    @memoize
    def msb(self, x: PondTensor) -> PondTensor:
        # NOTE when the modulus is odd then msb reduces to lsb via x -> 2*x
        if self.M % 2 != 1:
            # NOTE: this is only for use with an odd-modulus CRTTensor
            #       NativeTensor will use an even modulus and will require share_convert
            raise Exception('SecureNN protocol assumes a ring of odd cardinality, ' +
                            'but it was initialized with an even one.')
        return self.lsb(x * 2)

    def lsb(self, x: PondTensor) -> PondTensor:
        return self.dispatch('lsb', x, container=_thismodule)

    @memoize
    def negative(self, x: PondTensor) -> PondTensor:
        # NOTE MSB is 1 iff xi < 0
        return self.msb(x)

    @memoize
    def non_negative(self, x: PondTensor) -> PondTensor:
        return self.bitwise_not(self.msb(x))

    @memoize
    def less(self, x: PondTensor, y: PondTensor) -> PondTensor:
        return self.negative(x - y)

    @memoize
    def less_equal(self, x: PondTensor, y: PondTensor) -> PondTensor:
        return self.bitwise_not(self.greater(x, y))

    @memoize
    def greater(self, x: PondTensor, y: PondTensor) -> PondTensor:
        return self.negative(y - x)

    @memoize
    def greater_equal(self, x: PondTensor, y: PondTensor) -> PondTensor:
        return self.bitwise_not(self.less(x, y))

    @memoize
    def select_share(self, x: PondTensor, y: PondTensor, bit: PondTensor) -> PondTensor:
        return x + bit * (y - x)

    def private_compare(self, x: PondTensor, r: PondTensor, beta: PondTensor) -> PondTensor:
        raise NotImplementedError

    def share_convert(self, x):
        raise NotImplementedError

    def divide(self, x, y):
        raise NotImplementedError

    @memoize
    def relu(self, x):
        drelu = self.non_negative(x)
        return drelu * x

    def max_pool(self, x):
        raise NotImplementedError

    def dmax_pool_efficient(self, x):
        raise NotImplementedError


def _lsb_private(prot: SecureNN, y: PondPrivateTensor):
    with tf.name_scope('lsb_mask'):
        with tf.device(prot.crypto_producer.device_name):
            x = prot.tensor_factory.Tensor.sample_uniform(y.shape)
            xbits = x.binarize()
            xlsb = xbits[..., 0]
            xlsb0, xlsb1 = prot._share(xlsb, p)
            x = PondPrivateTensor(prot, *prot._share(x), is_scaled=True)
            xbits = PondPrivateTensor(prot, *prot._share(xbits), is_scaled=False)
            # TODO: Generate zero mask?

        devices = [prot.server0.device_name, prot.server1.device_name]
        bits_device = random.choice(devices)
        with tf.device(bits_device):
            b = _generate_random_bits(y.shape)
            b0, b1 = b.unwrapped

    with tf.name_scope('lsb'):
        r = (y + x).reveal()
        rbits0, rbits1 = prot.binarize(r).unwrapped
        rlsb0, rlsb1 = rbits0[..., 0], rbits1[..., 0]

        bp = prot.private_compare(xbits, r, b)
        bp0, bp1 = bp.unwrapped

        with tf.device(prot.server0.device_name):
            gamma_on_0 = bp0 + b0 * bp0 * (-2)
            delta_on_0 = xlsb0 + rlsb0 * xlsb0 * (-2)

        with tf.device(prot.server1.device_name):
            gamma_on_1 = bp1 + b1 * (bp1 * (-2) + 1)
            delta_on_1 = xlsb1 + rlsb1 * (xlsb1 * (-2) + 1)

        gamma = PondPrivateTensor(prot, gamma_on_0, gamma_on_1, is_scaled=False)
        delta = PondPrivateTensor(prot, delta_on_0, delta_on_1, is_scaled=False)
        theta = gamma * delta

        alpha = gamma + delta + theta * (-2)  # TODO: add zero mask? # TODO: __rmul__

        return alpha


def _lsb_masked(prot: SecureNN, x: PondMaskedTensor):
    return prot.lsb(x.unmasked)


def _generate_random_bits(prot: SecureNN, shape: List[int]):
    backing = prot.tensor_factory.Tensor.sample_bounded(shape)
    return PondPublicTensor(prot, backing, backing, is_scaled=False)  # FIXME: better way to generate bits<|MERGE_RESOLUTION|>--- conflicted
+++ resolved
@@ -4,11 +4,7 @@
 import tensorflow as tf
 from .protocol import memoize
 from ..protocol.pond import (
-<<<<<<< HEAD
     Pond, PondTensor, PondPublicTensor, PondPrivateTensor, PondMaskedTensor
-=======
-    Pond, PondTensor
->>>>>>> 19f3ff05
 )
 from ..player import Player
 from ..tensor.native import p
