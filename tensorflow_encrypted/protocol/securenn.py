--- conflicted
+++ resolved
@@ -1,14 +1,9 @@
-<<<<<<< HEAD
 from typing import List, Tuple, Optional
 import random
 import sys
 import tensorflow as tf
 import numpy as np
 
-=======
-from __future__ import absolute_import
-from typing import Optional
->>>>>>> 54f32338
 from .protocol import memoize
 from ..protocol.pond import (
     Pond, PondTensor, PondPublicTensor, PondPrivateTensor, PondMaskedTensor
@@ -16,30 +11,20 @@
 from ..tensor.prime import prime_factory, PrimeTensor
 from ..tensor.factory import AbstractFactory
 from ..player import Player
-<<<<<<< HEAD
 from ..tensor.tensor import AbstractTensor
 
 _thismodule = sys.modules[__name__]
 p = 67  # TODO: import or choose based on factory kwarg to super.__init__()
-=======
-from ..config import get_default_config
->>>>>>> 54f32338
 
 
 class SecureNN(Pond):
 
     def __init__(
         self,
-<<<<<<< HEAD
         server_0: Player,
         server_1: Player,
         server_2: Player,
         alt_factory: AbstractFactory=prime_factory(p),
-=======
-        server_0: Optional[Player] = None,
-        server_1: Optional[Player] = None,
-        server_2: Optional[Player] = None,
->>>>>>> 54f32338
         **kwargs
     ) -> None:
         super(SecureNN, self).__init__(
