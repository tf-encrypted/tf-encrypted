--- conflicted
+++ resolved
@@ -1,32 +1,17 @@
-<<<<<<< HEAD
 from typing import List, Tuple, Optional
 import random
 import sys
 import tensorflow as tf
 import numpy as np
 
-=======
-from typing import List
-import random
-import sys
-import tensorflow as tf
->>>>>>> ed99bd7b
 from .protocol import memoize
 from ..protocol.pond import (
     Pond, PondTensor, PondPublicTensor, PondPrivateTensor, PondMaskedTensor
 )
-<<<<<<< HEAD
-from ..tensor.shared import binarize
 from ..tensor.prime import prime_factory, PrimeTensor
-=======
-from ..tensor.prime import prime_factory
->>>>>>> ed99bd7b
 from ..tensor.factory import AbstractFactory
 from ..player import Player
 from ..tensor.tensor import AbstractTensor
-
-_thismodule = sys.modules[__name__]
-p = 67
 
 _thismodule = sys.modules[__name__]
 p = 67  # TODO: import or choose based on factory kwarg to super.__init__()
@@ -73,19 +58,11 @@
         assert not y.is_scaled, "Input is not supposed to be scaled"
         return x + y - self.bitwise_and(x, y) * 2
 
-    def binarize(self, x: PondPublicTensor, modulus: Optional[int]=None) -> PondTensor:
-        modulus = modulus or p
-        return binarize(x.value_on_0, modulus)
-
     @memoize
     def msb(self, x: PondTensor) -> PondTensor:
         # NOTE when the modulus is odd then msb reduces to lsb via x -> 2*x
         if self.M % 2 != 1:
-<<<<<<< HEAD
-            # NOTE: this is only for use with an odd-modulus CRTTensor
-=======
             # NOTE: this is currently only for use with an odd-modulus CRTTensor
->>>>>>> ed99bd7b
             #       NativeTensor will use an even modulus and will require share_convert
             raise Exception('SecureNN protocol assumes a ring of odd cardinality, ' +
                             'but it was initialized with an even one.')
@@ -124,11 +101,7 @@
         return x + bit * (y - x)
 
     def private_compare(self, x: PondTensor, r: PondTensor, beta: PondTensor) -> PondTensor:
-<<<<<<< HEAD
         raise NotImplementedError()
-=======
-        raise NotImplementedError
->>>>>>> ed99bd7b
 
     def share_convert(self, x: PondPrivateTensor) -> PondPrivateTensor:
         L = self.tensor_factory.Tensor.modulus
@@ -163,13 +136,14 @@
             delta_wrap = masked.share0.compute_wrap(masked.share1, L)
             x_pub_masked = masked.reveal()
 
-            #xbits = binarize(x_pub_masked.value_on_0)
-            #share0, share1 = self._share(xbits, self.alt_factory)
-            #bitshares = PondPrivateTensor(self, share0, share1, is_scaled=False)
+            xbits = x_pub_masked.value_on_0.to_bits()
+            share0, share1 = self._share(xbits, self.alt_factory)
+            bitshares = PondPrivateTensor(self, share0, share1, is_scaled=False)
 
             share0, share1 = self._share(delta_wrap)
             deltashares = PondPrivateTensor(self, share0, share1, is_scaled=False)
 
+        with tf.device(self.server_0.device_name):
             # outbit = self.private_compare(bitshares, pvt_sharemask.reveal().value_on_0 - 1, bitmask)
             inp = self.tensor_factory.Tensor.from_native(np.array([1]))
             outbit = PondPublicTensor(self, inp, inp, is_scaled=False)
@@ -207,11 +181,7 @@
         with tf.name_scope('lsb_mask'):
             with tf.device(prot.crypto_producer.device_name):
                 x = prot.tensor_factory.Tensor.sample_uniform(y.shape)
-<<<<<<< HEAD
-                xbits = binarize(x, p)
-=======
                 xbits = x.to_bits()
->>>>>>> ed99bd7b
                 xlsb = xbits[..., 0]
                 x = PondPrivateTensor(prot, *prot._share(x, prot.tensor_factory), is_scaled=False)
                 xbits = PondPrivateTensor(prot, *prot._share(xbits, prot.alt_factory), is_scaled=False)
@@ -222,21 +192,6 @@
             with tf.device(bits_device):
                 b = _generate_random_bits(prot, y.shape)
 
-<<<<<<< HEAD
-        with tf.name_scope('lsb_ops'):
-            r = (y + x).reveal()
-            rbits = prot.binarize(r, p)
-            rlsb = rbits[..., 0]
-
-            bp = prot.private_compare(xbits, r, b)
-
-            gamma = prot.bitwise_xor(bp, b)
-            delta = prot.bitwise_xor(xlsb, rlsb)
-
-            alpha = prot.bitwise_xor(gamma, delta)
-
-            return alpha
-=======
         r = (y + x).reveal()
         r0, r1 = r.unwrapped
         rbits0, rbits1 = r0.to_bits(), r1.to_bits()
@@ -251,7 +206,6 @@
         alpha = prot.bitwise_xor(gamma, delta)
 
         return alpha
->>>>>>> ed99bd7b
 
 
 def _lsb_masked(prot: SecureNN, x: PondMaskedTensor):
@@ -259,7 +213,6 @@
 
 
 def _generate_random_bits(prot: SecureNN, shape: List[int]):
-<<<<<<< HEAD
     backing = prime_factory(2).Tensor.sample_uniform(shape)
     return PondPublicTensor(prot, backing, backing, is_scaled=False)
 
@@ -268,8 +221,4 @@
                     modulus: int) -> Tuple[AbstractTensor, AbstractTensor, AbstractTensor]:
     x, y = prot._share(sample)
     kappa = x.compute_wrap(y, modulus)
-    return x, y, kappa
-=======
-    backing = prot.tensor_factory.Tensor.sample_uniform(shape)
-    return PondPublicTensor(prot, backing, backing, is_scaled=False)
->>>>>>> ed99bd7b
+    return x, y, kappa