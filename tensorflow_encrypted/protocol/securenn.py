--- conflicted
+++ resolved
@@ -1,11 +1,7 @@
 import random
 from .protocol import memoize
 from ..protocol.pond import (
-<<<<<<< HEAD
-    Pond, PondTensor, M, p, share
-=======
     Pond, PondTensor, PondPrivateTensor
->>>>>>> aefda89c
 )
 from ..player import Player
 
@@ -122,12 +118,12 @@
 def _lsb_private(prot: SecureNN, y: PrivatePondTensor):
     with tf.name_scope('lsb_mask'):
         with tf.device(prot.crypto_producer.device_name):
-            x = BackingTensor.sample_uniform(y.shape)  # FIXME: better way to generate mask
+            x = prot.tensor_factory.Tensor.sample_uniform(y.shape)
             xbits = x.binarize()
-            xlsb = xbits[..., 0]  # FIXME: __getitem__ for BackingTensors
-            xlsb0, xlsb1 = share(xlsb, p)
-            x = PondPrivateTensor(prot, *share(x), is_scaled=True)
-            xbits = PondPrivateTensor(prot, *share(xbits), is_scaled=False)
+            xlsb = xbits[..., 0]
+            xlsb0, xlsb1 = prot.share(xlsb, p)
+            x = PondPrivateTensor(prot, *prot.share(x), is_scaled=True)
+            xbits = PondPrivateTensor(prot, *prot.share(xbits), is_scaled=False)
             # TODO: Generate zero mask
 
         devices = [prot.server0.device_name, prot.server1.device_name]
