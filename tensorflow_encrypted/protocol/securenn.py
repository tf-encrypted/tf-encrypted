--- conflicted
+++ resolved
@@ -26,16 +26,6 @@
 
     def __init__(
         self,
-<<<<<<< HEAD
-        server_0: Optional['Player'] = None,
-        server_1: Optional['Player'] = None,
-        server_2: Optional['Player'] = None,
-        **kwargs
-    ) -> None:
-        """
-        Implement a new instance of the secureNN protocol
-        """
-=======
         server_0: Optional[Player] = None,
         server_1: Optional[Player] = None,
         server_2: Optional[Player] = None,
@@ -47,7 +37,6 @@
         server_1 = server_1 or get_config().get_player('server1')
         server_2 = server_2 or get_config().get_player('crypto_producer')  # TODO[Morten] use `server2` as key
 
->>>>>>> 2ee326e2
         super(SecureNN, self).__init__(
             server_0=server_0,
             server_1=server_1,
