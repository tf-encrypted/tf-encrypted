from typing import List, Tuple
import random
import sys
import tensorflow as tf
import numpy as np

from .protocol import memoize
from ..protocol.pond import (
    Pond, PondTensor, PondPublicTensor, PondPrivateTensor, PondMaskedTensor
)
<<<<<<< HEAD
from ..tensor.prime import prime_factory, PrimeTensor
=======
from ..tensor.prime import prime_factory as gen_prime_factory
>>>>>>> 2563a766
from ..tensor.factory import AbstractFactory
from ..player import Player
from ..tensor.tensor import AbstractTensor
from ..config import get_default_config
from ..tensor.odd_implicit import OddImplicitTensor
from ..tensor.int32 import Int32Tensor

_thismodule = sys.modules[__name__]


class SecureNN(Pond):

    def __init__(
        self,
        server_0: Player,
        server_1: Player,
        server_2: Player,
        prime_factory: AbstractFactory=None,
        odd_factory: AbstractFactory=None,
        **kwargs
    ) -> None:
        super(SecureNN, self).__init__(
            server_0=server_0 or get_default_config().get_player('server0'),
            server_1=server_1 or get_default_config().get_player('server1'),
            crypto_producer=server_2 or get_default_config().get_player('crypto_producer'),
            **kwargs
        )
        self.server_2 = server_2
        self.prime_factory = prime_factory or gen_prime_factory(37)  # TODO: import or choose based on factory kwarg to super.__init__()
        self.odd_factory = odd_factory or self.tensor_factory

    @memoize
    def bitwise_not(self, x: PondTensor) -> PondTensor:
        assert not x.is_scaled, "Input is not supposed to be scaled"
        return self.sub(1, x)

    @memoize
    def bitwise_and(self, x: PondTensor, y: PondTensor) -> PondTensor:
        assert not x.is_scaled, "Input is not supposed to be scaled"
        assert not y.is_scaled, "Input is not supposed to be scaled"
        return x * y

    @memoize
    def bitwise_or(self, x: PondTensor, y: PondTensor) -> PondTensor:
        assert not x.is_scaled, "Input is not supposed to be scaled"
        assert not y.is_scaled, "Input is not supposed to be scaled"
        return x + y - self.bitwise_and(x, y)

    @memoize
    def bitwise_xor(self, x: PondTensor, y: PondTensor) -> PondTensor:
        assert not x.is_scaled, "Input is not supposed to be scaled"
        assert not y.is_scaled, "Input is not supposed to be scaled"
        return x + y - self.bitwise_and(x, y) * 2

    def odd_modulus_bitwise_xor(self, x: PondPrivateTensor, bits: PondPublicTensor) -> PondPrivateTensor:
        int_type = self.tensor_factory.Tensor.int_type

        with tf.device(self.server_0.device_name):
            ones = OddImplicitTensor(tf.ones(x.shape, dtype=int_type), dtype=int_type)
            share0 = ones.optional_sub(x.share0, bits.value_on_0)

        with tf.device(self.server_1.device_name):
            zeros = OddImplicitTensor(tf.zeros(x.shape, dtype=int_type), dtype=int_type)
            share1 = zeros.optional_sub(x.share1, bits.value_on_1)

        return PondPrivateTensor(self, share0, share1, is_scaled=False)

    @memoize
    def msb(self, x: PondTensor) -> PondTensor:
        # NOTE when the modulus is odd then msb reduces to lsb via x -> 2*x
        if self.M % 2 != 1:
            # NOTE: this is currently only for use with an odd-modulus CRTTensor
            #       NativeTensor will use an even modulus and will require share_convert
            raise Exception('SecureNN protocol assumes a ring of odd cardinality, ' +
                            'but it was initialized with an even one.')
        return self.lsb(x * 2)

    def lsb(self, x: PondTensor) -> PondTensor:
        return self.dispatch('lsb', x, container=_thismodule)

    @memoize
    def negative(self, x: PondTensor) -> PondTensor:
        # NOTE MSB is 1 iff xi < 0
        return self.msb(x)

    @memoize
    def non_negative(self, x: PondTensor) -> PondTensor:
        return self.bitwise_not(self.msb(x))

    @memoize
    def less(self, x: PondTensor, y: PondTensor) -> PondTensor:
        return self.negative(x - y)

    @memoize
    def less_equal(self, x: PondTensor, y: PondTensor) -> PondTensor:
        return self.bitwise_not(self.greater(x, y))

    @memoize
    def greater(self, x: PondTensor, y: PondTensor) -> PondTensor:
        return self.negative(y - x)

    @memoize
    def greater_equal(self, x: PondTensor, y: PondTensor) -> PondTensor:
        return self.bitwise_not(self.less(x, y))

    @memoize
    def select_share(self, x: PondTensor, y: PondTensor, bit: PondTensor) -> PondTensor:
        return x + bit * (y - x)

    def private_compare(self,
                        x: PondPrivateTensor,
                        r: PondPublicTensor,
                        beta: PondPublicTensor) -> PondPrivateTensor:
        # this is a placeholder;
        # it computes the functionality of private_compare in plain text
        x = x.reveal()
        xval = x.value_on_0
        rval = r.value_on_1
        bval = tf.cast(beta.value_on_0.value, tf.int8)
        tf_res = tf.cast(xval.value > rval.value, tf.int8)
        tf_res = tf.Print(tf_res, [xval.value, rval.value], 'x and r', summarize=10)
        tf_res = tf.Print(tf_res, [tf_res], 'resu', summarize=10)
        tf_res = tf.Print(tf_res, [bval], 'bval', summarize=10)
        xord = tf.bitwise.bitwise_xor(tf_res, bval)
        xord = tf.Print(xord, [xord], 'xord', summarize=10)
        val = self.tensor_factory.Tensor.from_native(tf.cast(xord, tf.int32))

        share0, share1 = self._share(val)
        shared = PondPrivateTensor(self, share0, share1, is_scaled=x.is_scaled)
        shared.share0.value = tf.Print(shared.share0.value, [shared.reveal().value_on_0.value], 'shared res', summarize=10)
        return shared

    def share_convert(self, x: PondPrivateTensor) -> PondPrivateTensor:
        L = self.tensor_factory.Tensor.modulus

        if L > 2**64:
            raise Exception('SecureNN share convert only support moduli of less or equal to 2 ** 64.')

        # P0
        with tf.device(self.server_0.device_name):
            bitmask = _generate_random_bits(self, x.shape)
            sharemask = self.tensor_factory.Tensor.sample_uniform(x.shape)

            sharemask0, sharemask1, alpha_wrap = share_with_wrap(self, sharemask, L)

            pvt_sharemask = PondPrivateTensor(self, sharemask0, sharemask1, is_scaled=False)

            masked = x + pvt_sharemask

        alpha_wrap_t = PrimeTensor(-alpha_wrap.value - 1, p)
        zero = PrimeTensor(np.zeros(alpha_wrap.shape, dtype=np.int32), p)
        alpha = PondPublicTensor(self, alpha_wrap_t, zero, is_scaled=False)

        # P0, P1
        with tf.device(self.server_0.device_name):
            beta_wrap_0 = x.share0.compute_wrap(sharemask0, L)

        with tf.device(self.server_1.device_name):
            beta_wrap_1 = x.share1.compute_wrap(sharemask1, L)

        beta_wrap = PondPublicTensor(self, beta_wrap_0, beta_wrap_1, is_scaled=False)

        # P2
        with tf.device(self.crypto_producer.device_name):
            delta_wrap = masked.share0.compute_wrap(masked.share1, L)
            x_pub_masked = masked.reveal()

            xbits = x_pub_masked.value_on_0  # .to_bits()

        deltashare0, deltashare1 = self._share(delta_wrap)
        bitshare0, bitshare1 = self._share(xbits)

        bitshares = PondPrivateTensor(self, bitshare0, bitshare1, is_scaled=False)
        deltashares = PondPrivateTensor(self, deltashare0, deltashare1, is_scaled=False)

        with tf.device(self.server_0.device_name):
            compared = self.private_compare(bitshares, pvt_sharemask.reveal() - 1, bitmask)

        with tf.device(self.server_1.device_name):
            compared.share1.value = tf.identity(compared.share1.value)

        # P0, P1
        print(bitmask.value_on_0.value)
        print(alpha.value_on_0.value)
        print(beta_wrap.value_on_0.value)
        preconverter = self.odd_modulus_bitwise_xor(compared, bitmask)

        deltashares = self.to_odd_modulus(deltashares)
        beta_wrap = self.to_odd_modulus(beta_wrap)

        # print(deltashares.share0.value, deltashares.share1.value)
        # print(preconverter.share0.value, preconverter.share1.value)
        #
        # one = deltashares.share0.value + preconverter.share0.value
        # two = deltashares.share1.value + preconverter.share1.value
        #
        # print(one)
        # print(two)

        # print(beta_wrap.value_on_0.value)
        # print(alpha.value_on_0.value)

        converter = preconverter + deltashares + beta_wrap

        converter = converter + self.to_odd_modulus(alpha)

        # print(x.share0.value)
        # print(x.share1.value)

        return self.to_odd_modulus(x) - converter

    def divide(self, x, y):
        raise NotImplementedError

    @memoize
    def relu(self, x):
        drelu = self.non_negative(x)
        return drelu * x

    def max_pool(self, x):
        raise NotImplementedError

    def dmax_pool_efficient(self, x):
        raise NotImplementedError

    def to_odd_modulus(self, x: PondTensor):
        if isinstance(x, PondPrivateTensor):
            with tf.device(self.server_0.device_name):
                share0 = x.share0.to_odd_modulus()

            with tf.device(self.server_1.device_name):
                share1 = x.share1.to_odd_modulus()

            return PondPrivateTensor(self, share0, share1, is_scaled=False)
        elif isinstance(x, PondPublicTensor):
            with tf.device(self.server_0.device_name):
                share0 = x.value_on_0.to_odd_modulus()

            with tf.device(self.server_1.device_name):
                share1 = x.value_on_1.to_odd_modulus()

            return PondPublicTensor(self, share0, share1, is_scaled=False)


def _lsb_private(prot: SecureNN, y: PondPrivateTensor):

    with tf.name_scope('lsb'):

        with tf.name_scope('lsb_mask'):

            with tf.device(prot.server_2.device_name):
                x = prot.tensor_factory.Tensor.sample_uniform(y.shape)
                xbits = x.to_bits()
                xlsb = xbits[..., 0]

                x = PondPrivateTensor(prot, *prot._share(x, factory=prot.odd_factory), is_scaled=False)
                xbits = PondPrivateTensor(prot, *prot._share(xbits, factory=prot.prime_factory), is_scaled=False)
                xlsb = PondPrivateTensor(prot, *prot._share(xlsb, factory=prot.tensor_factory), is_scaled=False)

            devices = [prot.server_0.device_name, prot.server_1.device_name]
            bits_device = random.choice(devices)
            with tf.device(bits_device):
                # TODO[Morten] pull this out as a separate `sample_bits` method on tensors (optimized for bits only)
                backing = prot.tensor_factory.Tensor.sample_bounded(y.shape, 1)
                beta = PondPublicTensor(prot, backing, backing, is_scaled=False)

        r = (y + x).reveal()
        r0, r1 = r.unwrapped

        # TODO[Morten] wrap this in a `to_bits()` on public tensors?
        with tf.device(prot.server_0.device_name):
            rbits0 = r0.to_bits()

        with tf.device(prot.server_1.device_name):
            rbits1 = r1.to_bits()

        rbits = PondPublicTensor(prot, rbits0, rbits1, is_scaled=False)
        rlsb = rbits[..., 0]
        # bp = prot.private_compare(xbits, r, beta)
        bp = prot.private_compare(x, r, beta)

        gamma = prot.bitwise_xor(bp, beta)
        delta = prot.bitwise_xor(xlsb, rlsb)
        alpha = prot.bitwise_xor(gamma, delta)
        return alpha

def _lsb_masked(prot: SecureNN, x: PondMaskedTensor):
<<<<<<< HEAD
    return prot.lsb(x.unmasked)


def _generate_random_bits(prot: SecureNN, shape: List[int]):
    backing = prime_factory(2).Tensor.sample_uniform(shape)
    return PondPublicTensor(prot, backing, backing, is_scaled=False)


def share_with_wrap(prot: SecureNN, sample: PrimeTensor,
                    modulus: int) -> Tuple[AbstractTensor, AbstractTensor, AbstractTensor]:
    x, y = prot._share(sample)
    kappa = x.compute_wrap(y, modulus)
    return x, y, kappa
=======
    return prot.lsb(x.unmasked)
>>>>>>> 2563a766
<|MERGE_RESOLUTION|>--- conflicted
+++ resolved
@@ -8,11 +8,7 @@
 from ..protocol.pond import (
     Pond, PondTensor, PondPublicTensor, PondPrivateTensor, PondMaskedTensor
 )
-<<<<<<< HEAD
-from ..tensor.prime import prime_factory, PrimeTensor
-=======
 from ..tensor.prime import prime_factory as gen_prime_factory
->>>>>>> 2563a766
 from ..tensor.factory import AbstractFactory
 from ..player import Player
 from ..tensor.tensor import AbstractTensor
@@ -299,21 +295,18 @@
         alpha = prot.bitwise_xor(gamma, delta)
         return alpha
 
+
 def _lsb_masked(prot: SecureNN, x: PondMaskedTensor):
-<<<<<<< HEAD
     return prot.lsb(x.unmasked)
 
 
 def _generate_random_bits(prot: SecureNN, shape: List[int]):
-    backing = prime_factory(2).Tensor.sample_uniform(shape)
+    backing = gen_prime_factory(2).Tensor.sample_uniform(shape)
     return PondPublicTensor(prot, backing, backing, is_scaled=False)
 
 
-def share_with_wrap(prot: SecureNN, sample: PrimeTensor,
+def share_with_wrap(prot: SecureNN, sample: AbstractTensor,
                     modulus: int) -> Tuple[AbstractTensor, AbstractTensor, AbstractTensor]:
     x, y = prot._share(sample)
     kappa = x.compute_wrap(y, modulus)
-    return x, y, kappa
-=======
-    return prot.lsb(x.unmasked)
->>>>>>> 2563a766
+    return x, y, kappa