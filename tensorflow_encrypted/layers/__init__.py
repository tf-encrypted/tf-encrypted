from __future__ import absolute_import

from .convolution import Conv2D
from .dense import Dense
from .activation import Sigmoid, Relu
<<<<<<< HEAD
from .pooling import AveragePooling2D
=======
from .batchnorm import Batchnorm
>>>>>>> 191d0701
<|MERGE_RESOLUTION|>--- conflicted
+++ resolved
@@ -3,8 +3,4 @@
 from .convolution import Conv2D
 from .dense import Dense
 from .activation import Sigmoid, Relu
-<<<<<<< HEAD
-from .pooling import AveragePooling2D
-=======
-from .batchnorm import Batchnorm
->>>>>>> 191d0701
+from .batchnorm import Batchnorm