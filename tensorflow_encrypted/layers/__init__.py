--- conflicted
+++ resolved
@@ -3,8 +3,5 @@
 from .convolution import Conv2D
 from .dense import Dense
 from .activation import Sigmoid, Relu
-<<<<<<< HEAD
 from .core import Layer
-=======
-from .batchnorm import Batchnorm
->>>>>>> 4294f00c
+from .batchnorm import Batchnorm