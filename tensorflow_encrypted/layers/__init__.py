--- conflicted
+++ resolved
@@ -3,7 +3,7 @@
 from .convolution import Conv2D
 from .dense import Dense
 from .activation import Sigmoid, Relu
-<<<<<<< HEAD
+from .core import Layer
 from .batchnorm import Batchnorm
 from .reshape import Reshape
 
@@ -15,8 +15,4 @@
     'Relu',
     'Batchnorm',
     'Reshape'
-]
-=======
-from .core import Layer
-from .batchnorm import Batchnorm
->>>>>>> 4ea17cff
+]