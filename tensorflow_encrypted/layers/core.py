--- conflicted
+++ resolved
@@ -1,19 +1,13 @@
-<<<<<<< HEAD
 from typing import Optional
-=======
-import numpy as np
-import math
-from typing import Any, Dict, Optional, Tuple
->>>>>>> 0eb3ed6c
+
 from abc import ABC, abstractmethod
-import tensorflow as tf
 from ..protocol.protocol import get_protocol, Protocol
 from ..protocol.types import TFEVariable
 
 from ..protocol.pond import PondPrivateTensor
 
 # TODO
-# split backward function in compute_gradient and compute_backpropagated_error?
+# Split backward function in compute_gradient and compute_backpropagated_error?
 
 
 class Layer(ABC):
@@ -22,11 +16,7 @@
         pass
 
     @abstractmethod
-<<<<<<< HEAD
     def forward(self, x: PondPrivateTensor) -> PondPrivateTensor:
-=======
-    def forward(self, *args, **kwargs) -> TFEVariable:  # type: ignore
->>>>>>> 0eb3ed6c
         pass
 
     @abstractmethod
