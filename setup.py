from setuptools import setup

setup(
    name='tf-encrypted',
<<<<<<< HEAD
    version='0.0.1-rc',
    packages=['tensorflow_encrypted', ],
    install_requires=['numpy>=1.14.0'],
    extra_requires={
        'tf': ["tensorflow>=1.10.0"],
        'tf_gpu': ["tensorflow-gpu>=1.10.0"],
    },
    license='',
    long_description=open('README.md').read(),
=======
    version='0.0.1rc',
    packages=['tensorflow_encrypted',],
    python_requires='>=3.6',
    install_requires=[
        'tensorflow>=1.10.0',
        'numpy>=1.14.0',
    ],
    extra_requires={
        'tf': ["tensorflow>=1.0.0"],
        'tf_gpu': ["tensorflow-gpu>=1.0.0"],
    },
    license='Apache License 2.0',
    url="https://github.com/mortendahl/tf-encrypted",
    description='Layer on top of TensorFlow for doing machine learning on encrypted data.',
>>>>>>> c613a3e5
)<|MERGE_RESOLUTION|>--- conflicted
+++ resolved
@@ -2,17 +2,6 @@
 
 setup(
     name='tf-encrypted',
-<<<<<<< HEAD
-    version='0.0.1-rc',
-    packages=['tensorflow_encrypted', ],
-    install_requires=['numpy>=1.14.0'],
-    extra_requires={
-        'tf': ["tensorflow>=1.10.0"],
-        'tf_gpu': ["tensorflow-gpu>=1.10.0"],
-    },
-    license='',
-    long_description=open('README.md').read(),
-=======
     version='0.0.1rc',
     packages=['tensorflow_encrypted',],
     python_requires='>=3.6',
@@ -27,5 +16,4 @@
     license='Apache License 2.0',
     url="https://github.com/mortendahl/tf-encrypted",
     description='Layer on top of TensorFlow for doing machine learning on encrypted data.',
->>>>>>> c613a3e5
 )