--- conflicted
+++ resolved
@@ -252,10 +252,5 @@
     assert type(variable) in (Int100Variable,), type(variable)
     assert isinstance(decomposed_value, (Int100Tensor,)), type(decomposed_value)
 
-<<<<<<< HEAD
-    ops = [ tf.assign(xi, vi).op for xi, vi in zip(variable.variables, int100_value.backing) ]
-    return tf.group(*ops)
-=======
     ops = [ tf.assign(xi, vi).op for xi, vi in zip(variable.variables, decomposed_value.backing) ]
-    return tf.group(ops)
->>>>>>> f99925e1
+    return tf.group(*ops)