import numpy as np
import time
import tensorflow as tf
import tensorflow_encrypted as tfe

class FakeInputProvider(tfe.NumpyInputProvider):

    def __init__(self, device_name):
        super(FakeInputProvider, self).__init__(device_name)

    @property
    def num_rows(self):
        return 1000

    @property
    def num_cols(self):
        return (2,1)

    def _build_data_generator(self):

        def generate_fake_training_data():
            np.random.seed(42)

            data_size = self.num_rows

            # generate features
            X0 = np.random.multivariate_normal([0, 0], [[1, .75],[.75, 1]], data_size//2)
            X1 = np.random.multivariate_normal([1, 4], [[1, .75],[.75, 1]], data_size//2)
            X = np.vstack((X0, X1)).astype(np.float32)

            # generate labels
            Y0 = np.zeros(data_size//2).reshape(-1, 1)
            Y1 = np.ones (data_size//2).reshape(-1, 1)
            Y = np.vstack((Y0, Y1)).astype(np.float32)

            # shuffle
            perm = np.random.permutation(len(X))
            X = X[perm]
            Y = Y[perm]
            
            return X, Y

        return generate_fake_training_data

input_providers = [
    FakeInputProvider('/job:localhost/replica:0/task:0/device:CPU:3'),
    FakeInputProvider('/job:localhost/replica:0/task:0/device:CPU:4'),
    FakeInputProvider('/job:localhost/replica:0/task:0/device:CPU:5')
]

server0 = tfe.protocol.Server('/job:localhost/replica:0/task:0/device:CPU:0')
server1 = tfe.protocol.Server('/job:localhost/replica:0/task:0/device:CPU:1')
crypto_producer = tfe.protocol.CryptoProducer('/job:localhost/replica:0/task:0/device:CPU:2')

with tfe.local_session(num_players=6) as sess:

<<<<<<< HEAD
    with tfe.protocol.Pond(server0, server1, crypto_producer):
=======
    with tfe.protocol.TwoServerSPDZ(server0, server1, crypto_producer):
        begin = time.time()
>>>>>>> 924fdabb

        print("Creating a classifier...")
        logreg = tfe.estimator.LogisticClassifier(
            session=sess,
            num_features=2
        )

        print("Preparing training data...")
        logreg.prepare_training_data(input_providers)
        
        print("Training...")
        logreg.train(epochs=100, batch_size=30)

        print time.time() - begin

        # print logreg.predict(np.array([1., .5]))<|MERGE_RESOLUTION|>--- conflicted
+++ resolved
@@ -54,12 +54,9 @@
 
 with tfe.local_session(num_players=6) as sess:
 
-<<<<<<< HEAD
     with tfe.protocol.Pond(server0, server1, crypto_producer):
-=======
-    with tfe.protocol.TwoServerSPDZ(server0, server1, crypto_producer):
+
         begin = time.time()
->>>>>>> 924fdabb
 
         print("Creating a classifier...")
         logreg = tfe.estimator.LogisticClassifier(
