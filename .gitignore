--- conflicted
+++ resolved
@@ -6,12 +6,8 @@
 
 build/
 dist/
-<<<<<<< HEAD
 data/
-*.egg-info
-=======
 *.egg-info
 
 # Examples
-examples/serving/logreg
->>>>>>> f27b30ea
+examples/serving/logreg