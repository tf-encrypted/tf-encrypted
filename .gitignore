**/.DS_Store
*/.idea/*
**/*.pyc
**/__pycache__/
.mypy_cache/
.pytest_cache/

build/
dist/
<<<<<<< HEAD
tmp/
examples/api/*.pb
=======
data/
>>>>>>> c613a3e5
*.egg-info<|MERGE_RESOLUTION|>--- conflicted
+++ resolved
@@ -7,10 +7,7 @@
 
 build/
 dist/
-<<<<<<< HEAD
 tmp/
 examples/api/*.pb
-=======
 data/
->>>>>>> c613a3e5
 *.egg-info